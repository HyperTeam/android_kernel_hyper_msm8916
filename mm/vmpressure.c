--- conflicted
+++ resolved
@@ -181,11 +181,7 @@
 {
 	unsigned long scale;
 
-<<<<<<< HEAD
-	if (pressure < 70)
-=======
 	if (pressure < allocstall_threshold)
->>>>>>> 0b9a5592
 		return pressure;
 
 	scale = ((vmpressure_scale_max - pressure) * stall) / scanned;
