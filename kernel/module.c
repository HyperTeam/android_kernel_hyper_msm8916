--- conflicted
+++ resolved
@@ -3153,10 +3153,6 @@
 	rcu_assign_pointer(mod->kallsyms, &mod->core_kallsyms);
 #endif
 	unset_module_init_ro_nx(mod);
-<<<<<<< HEAD
-	module_memfree(mod->module_init);
-=======
->>>>>>> 94e53480
 	mod->module_init = NULL;
 	mod->init_size = 0;
 	mod->init_ro_size = 0;
