/*
 *  compress_offload.h - compress offload header definations
 *
 *  Copyright (C) 2011 Intel Corporation
 *  Authors:	Vinod Koul <vinod.koul@linux.intel.com>
 *		Pierre-Louis Bossart <pierre-louis.bossart@linux.intel.com>
 *  ~~~~~~~~~~~~~~~~~~~~~~~~~~~~~~~~~~~~~~~~~~~~~~~~~~~~~~~~~~~~~~~~~~~~~~~~~~
 *
 *  This program is free software; you can redistribute it and/or modify
 *  it under the terms of the GNU General Public License as published by
 *  the Free Software Foundation; version 2 of the License.
 *
 *  This program is distributed in the hope that it will be useful, but
 *  WITHOUT ANY WARRANTY; without even the implied warranty of
 *  MERCHANTABILITY or FITNESS FOR A PARTICULAR PURPOSE.  See the GNU
 *  General Public License for more details.
 *
 *  You should have received a copy of the GNU General Public License along
 *  with this program; if not, write to the Free Software Foundation, Inc.,
 *  59 Temple Place, Suite 330, Boston, MA 02111-1307 USA.
 *
 * ~~~~~~~~~~~~~~~~~~~~~~~~~~~~~~~~~~~~~~~~~~~~~~~~~~~~~~~~~~~~~~~~~~~~~~~~~~
 *
 */
#ifndef __COMPRESS_OFFLOAD_H
#define __COMPRESS_OFFLOAD_H

#include <linux/types.h>
#include <sound/asound.h>
#include <sound/compress_params.h>


#define SNDRV_COMPRESS_VERSION SNDRV_PROTOCOL_VERSION(0, 1, 2)
/**
 * struct snd_compressed_buffer: compressed buffer
 * @fragment_size: size of buffer fragment in bytes
 * @fragments: number of such fragments
 */
struct snd_compressed_buffer {
	__u32 fragment_size;
	__u32 fragments;
} __attribute__((packed, aligned(4)));

/**
 * struct snd_compr_params: compressed stream params
 * @buffer: buffer description
 * @codec: codec parameters
 * @no_wake_mode: dont wake on fragment elapsed
 */
struct snd_compr_params {
	struct snd_compressed_buffer buffer;
	struct snd_codec codec;
	__u8 no_wake_mode;
} __attribute__((packed, aligned(4)));

/**
 * struct snd_compr_tstamp: timestamp descriptor
 * @byte_offset: Byte offset in ring buffer to DSP
 * @copied_total: Total number of bytes copied from/to ring buffer to/by DSP
 * @pcm_frames: Frames decoded or encoded by DSP. This field will evolve by
 *	large steps and should only be used to monitor encoding/decoding
 *	progress. It shall not be used for timing estimates.
 * @pcm_io_frames: Frames rendered or received by DSP into a mixer or an audio
 * output/input. This field should be used for A/V sync or time estimates.
 * @sampling_rate: sampling rate of audio
 */
struct snd_compr_tstamp {
	__u32 byte_offset;
	__u32 copied_total;
	__u32 pcm_frames;
	__u32 pcm_io_frames;
	__u32 sampling_rate;
<<<<<<< HEAD
	uint64_t timestamp;
};
=======
} __attribute__((packed, aligned(4)));
>>>>>>> b9eae6bb

/**
 * struct snd_compr_avail: avail descriptor
 * @avail: Number of bytes available in ring buffer for writing/reading
 * @tstamp: timestamp infomation
 */
struct snd_compr_avail {
	__u64 avail;
	struct snd_compr_tstamp tstamp;
<<<<<<< HEAD
} __attribute__((packed));
=======
} __attribute__((packed, aligned(4)));
>>>>>>> b9eae6bb

enum snd_compr_direction {
	SND_COMPRESS_PLAYBACK = 0,
	SND_COMPRESS_CAPTURE
};

/**
 * struct snd_compr_caps: caps descriptor
 * @codecs: pointer to array of codecs
 * @direction: direction supported. Of type snd_compr_direction
 * @min_fragment_size: minimum fragment supported by DSP
 * @max_fragment_size: maximum fragment supported by DSP
 * @min_fragments: min fragments supported by DSP
 * @max_fragments: max fragments supported by DSP
 * @num_codecs: number of codecs supported
 * @reserved: reserved field
 */
struct snd_compr_caps {
	__u32 num_codecs;
	__u32 direction;
	__u32 min_fragment_size;
	__u32 max_fragment_size;
	__u32 min_fragments;
	__u32 max_fragments;
	__u32 codecs[MAX_NUM_CODECS];
	__u32 reserved[11];
} __attribute__((packed, aligned(4)));

/**
 * struct snd_compr_codec_caps: query capability of codec
 * @codec: codec for which capability is queried
 * @num_descriptors: number of codec descriptors
 * @descriptor: array of codec capability descriptor
 */
struct snd_compr_codec_caps {
	__u32 codec;
	__u32 num_descriptors;
	struct snd_codec_desc descriptor[MAX_NUM_CODEC_DESCRIPTORS];
} __attribute__((packed, aligned(4)));

/**
 * struct snd_compr_audio_info: compressed input audio information
 * @frame_size: legth of the encoded frame with valid data
 * @reserved: reserved for furture use
 */
struct snd_compr_audio_info {
	uint32_t frame_size;
	uint32_t reserved[15];
};

/**
 * @SNDRV_COMPRESS_ENCODER_PADDING: no of samples appended by the encoder at the
 * end of the track
 * @SNDRV_COMPRESS_ENCODER_DELAY: no of samples inserted by the encoder at the
 * beginning of the track
 */
enum {
	SNDRV_COMPRESS_ENCODER_PADDING = 1,
	SNDRV_COMPRESS_ENCODER_DELAY = 2,
	SNDRV_COMPRESS_MIN_BLK_SIZE = 3,
	SNDRV_COMPRESS_MAX_BLK_SIZE = 4,
};

/**
 * struct snd_compr_metadata: compressed stream metadata
 * @key: key id
 * @value: key value
 */
struct snd_compr_metadata {
	 __u32 key;
	 __u32 value[8];
} __attribute__((packed, aligned(4)));

/**
 * compress path ioctl definitions
 * SNDRV_COMPRESS_GET_CAPS: Query capability of DSP
 * SNDRV_COMPRESS_GET_CODEC_CAPS: Query capability of a codec
 * SNDRV_COMPRESS_SET_PARAMS: Set codec and stream parameters
 * Note: only codec params can be changed runtime and stream params cant be
 * SNDRV_COMPRESS_GET_PARAMS: Query codec params
 * SNDRV_COMPRESS_TSTAMP: get the current timestamp value
 * SNDRV_COMPRESS_AVAIL: get the current buffer avail value.
 * This also queries the tstamp properties
 * SNDRV_COMPRESS_PAUSE: Pause the running stream
 * SNDRV_COMPRESS_RESUME: resume a paused stream
 * SNDRV_COMPRESS_START: Start a stream
 * SNDRV_COMPRESS_STOP: stop a running stream, discarding ring buffer content
 * and the buffers currently with DSP
 * SNDRV_COMPRESS_DRAIN: Play till end of buffers and stop after that
 * SNDRV_COMPRESS_IOCTL_VERSION: Query the API version
 */
#define SNDRV_COMPRESS_IOCTL_VERSION	_IOR('C', 0x00, int)
#define SNDRV_COMPRESS_GET_CAPS		_IOWR('C', 0x10, struct snd_compr_caps)
#define SNDRV_COMPRESS_GET_CODEC_CAPS	_IOWR('C', 0x11,\
						struct snd_compr_codec_caps)
#define SNDRV_COMPRESS_SET_PARAMS	_IOW('C', 0x12, struct snd_compr_params)
#define SNDRV_COMPRESS_GET_PARAMS	_IOR('C', 0x13, struct snd_codec)
#define SNDRV_COMPRESS_SET_METADATA	_IOW('C', 0x14,\
						 struct snd_compr_metadata)
#define SNDRV_COMPRESS_GET_METADATA	_IOWR('C', 0x15,\
						 struct snd_compr_metadata)
#define SNDRV_COMPRESS_TSTAMP		_IOR('C', 0x20, struct snd_compr_tstamp)
#define SNDRV_COMPRESS_AVAIL		_IOR('C', 0x21, struct snd_compr_avail)
#define SNDRV_COMPRESS_PAUSE		_IO('C', 0x30)
#define SNDRV_COMPRESS_RESUME		_IO('C', 0x31)
#define SNDRV_COMPRESS_START		_IO('C', 0x32)
#define SNDRV_COMPRESS_STOP		_IO('C', 0x33)
#define SNDRV_COMPRESS_DRAIN		_IO('C', 0x34)
#define SNDRV_COMPRESS_NEXT_TRACK	_IO('C', 0x35)
#define SNDRV_COMPRESS_PARTIAL_DRAIN	_IO('C', 0x36)
#define SNDRV_COMPRESS_SET_NEXT_TRACK_PARAM\
					_IOW('C', 0x37, union snd_codec_options)
/*
 * TODO
 * 1. add mmap support
 *
 */
#define SND_COMPR_TRIGGER_DRAIN 7 /*FIXME move this to pcm.h */
#define SND_COMPR_TRIGGER_NEXT_TRACK 8
#define SND_COMPR_TRIGGER_PARTIAL_DRAIN 9

#define SNDRV_COMPRESS_METADATA_MODE          _IOW('C', 0x99, bool)
#endif<|MERGE_RESOLUTION|>--- conflicted
+++ resolved
@@ -70,12 +70,8 @@
 	__u32 pcm_frames;
 	__u32 pcm_io_frames;
 	__u32 sampling_rate;
-<<<<<<< HEAD
 	uint64_t timestamp;
-};
-=======
-} __attribute__((packed, aligned(4)));
->>>>>>> b9eae6bb
+} __attribute__((packed, aligned(4)));
 
 /**
  * struct snd_compr_avail: avail descriptor
@@ -85,11 +81,7 @@
 struct snd_compr_avail {
 	__u64 avail;
 	struct snd_compr_tstamp tstamp;
-<<<<<<< HEAD
-} __attribute__((packed));
-=======
-} __attribute__((packed, aligned(4)));
->>>>>>> b9eae6bb
+} __attribute__((packed, aligned(4)));
 
 enum snd_compr_direction {
 	SND_COMPRESS_PLAYBACK = 0,
