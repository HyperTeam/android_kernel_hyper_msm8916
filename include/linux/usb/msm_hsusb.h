/* include/linux/usb/msm_hsusb.h
 *
 * Copyright (C) 2008 Google, Inc.
 * Author: Brian Swetland <swetland@google.com>
 * Copyright (c) 2009-2015, The Linux Foundation. All rights reserved.
 *
 * This software is licensed under the terms of the GNU General Public
 * License version 2, as published by the Free Software Foundation, and
 * may be copied, distributed, and modified under those terms.
 *
 * This program is distributed in the hope that it will be useful,
 * but WITHOUT ANY WARRANTY; without even the implied warranty of
 * MERCHANTABILITY or FITNESS FOR A PARTICULAR PURPOSE.  See the
 * GNU General Public License for more details.
 *
 */

#ifndef __ASM_ARCH_MSM_HSUSB_H
#define __ASM_ARCH_MSM_HSUSB_H

#include <linux/types.h>
#include <linux/usb/ch9.h>
#include <linux/usb/gadget.h>
#include <linux/usb/otg.h>
#include <linux/wakelock.h>
#include <linux/pm_qos.h>
#include <linux/hrtimer.h>
#include <linux/power_supply.h>
#include <linux/cdev.h>
/*
 * The following are bit fields describing the usb_request.udc_priv word.
 * These bit fields are set by function drivers that wish to queue
 * usb_requests with sps/bam parameters.
 */
#define MSM_PIPE_ID_MASK		(0x1F)
#define MSM_TX_PIPE_ID_OFS		(16)
#define MSM_SPS_MODE			BIT(5)
#define MSM_IS_FINITE_TRANSFER		BIT(6)
#define MSM_PRODUCER			BIT(7)
#define MSM_DISABLE_WB			BIT(8)
#define MSM_ETD_IOC			BIT(9)
#define MSM_INTERNAL_MEM		BIT(10)
#define MSM_VENDOR_ID			BIT(16)

/**
 * Requested USB votes for BUS bandwidth
 *
 * USB_NO_PERF_VOTE     BUS Vote for inactive USB session or disconnect
 * USB_MAX_PERF_VOTE    Maximum BUS bandwidth vote
 * USB_MIN_PERF_VOTE    Minimum BUS bandwidth vote (for some hw same as NO_PERF)
 *
 */
enum usb_bus_vote {
	USB_NO_PERF_VOTE = 0,
	USB_MAX_PERF_VOTE,
	USB_MIN_PERF_VOTE,
};

/**
 * Supported USB modes
 *
 * USB_PERIPHERAL       Only peripheral mode is supported.
 * USB_HOST             Only host mode is supported.
 * USB_OTG              OTG mode is supported.
 *
 */
enum usb_mode_type {
	USB_NONE = 0,
	USB_PERIPHERAL,
	USB_HOST,
	USB_OTG,
};

/**
 * OTG control
 *
 * OTG_NO_CONTROL	Id/VBUS notifications not required. Useful in host
 *                      only configuration.
 * OTG_PHY_CONTROL	Id/VBUS notifications comes form USB PHY.
 * OTG_PMIC_CONTROL	Id/VBUS notifications comes from PMIC hardware.
 * OTG_USER_CONTROL	Id/VBUS notifcations comes from User via sysfs.
 *
 */
enum otg_control_type {
	OTG_NO_CONTROL = 0,
	OTG_PHY_CONTROL,
	OTG_PMIC_CONTROL,
	OTG_USER_CONTROL,
};

/**
 * PHY used in
 *
 * INVALID_PHY			Unsupported PHY
 * CI_PHY			Chipidea PHY
 * SNPS_PICO_PHY		Synopsis Pico PHY
 * SNPS_FEMTO_PHY		Synopsis Femto PHY
 *
 */
enum msm_usb_phy_type {
	INVALID_PHY = 0,
	CI_PHY,			/* not supported */
	SNPS_PICO_PHY,
	SNPS_FEMTO_PHY,
};

#ifdef CONFIG_MACH_JALEBI
#define IDEV_CHG_MAX	750
#define IDEV_CHG_MIN	500
#define IUNIT		100

#define IDEV_ACA_CHG_MAX	750
#define IDEV_ACA_CHG_LIMIT	500
#else
#define IDEV_CHG_MAX	1500
#define IDEV_CHG_MIN	500
#define IUNIT		100

#define IDEV_ACA_CHG_MAX	1500
#define IDEV_ACA_CHG_LIMIT	500
<<<<<<< HEAD
#endif /* CONFIG_MACH_JALEBI */
=======
#define IDEV_HVDCP_CHG_MAX	1800
>>>>>>> 23fd5dba

/**
 * Different states involved in USB charger detection.
 *
 * USB_CHG_STATE_UNDEFINED	USB charger is not connected or detection
 *                              process is not yet started.
 * USB_CHG_STATE_WAIT_FOR_DCD	Waiting for Data pins contact.
 * USB_CHG_STATE_DCD_DONE	Data pin contact is detected.
 * USB_CHG_STATE_PRIMARY_DONE	Primary detection is completed (Detects
 *                              between SDP and DCP/CDP).
 * USB_CHG_STATE_SECONDARY_DONE	Secondary detection is completed (Detects
 *                              between DCP and CDP).
 * USB_CHG_STATE_DETECTED	USB charger type is determined.
 *
 */
enum usb_chg_state {
	USB_CHG_STATE_UNDEFINED = 0,
	USB_CHG_STATE_WAIT_FOR_DCD,
	USB_CHG_STATE_DCD_DONE,
	USB_CHG_STATE_PRIMARY_DONE,
	USB_CHG_STATE_SECONDARY_DONE,
	USB_CHG_STATE_DETECTED,
};

/**
 * USB charger types
 *
 * USB_INVALID_CHARGER	Invalid USB charger.
 * USB_SDP_CHARGER	Standard downstream port. Refers to a downstream port
 *                      on USB2.0 compliant host/hub.
 * USB_DCP_CHARGER	Dedicated charger port (AC charger/ Wall charger).
 * USB_CDP_CHARGER	Charging downstream port. Enumeration can happen and
 *                      IDEV_CHG_MAX can be drawn irrespective of USB state.
 * USB_ACA_A_CHARGER	B-device is connected on accessory port with charger
 *                      connected on charging port. This configuration allows
 *                      charging in host mode.
 * USB_ACA_B_CHARGER	No device (or A-device without VBUS) is connected on
 *                      accessory port with charger connected on charging port.
 * USB_ACA_C_CHARGER	A-device (with VBUS) is connected on
 *                      accessory port with charger connected on charging port.
 * USB_ACA_DOCK_CHARGER	A docking station that has one upstream port and one
 *			or more downstream ports. Capable of supplying
 *			IDEV_CHG_MAX irrespective of devices connected on
 *			accessory ports.
 * USB_PROPRIETARY_CHARGER A proprietary charger pull DP and DM to specific
 *			voltages between 2.0-3.3v for identification.
 *
 */
enum usb_chg_type {
	USB_INVALID_CHARGER = 0,
	USB_SDP_CHARGER,
	USB_DCP_CHARGER,
	USB_CDP_CHARGER,
	USB_ACA_A_CHARGER,
	USB_ACA_B_CHARGER,
	USB_ACA_C_CHARGER,
	USB_ACA_DOCK_CHARGER,
	USB_PROPRIETARY_CHARGER,
	USB_FLOATED_CHARGER,
};

/**
 * Used different VDDCX voltage voting mechnism
 * VDDCX_CORNER       Vote for VDDCX Corner voltage
 * VDDCX              Vote for VDDCX Absolute voltage
 */
enum usb_vdd_type {
	VDDCX_CORNER = 0,
	VDDCX,
	VDD_TYPE_MAX,
};

/**
 * Used different VDDCX voltage values
 */
enum usb_vdd_value {
	VDD_NONE = 0,
	VDD_MIN,
	VDD_MAX,
	VDD_VAL_MAX,
};

/**
 * Maintain state for hvdcp external charger status
 * DEFAULT	This is used when DCP is detected
 * ACTIVE	This is used when ioctl is called to block LPM
 * INACTIVE	This is used when ioctl is called to unblock LPM
 */

enum usb_ext_chg_status {
	DEFAULT = 1,
	ACTIVE,
	INACTIVE,
};

/**
 * Supported USB controllers
 */
enum usb_ctrl {
	DWC3_CTRL = 0,	/* DWC3 controller */
	CI_CTRL,	/* ChipIdea controller */
	HSIC_CTRL,	/* HSIC controller */
	NUM_CTRL,
};

#ifdef CONFIG_MACH_JALEBI
struct otg_pinctrl_res {
	struct pinctrl *pinctrl;
	struct pinctrl_state *gpio_state_active;
	struct pinctrl_state *gpio_state_suspend;
};
#endif

/**
 * USB ID state
 */
enum usb_id_state {
	USB_ID_GROUND = 0,
	USB_ID_FLOAT,
};

/**
 * struct msm_otg_platform_data - platform device data
 *              for msm_otg driver.
 * @phy_init_seq: PHY configuration sequence. val, reg pairs
 *              terminated by -1.
 * @vbus_power: VBUS power on/off routine.It should return result
 *		as success(zero value) or failure(non-zero value).
 * @power_budget: VBUS power budget in mA (0 will be treated as 500mA).
 * @mode: Supported mode (OTG/peripheral/host).
 * @otg_control: OTG switch controlled by user/Id pin
 * @default_mode: Default operational mode. Applicable only if
 *              OTG switch is controller by user.
 * @pmic_id_irq: IRQ number assigned for PMIC USB ID line.
 * @mpm_otgsessvld_int: MPM wakeup pin assigned for OTG SESSVLD
 *              interrupt. Used when .otg_control == OTG_PHY_CONTROL.
 * @mpm_dpshv_int: MPM wakeup pin assigned for DP SHV interrupt.
 *		Used during host bus suspend.
 * @mpm_dmshv_int: MPM wakeup pin assigned for DM SHV interrupt.
 *		Used during host bus suspend.
 * @mhl_enable: indicates MHL connector or not.
 * @disable_reset_on_disconnect: perform USB PHY and LINK reset
 *              on USB cable disconnection.
 * @pnoc_errata_fix: workaround needed for PNOC hardware bug that
 *              affects USB performance.
 * @enable_lpm_on_suspend: Enable the USB core to go into Low
 *              Power Mode, when USB bus is suspended but cable
 *              is connected.
 * @core_clk_always_on_workaround: Don't disable core_clk when
 *              USB enters LPM.
 * @delay_lpm_on_disconnect: Use a delay before entering LPM
 *              upon USB cable disconnection.
 * @enable_sec_phy: Use second HSPHY with USB2 core
 * @bus_scale_table: parameters for bus bandwidth requirements
 * @mhl_dev_name: MHL device name used to register with MHL driver.
 * @log2_itc: value of 2^(log2_itc-1) will be used as the
 *              interrupt threshold (ITC), when log2_itc is
 *              between 1 to 7.
 * @l1_supported: enable link power management support.
 * @dpdm_pulldown_added: Indicates whether pull down resistors are
 *		connected on data lines or not.
 * @vddmin_gpio: dedictaed gpio in the platform that is used for
 *		pullup the D+ line in case of bus suspend with
 *		phy retention.
 * @rw_during_lpm_workaround: Determines whether remote-wakeup
 *		during low-power mode workaround will be
 *		applied.
 * @enable_ahb2ahb_bypass: Indicates whether enable AHB2AHB BYPASS
 *		mode with controller in device mode.
 * @bool disable_retention_with_vdd_min: Indicates whether to enable
		allowing VDDmin without putting PHY into retention.
 * @usb_id_gpio: Gpio used for USB ID detection.
 * @hub_reset_gpio: Gpio used for hub reset.
 * @switch_sel_gpio: Gpio used for controlling switch that
		routing D+/D- from the USB HUB to the USB jack type B
		for peripheral mode.
 * @bool phy_dvdd_always_on: PHY DVDD is supplied by always on PMIC LDO.
 */
struct msm_otg_platform_data {
	int *phy_init_seq;
	int (*vbus_power)(bool on);
	unsigned power_budget;
	enum usb_mode_type mode;
	enum otg_control_type otg_control;
	enum usb_mode_type default_mode;
	enum msm_usb_phy_type phy_type;
	int pmic_id_irq;
	unsigned int mpm_otgsessvld_int;
	unsigned int mpm_dpshv_int;
	unsigned int mpm_dmshv_int;
	bool mhl_enable;
	bool disable_reset_on_disconnect;
	bool pnoc_errata_fix;
	bool enable_lpm_on_dev_suspend;
	bool core_clk_always_on_workaround;
	bool delay_lpm_on_disconnect;
	bool dp_manual_pullup;
	bool enable_sec_phy;
	struct msm_bus_scale_pdata *bus_scale_table;
	const char *mhl_dev_name;
	int log2_itc;
	bool l1_supported;
	bool dpdm_pulldown_added;
	int vddmin_gpio;
	bool rw_during_lpm_workaround;
	bool enable_ahb2ahb_bypass;
	bool disable_retention_with_vdd_min;
	int usb_id_gpio;
	int hub_reset_gpio;
	int switch_sel_gpio;
	bool phy_dvdd_always_on;
	struct clk *system_clk;
#ifdef CONFIG_MACH_JALEBI
	int otg5v_en_gpio;
	struct otg_pinctrl_res pin_res;
#endif
};

/* phy related flags */
#define ENABLE_DP_MANUAL_PULLUP		BIT(0)
#define ENABLE_SECONDARY_PHY		BIT(1)
#define PHY_HOST_MODE			BIT(2)
#define PHY_CHARGER_CONNECTED		BIT(3)
#define PHY_VBUS_VALID_OVERRIDE		BIT(4)

/* Timeout (in msec) values (min - max) associated with OTG timers */

#define TA_WAIT_VRISE	100	/* ( - 100)  */
#define TA_WAIT_VFALL	500	/* ( - 1000) */

/*
 * This option is set for embedded hosts or OTG devices in which leakage
 * currents are very minimal.
 */
#ifdef CONFIG_USB_OTG
#define TA_WAIT_BCON	30000	/* (1100 - 30000) */
#else
#define TA_WAIT_BCON	-1
#endif

#define TA_AIDL_BDIS	500	/* (200 - ) */
#define TA_BIDL_ADIS	155	/* (155 - 200) */
#define TB_SRP_FAIL	6000	/* (5000 - 6000) */
#define TB_ASE0_BRST	200	/* (155 - ) */

/* TB_SSEND_SRP and TB_SE0_SRP are combined */
#define TB_SRP_INIT	2000	/* (1500 - ) */

#define TA_TST_MAINT	10100	/* (9900 - 10100) */
#define TB_TST_SRP	3000	/* ( - 5000) */
#define TB_TST_CONFIG	300

/* Timeout variables */

#define A_WAIT_VRISE	0
#define A_WAIT_VFALL	1
#define A_WAIT_BCON	2
#define A_AIDL_BDIS	3
#define A_BIDL_ADIS	4
#define B_SRP_FAIL	5
#define B_ASE0_BRST	6
#define A_TST_MAINT	7
#define B_TST_SRP	8
#define B_TST_CONFIG	9

#define USB_NUM_BUS_CLOCKS      3

/**
 * struct msm_otg: OTG driver data. Shared by HCD and DCD.
 * @otg: USB OTG Transceiver structure.
 * @pdata: otg device platform data.
 * @irq: IRQ number assigned for HSUSB controller.
 * @async_irq: IRQ number used by some controllers during low power state
 * @phy_irq: IRQ number assigned for PHY to notify events like id and line
		state changes.
 * @pclk: clock struct of iface_clk.
 * @core_clk: clock struct of core_bus_clk.
 * @sleep_clk: clock struct of sleep_clk for USB PHY.
 * @phy_reset_clk: clock struct of phy_reset_clk for USB PHY. This clock is
		a reset only clock and resets the PHY, ULPI bridge and
		CSR wrapper.
 * @phy_por_clk: clock struct of phy_por_clk for USB PHY. This clock is
		a reset only clock and resets only the PHY (POR).
 * @phy_csr_clk: clock struct of phy_csr_clk for USB PHY. This clock is
		required to acess PHY CSR registers via AHB2PHY interface.
 * @bus_clks: bimc/snoc/pcnoc clock struct.
 * @core_clk_rate: core clk max frequency
 * @regs: ioremapped register base address.
 * @usb_phy_ctrl_reg: relevant PHY_CTRL_REG register base address.
 * @inputs: OTG state machine inputs(Id, SessValid etc).
 * @sm_work: OTG state machine work.
 * @pm_suspended: OTG device is system(PM) suspended.
 * @pm_notify: Notifier to receive system wide PM transition events.
		It is used to defer wakeup events processing until
		system is RESUMED.
 * @in_lpm: indicates low power mode (LPM) state.
 * @async_int: IRQ line on which ASYNC interrupt arrived in LPM.
 * @cur_power: The amount of mA available from downstream port.
 * @otg_wq: Strict order otg workqueue for OTG works (SM/ID/SUSPEND).
 * @chg_work: Charger detection work.
 * @chg_state: The state of charger detection process.
 * @chg_type: The type of charger attached.
 * @dcd_retires: The retry count used to track Data contact
 *               detection process.
 * @wlock: Wake lock struct to prevent system suspend when
 *               USB is active.
 * @usbdev_nb: The notifier block used to know about the B-device
 *             connected. Useful only when ACA_A charger is
 *             connected.
 * @mA_port: The amount of current drawn by the attached B-device.
 * @id_timer: The timer used for polling ID line to detect ACA states.
 * @xo_handle: TCXO buffer handle
 * @bus_perf_client: Bus performance client handle to request BUS bandwidth
 * @mhl_enabled: MHL driver registration successful and MHL enabled.
 * @host_bus_suspend: indicates host bus suspend or not.
 * @device_bus_suspend: indicates device bus suspend or not.
 * @bus_clks_enabled: indicates pcnoc/snoc/bimc clocks are on or not.
 * @chg_check_timer: The timer used to implement the workaround to detect
 *               very slow plug in of wall charger.
 * @ui_enabled: USB Intterupt is enabled or disabled.
 * @pm_done: It is used to increment the pm counter using pm_runtime_get_sync.
	     This handles the race case when PM resume thread returns before
	     the charger detection starts. When USB is disconnected and in lpm
	     pm_done is set to true.
 * @ext_id_irq: IRQ for ID interrupt.
 * @phy_irq_pending: Gets set when PHY IRQ arrives in LPM.
 * @dbg_idx: Dynamic debug buffer Index.
 * @dbg_lock: Dynamic debug buffer Lock.
 * @buf: Dynamic Debug Buffer.
 * @id_state: Indicates USBID line status.
 */
struct msm_otg {
	struct usb_phy phy;
	struct msm_otg_platform_data *pdata;
	int irq;
	int async_irq;
	int phy_irq;
	struct clk *xo_clk;
	struct clk *pclk;
	struct clk *core_clk;
	struct clk *sleep_clk;
	struct clk *phy_reset_clk;
	struct clk *phy_por_clk;
	struct clk *phy_csr_clk;
	struct clk *bus_clks[USB_NUM_BUS_CLOCKS];
	long core_clk_rate;
	struct resource *io_res;
	void __iomem *regs;
	void __iomem *phy_csr_regs;
	void __iomem *usb_phy_ctrl_reg;
#define ID		0
#define B_SESS_VLD	1
#define ID_A		2
#define ID_B		3
#define ID_C		4
#define A_BUS_DROP	5
#define A_BUS_REQ	6
#define A_SRP_DET	7
#define A_VBUS_VLD	8
#define B_CONN		9
#define ADP_CHANGE	10
#define POWER_UP	11
#define A_CLR_ERR	12
#define A_BUS_RESUME	13
#define A_BUS_SUSPEND	14
#define A_CONN		15
#define B_BUS_REQ	16
#define MHL	        17
#define B_FALSE_SDP	18
	unsigned long inputs;
	struct work_struct sm_work;
	bool sm_work_pending;
	atomic_t pm_suspended;
	struct notifier_block pm_notify;
	atomic_t in_lpm;
	atomic_t set_fpr_with_lpm_exit;
	bool err_event_seen;
	int async_int;
	unsigned cur_power;
	struct workqueue_struct *otg_wq;
	struct delayed_work chg_work;
	struct delayed_work id_status_work;
	struct delayed_work suspend_work;
	enum usb_chg_state chg_state;
	enum usb_chg_type chg_type;
	unsigned dcd_time;
	struct wake_lock wlock;
	struct notifier_block usbdev_nb;
	unsigned mA_port;
	struct timer_list id_timer;
	unsigned long caps;
	struct msm_xo_voter *xo_handle;
	uint32_t bus_perf_client;
	bool mhl_enabled;
	bool host_bus_suspend;
	bool device_bus_suspend;
	bool bus_clks_enabled;
	struct timer_list chg_check_timer;
	/*
	 * Allowing PHY power collpase turns off the HSUSB 3.3v and 1.8v
	 * analog regulators while going to low power mode.
	 * Currently only 28nm PHY has the support to allowing PHY
	 * power collapse since it doesn't have leakage currents while
	 * turning off the power rails.
	 */
#define ALLOW_PHY_POWER_COLLAPSE	BIT(0)
	/*
	 * Allow PHY RETENTION mode before turning off the digital
	 * voltage regulator(VDDCX).
	 */
#define ALLOW_PHY_RETENTION		BIT(1)
	  /*
	   * Allow putting the core in Low Power mode, when
	   * USB bus is suspended but cable is connected.
	   */
#define ALLOW_LPM_ON_DEV_SUSPEND	BIT(2)
	/*
	 * Allowing PHY regulators LPM puts the HSUSB 3.3v and 1.8v
	 * analog regulators into LPM while going to USB low power mode.
	 */
#define ALLOW_PHY_REGULATORS_LPM	BIT(3)
	/*
	 * Allow PHY RETENTION mode before turning off the digital
	 * voltage regulator(VDDCX) during host mode.
	 */
#define ALLOW_HOST_PHY_RETENTION	BIT(4)
	/*
	* Allow VDD minimization without putting PHY into retention
	* for fixing PHY current leakage issue when LDOs ar turned off.
	*/
#define ALLOW_VDD_MIN_WITH_RETENTION_DISABLED BIT(5)

	/*
	 * PHY can keep D+ pull-up during peripheral bus suspend and
	 * D+/D- pull-down during host bus suspend without any
	 * re-work. This is possible only when PHY DVDD is supplied
	 * by a PMIC LDO (unlike VDDCX/VDDMX).
	 */
#define ALLOW_BUS_SUSPEND_WITHOUT_REWORK BIT(6)
	unsigned long lpm_flags;
#define PHY_PWR_COLLAPSED		BIT(0)
#define PHY_RETENTIONED			BIT(1)
#define XO_SHUTDOWN			BIT(2)
#define CLOCKS_DOWN			BIT(3)
#define PHY_REGULATORS_LPM	BIT(4)
	int reset_counter;
	unsigned long b_last_se0_sess;
	unsigned long tmouts;
	u8 active_tmout;
	struct hrtimer timer;
	struct power_supply usb_psy;
	unsigned int online;
	unsigned int host_mode;
	unsigned int voltage_max;
	unsigned int current_max;
	unsigned int usbin_health;

	dev_t ext_chg_dev;
	struct cdev ext_chg_cdev;
	struct class *ext_chg_class;
	struct device *ext_chg_device;
	bool ext_chg_opened;
	enum usb_ext_chg_status ext_chg_active;
	struct completion ext_chg_wait;
	struct pinctrl *phy_pinctrl;
	int ui_enabled;
	bool pm_done;
	struct qpnp_vadc_chip	*vadc_dev;
	int ext_id_irq;
	bool phy_irq_pending;
	bool rm_pulldown;
	wait_queue_head_t	host_suspend_wait;
/* Maximum debug message length */
#define DEBUG_MSG_LEN   128UL
/* Maximum number of messages */
#define DEBUG_MAX_MSG   256UL
	unsigned int dbg_idx;
	rwlock_t dbg_lock;
	char (buf[DEBUG_MAX_MSG])[DEBUG_MSG_LEN];   /* buffer */
	enum usb_id_state id_state;
};

struct ci13xxx_platform_data {
	u8 usb_core_id;
	/*
	 * value of 2^(log2_itc-1) will be used as the interrupt threshold
	 * (ITC), when log2_itc is between 1 to 7.
	 */
	int log2_itc;
	void *prv_data;
	bool l1_supported;
	bool enable_ahb2ahb_bypass;
	struct clk *system_clk;
};

/**
 * struct msm_hsic_host_platform_data - platform device data
 *              for msm_hsic_host driver.
 * @phy_sof_workaround: Enable ALL PHY SOF bug related workarounds for
		SUSPEND, RESET and RESUME.
 * @phy_susp_sof_workaround: Enable PHY SOF workaround for
 *      SUSPEND.
 * @phy_reset_sof_workaround: Enable PHY SOF workaround for
 *      RESET.
 * @dis_internal_clk_gating: If set, internal clock gating in controller
 *		is disabled.
 *
 */
struct msm_hsic_host_platform_data {
	unsigned strobe;
	unsigned data;
	bool ignore_cal_pad_config;
	bool phy_sof_workaround;
	bool dis_internal_clk_gating;
	bool phy_susp_sof_workaround;
	bool phy_reset_sof_workaround;
	u32 reset_delay;
	int strobe_pad_offset;
	int data_pad_offset;

	struct msm_bus_scale_pdata *bus_scale_table;
	unsigned log2_irq_thresh;

	/* gpio used to resume peripheral */
	unsigned resume_gpio;

	/*swfi latency is required while driving resume on to the bus */
	u32 swfi_latency;

	/*standalone latency is required when HSCI is active*/
	u32 standalone_latency;
	bool pool_64_bit_align;
	bool enable_hbm;
	bool disable_park_mode;
	bool consider_ipa_handshake;
	bool ahb_async_bridge_bypass;
	bool disable_cerr;
};

struct msm_usb_host_platform_data {
	unsigned int power_budget;
	int pmic_gpio_dp_irq;
	unsigned int dock_connect_irq;
	bool use_sec_phy;
	bool no_selective_suspend;
	int resume_gpio;
	int ext_hub_reset_gpio;
	bool is_uicc;
};

/**
 * struct msm_hsic_peripheral_platform_data: HSIC peripheral
 * platform data.
 * @core_clk_always_on_workaround: Don't disable core_clk when
 *                                 HSIC enters LPM.
 */
struct msm_hsic_peripheral_platform_data {
	bool core_clk_always_on_workaround;
};

/**
 * struct usb_ext_notification: event notification structure
 * @notify: pointer to client function to call when ID event is detected.
 *          The function parameter is provided by driver to be called back when
 *          external client indicates it is done using the USB. This function
 *          should return 0 if handled successfully, otherise an error code.
 * @ctxt: client-specific context pointer
 *
 * This structure should be used by clients wishing to register (via
 * msm_register_usb_ext_notification) for event notification whenever a USB
 * cable is plugged in and ID pin status changes. Clients must provide a
 * callback function pointer. If this callback returns 0, the USB driver will
 * assume the client is "taking over" the connection, and will relinquish any
 * further processing until its callback (passed via the third parameter) is
 * called with the online parameter set to false.
 */
struct usb_ext_notification {
	int (*notify)(void *, int, void (*)(void *, int online), void *);
	void *ctxt;
};
#ifdef CONFIG_USB_BAM
bool msm_bam_usb_lpm_ok(enum usb_ctrl ctrl);
void msm_bam_notify_lpm_resume(enum usb_ctrl ctrl);
void msm_bam_set_usb_host_dev(struct device *dev);
void msm_bam_set_hsic_host_dev(struct device *dev);
void msm_bam_set_usb_dev(struct device *dev);
void msm_bam_wait_for_usb_host_prod_granted(void);
void msm_bam_wait_for_hsic_host_prod_granted(void);
bool msm_bam_hsic_lpm_ok(void);
void msm_bam_usb_host_notify_on_resume(void);
void msm_bam_hsic_host_notify_on_resume(void);
bool msm_bam_hsic_host_pipe_empty(void);
void msm_bam_set_qdss_usb_active(bool is_active);
#else
static inline bool msm_bam_usb_lpm_ok(enum usb_ctrl ctrl) { return true; }
static inline void msm_bam_notify_lpm_resume(enum usb_ctrl ctrl) {}
static inline void msm_bam_set_usb_host_dev(struct device *dev) {}
static inline void msm_bam_set_hsic_host_dev(struct device *dev) {}
static inline void msm_bam_set_usb_dev(struct device *dev) {}
static inline void msm_bam_wait_for_usb_host_prod_granted(void) {}
static inline void msm_bam_wait_for_hsic_host_prod_granted(void) {}
static inline bool msm_bam_hsic_lpm_ok(void) { return true; }
static inline void msm_bam_hsic_host_notify_on_resume(void) {}
static inline void msm_bam_usb_host_notify_on_resume(void) {}
static inline bool msm_bam_hsic_host_pipe_empty(void) { return true; }
static inline void msm_bam_set_qdss_usb_active(bool is_active) {}
#endif
#ifdef CONFIG_USB_CI13XXX_MSM
void msm_hw_bam_disable(bool bam_disable);
#else
static inline void msm_hw_bam_disable(bool bam_disable)
{
}
#endif

/* CONFIG_PM_RUNTIME */
#ifdef CONFIG_PM_RUNTIME
static inline int get_pm_runtime_counter(struct device *dev)
{
	return atomic_read(&dev->power.usage_count);
}
#else /* !CONFIG_PM_RUNTIME */
static inline int get_pm_runtime_counter(struct device *dev) { return -ENOSYS; }
#endif

#ifdef CONFIG_USB_DWC3_MSM
int msm_ep_config(struct usb_ep *ep);
int msm_ep_unconfig(struct usb_ep *ep);
void dwc3_tx_fifo_resize_request(struct usb_ep *ep, bool qdss_enable);
int msm_data_fifo_config(struct usb_ep *ep, phys_addr_t addr, u32 size,
	u8 dst_pipe_idx);
bool msm_dwc3_reset_ep_after_lpm(struct usb_gadget *gadget);
int msm_dwc3_reset_dbm_ep(struct usb_ep *ep);

void msm_dwc3_restart_usb_session(struct usb_gadget *gadget);

int msm_register_usb_ext_notification(struct usb_ext_notification *info);
#else
static inline int msm_data_fifo_config(struct usb_ep *ep, phys_addr_t addr,
	u32 size, u8 dst_pipe_idx)
{
	return -ENODEV;
}

static inline int msm_ep_config(struct usb_ep *ep)
{
	return -ENODEV;
}

static inline int msm_ep_unconfig(struct usb_ep *ep)
{
	return -ENODEV;
}

static inline void dwc3_tx_fifo_resize_request(
					struct usb_ep *ep, bool qdss_enable)
{
	return;
}

static inline void msm_dwc3_restart_usb_session(struct usb_gadget *gadget)
{
	return;
}

static inline int msm_register_usb_ext_notification(
					struct usb_ext_notification *info)
{
	return -ENODEV;
}

static inline bool msm_dwc3_reset_ep_after_lpm(struct usb_gadget *gadget)
{
	return false;
}

static inline int msm_dwc3_reset_dbm_ep(struct usb_ep *ep)
{
	return -ENODEV;
}

#endif
#endif<|MERGE_RESOLUTION|>--- conflicted
+++ resolved
@@ -118,11 +118,8 @@
 
 #define IDEV_ACA_CHG_MAX	1500
 #define IDEV_ACA_CHG_LIMIT	500
-<<<<<<< HEAD
 #endif /* CONFIG_MACH_JALEBI */
-=======
 #define IDEV_HVDCP_CHG_MAX	1800
->>>>>>> 23fd5dba
 
 /**
  * Different states involved in USB charger detection.
