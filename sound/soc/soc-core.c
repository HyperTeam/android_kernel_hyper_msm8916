--- conflicted
+++ resolved
@@ -2132,21 +2132,12 @@
 {
 	unsigned int ret;
 
-<<<<<<< HEAD
-        if (codec->read) {
-		ret = codec->read(codec, reg);
-		dev_dbg(codec->dev, "read %x => %x\n", reg, ret);
-		trace_snd_soc_reg_read(codec, reg, ret);
-        }
-        else
-=======
 	if (codec->read) {
 		ret = codec->read(codec, reg);
 		dev_dbg(codec->dev, "read %x => %x\n", reg, ret);
 		trace_snd_soc_reg_read(codec, reg, ret);
 	}
 	else
->>>>>>> 23fd5dba
 		ret = -EIO;
 
 	return ret;
@@ -2160,11 +2151,7 @@
 		dev_dbg(codec->dev, "write %x = %x\n", reg, val);
 		trace_snd_soc_reg_write(codec, reg, val);
 		return codec->write(codec, reg, val);
-<<<<<<< HEAD
-        }
-=======
-	}
->>>>>>> 23fd5dba
+	}
 	else
 		return -EIO;
 }
