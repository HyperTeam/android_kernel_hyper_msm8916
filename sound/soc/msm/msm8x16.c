--- conflicted
+++ resolved
@@ -413,15 +413,7 @@
 static const struct snd_soc_dapm_widget msm8x16_dapm_widgets[] = {
 
 	SND_SOC_DAPM_SUPPLY_S("MCLK", -1, SND_SOC_NOPM, 0, 0,
-<<<<<<< HEAD
-#ifdef CONFIG_MACH_CP8675
 	msm8x16_mclk_event, SND_SOC_DAPM_PRE_PMU | SND_SOC_DAPM_POST_PMD),
-#else
-	msm8x16_mclk_event, SND_SOC_DAPM_POST_PMD),
-#endif
-=======
-	msm8x16_mclk_event, SND_SOC_DAPM_PRE_PMU | SND_SOC_DAPM_POST_PMD),
->>>>>>> 23fd5dba
 	SND_SOC_DAPM_MIC("Handset Mic", NULL),
 	SND_SOC_DAPM_MIC("Headset Mic", NULL),
 	SND_SOC_DAPM_MIC("Secondary Mic", NULL),
@@ -450,15 +442,12 @@
 static char const *pri_rx_sample_rate_text[] = {"KHZ_48", "KHZ_96",
 					"KHZ_192", "KHZ_8",
 					"KHZ_16", "KHZ_32"};
-<<<<<<< HEAD
+static char const *mi2s_tx_sample_rate_text[] = {"KHZ_48", "KHZ_96",
+					"KHZ_192", "KHZ_8",
+					"KHZ_16", "KHZ_32"};
 #ifdef CONFIG_MACH_T86519A1
 static const char *const quatmi2s_clk_text[] = {"DISABLE", "ENABLE"};
 #endif
-=======
-static char const *mi2s_tx_sample_rate_text[] = {"KHZ_48", "KHZ_96",
-					"KHZ_192", "KHZ_8",
-					"KHZ_16", "KHZ_32"};
->>>>>>> 23fd5dba
 
 static int msm_auxpcm_be_params_fixup(struct snd_soc_pcm_runtime *rtd,
 					struct snd_pcm_hw_params *params)
@@ -1410,14 +1399,11 @@
 	SOC_ENUM_SINGLE_EXT(4, mi2s_tx_ch_text),
 	SOC_ENUM_SINGLE_EXT(2, loopback_mclk_text),
 	SOC_ENUM_SINGLE_EXT(6, pri_rx_sample_rate_text),
-<<<<<<< HEAD
+	SOC_ENUM_SINGLE_EXT(6, mi2s_tx_sample_rate_text),
 	SOC_ENUM_SINGLE_EXT(2, mi2s_rx_sample_rate_text),
 #ifdef CONFIG_MACH_T86519A1
 	SOC_ENUM_SINGLE_EXT(2, quatmi2s_clk_text),
 #endif
-=======
-	SOC_ENUM_SINGLE_EXT(6, mi2s_tx_sample_rate_text),
->>>>>>> 23fd5dba
 };
 
 static const char *const btsco_rate_text[] = {"BTSCO_RATE_8KHZ",
@@ -1439,13 +1425,10 @@
 		     msm_btsco_rate_get, msm_btsco_rate_put),
 	SOC_ENUM_EXT("RX SampleRate", msm_snd_enum[3],
 			pri_rx_sample_rate_get, pri_rx_sample_rate_put),
-<<<<<<< HEAD
+	SOC_ENUM_EXT("MI2S TX SampleRate", msm_snd_enum[4],
+			mi2s_tx_sample_rate_get, mi2s_tx_sample_rate_put),
 	SOC_ENUM_EXT("MI2S_RX SampleRate", msm_snd_enum[3],
 			mi2s_rx_sample_rate_get, mi2s_rx_sample_rate_put),
-=======
-	SOC_ENUM_EXT("MI2S TX SampleRate", msm_snd_enum[4],
-			mi2s_tx_sample_rate_get, mi2s_tx_sample_rate_put),
->>>>>>> 23fd5dba
 };
 
 static int msm8x16_mclk_event(struct snd_soc_dapm_widget *w,
@@ -1469,19 +1452,14 @@
 #endif
 	pr_debug("%s: event = %d\n", __func__, event);
 	switch (event) {
-<<<<<<< HEAD
-#ifdef CONFIG_MACH_CP8675
-	case SND_SOC_DAPM_PRE_PMU:
-		if (atomic_read(&pdata->mclk_rsc_ref) < 1)
-			return msm8x16_enable_codec_ext_clk(w->codec, 1, true);
-		break;
-#endif
-=======
 	case SND_SOC_DAPM_PRE_PMU:
 		if (pdata->codec_type)
 			msm8x16_enable_extcodec_ext_clk(w->codec, 1, true);
-		break;
->>>>>>> 23fd5dba
+#ifdef CONFIG_MACH_CP8675
+		if (atomic_read(&pdata->mclk_rsc_ref) < 1)
+			msm8x16_enable_codec_ext_clk(w->codec, 1, true);
+#endif
+		break;
 	case SND_SOC_DAPM_POST_PMD:
 		pr_debug("%s: mclk_res_ref = %d\n",
 			__func__, atomic_read(&pdata->mclk_rsc_ref));
