/* Copyright (c) 2012-2014, 2016 The Linux Foundation. All rights reserved.
 *
 * This program is free software; you can redistribute it and/or modify
 * it under the terms of the GNU General Public License version 2 and
 * only version 2 as published by the Free Software Foundation.
 *
 * This program is distributed in the hope that it will be useful,
 * but WITHOUT ANY WARRANTY; without even the implied warranty of
 * MERCHANTABILITY or FITNESS FOR A PARTICULAR PURPOSE.  See the
 * GNU General Public License for more details.
 */


#include <linux/init.h>
#include <linux/err.h>
#include <linux/module.h>
#include <linux/moduleparam.h>
#include <linux/time.h>
#include <linux/wait.h>
#include <linux/platform_device.h>
#include <linux/slab.h>
#include <sound/core.h>
#include <sound/soc.h>
#include <sound/soc-dapm.h>
#include <sound/pcm.h>
#include <sound/initval.h>
#include <sound/control.h>
#include <sound/q6asm-v2.h>
#include <sound/pcm_params.h>
#include <asm/dma.h>
#include <linux/dma-mapping.h>
#include <linux/msm_audio_ion.h>

#include <sound/timer.h>

#include "msm-compr-q6-v2.h"
#include "msm-pcm-routing-v2.h"
#include "audio_ocmem.h"
#include <sound/tlv.h>

#define COMPRE_CAPTURE_NUM_PERIODS	16
/* Allocate the worst case frame size for compressed audio */
#define COMPRE_CAPTURE_HEADER_SIZE	(sizeof(struct snd_compr_audio_info))
/* Changing period size to 4032. 4032 will make sure COMPRE_CAPTURE_PERIOD_SIZE
 * is 4096 with meta data size of 64 and MAX_NUM_FRAMES_PER_BUFFER 1
 */
#define COMPRE_CAPTURE_MAX_FRAME_SIZE	(4032)
#define COMPRE_CAPTURE_PERIOD_SIZE	((COMPRE_CAPTURE_MAX_FRAME_SIZE + \
					  COMPRE_CAPTURE_HEADER_SIZE) * \
					  MAX_NUM_FRAMES_PER_BUFFER)
#define COMPRE_OUTPUT_METADATA_SIZE	(sizeof(struct output_meta_data_st))
#define COMPRESSED_LR_VOL_MAX_STEPS	0x20002000

#define MAX_AC3_PARAM_SIZE		(18*2*sizeof(int))
#define AMR_WB_BAND_MODE 8
#define AMR_WB_DTX_MODE 0


const DECLARE_TLV_DB_LINEAR(compr_rx_vol_gain, 0,
			    COMPRESSED_LR_VOL_MAX_STEPS);
struct snd_msm {
	atomic_t audio_ocmem_req;
};
static struct snd_msm compressed_audio;

static struct audio_locks the_locks;

static struct snd_pcm_hardware msm_compr_hardware_capture = {
	.info =		 (SNDRV_PCM_INFO_MMAP |
				SNDRV_PCM_INFO_BLOCK_TRANSFER |
				SNDRV_PCM_INFO_MMAP_VALID |
				SNDRV_PCM_INFO_INTERLEAVED |
				SNDRV_PCM_INFO_PAUSE | SNDRV_PCM_INFO_RESUME),
	.formats =	      SNDRV_PCM_FMTBIT_S16_LE,
	.rates =		SNDRV_PCM_RATE_8000_48000,
	.rate_min =	     8000,
	.rate_max =	     48000,
	.channels_min =	 1,
	.channels_max =	 8,
	.buffer_bytes_max =
		COMPRE_CAPTURE_PERIOD_SIZE * COMPRE_CAPTURE_NUM_PERIODS ,
	.period_bytes_min =	COMPRE_CAPTURE_PERIOD_SIZE,
	.period_bytes_max = COMPRE_CAPTURE_PERIOD_SIZE,
	.periods_min =	  COMPRE_CAPTURE_NUM_PERIODS,
	.periods_max =	  COMPRE_CAPTURE_NUM_PERIODS,
	.fifo_size =	    0,
};

static struct snd_pcm_hardware msm_compr_hardware_playback = {
	.info =		 (SNDRV_PCM_INFO_MMAP |
				SNDRV_PCM_INFO_BLOCK_TRANSFER |
				SNDRV_PCM_INFO_MMAP_VALID |
				SNDRV_PCM_INFO_INTERLEAVED |
				SNDRV_PCM_INFO_PAUSE | SNDRV_PCM_INFO_RESUME),
	.formats =	      SNDRV_PCM_FMTBIT_S16_LE | SNDRV_PCM_FMTBIT_S24_LE,
	.rates =		SNDRV_PCM_RATE_8000_48000 | SNDRV_PCM_RATE_KNOT,
	.rate_min =	     8000,
	.rate_max =	     48000,
	.channels_min =	 1,
	.channels_max =	 8,
	.buffer_bytes_max =     1024 * 1024,
	.period_bytes_min =	128 * 1024,
	.period_bytes_max =     256 * 1024,
	.periods_min =	  4,
	.periods_max =	  8,
	.fifo_size =	    0,
};

/* Conventional and unconventional sample rate supported */
static unsigned int supported_sample_rates[] = {
	8000, 11025, 12000, 16000, 22050, 24000, 32000, 44100, 48000
};

/* Add supported codecs for compress capture path */
static uint32_t supported_compr_capture_codecs[] = {
	SND_AUDIOCODEC_AMRWB
};

static struct snd_pcm_hw_constraint_list constraints_sample_rates = {
	.count = ARRAY_SIZE(supported_sample_rates),
	.list = supported_sample_rates,
	.mask = 0,
};

static bool msm_compr_capture_codecs(uint32_t req_codec)
{
	int i;
	pr_debug("%s req_codec:%d\n", __func__, req_codec);
	if (req_codec == 0)
		return false;
	for (i = 0; i < ARRAY_SIZE(supported_compr_capture_codecs); i++) {
		if (req_codec == supported_compr_capture_codecs[i])
			return true;
	}
	return false;
}

static void compr_event_handler(uint32_t opcode,
		uint32_t token, uint32_t *payload, void *priv)
{
	struct compr_audio *compr = priv;
	struct msm_audio *prtd = &compr->prtd;
	struct snd_pcm_substream *substream = prtd->substream;
	struct snd_pcm_runtime *runtime = substream->runtime;
	struct audio_aio_write_param param;
	struct audio_aio_read_param read_param;
	struct audio_buffer *buf = NULL;
	phys_addr_t temp;
	struct output_meta_data_st output_meta_data;
	uint32_t *ptrmem = (uint32_t *)payload;
	int i = 0;
	int time_stamp_flag = 0;
	int buffer_length = 0;
	int stop_playback = 0;

	pr_debug("%s opcode =%08x\n", __func__, opcode);
	switch (opcode) {
	case ASM_DATA_EVENT_WRITE_DONE_V2: {
		uint32_t *ptrmem = (uint32_t *)&param;
		pr_debug("ASM_DATA_EVENT_WRITE_DONE\n");
		pr_debug("Buffer Consumed = 0x%08x\n", *ptrmem);
		prtd->pcm_irq_pos += prtd->pcm_count;
		if (atomic_read(&prtd->start))
			snd_pcm_period_elapsed(substream);
		else
			if (substream->timer_running)
				snd_timer_interrupt(substream->timer, 1);
		atomic_inc(&prtd->out_count);
		wake_up(&the_locks.write_wait);
		if (!atomic_read(&prtd->start)) {
			atomic_set(&prtd->pending_buffer, 1);
			break;
		} else
			atomic_set(&prtd->pending_buffer, 0);

		/*
		 * check for underrun
		 */
		snd_pcm_stream_lock_irq(substream);
		if (runtime->status->hw_ptr >= runtime->control->appl_ptr) {
			runtime->render_flag |= SNDRV_RENDER_STOPPED;
			stop_playback = 1;
		}
		snd_pcm_stream_unlock_irq(substream);

		if (stop_playback) {
			pr_err("underrun! render stopped\n");
			break;
		}

		buf = prtd->audio_client->port[IN].buf;
		pr_debug("%s:writing %d bytes of buffer[%d] to dsp 2\n",
				__func__, prtd->pcm_count, prtd->out_head);
		temp = buf[0].phys + (prtd->out_head * prtd->pcm_count);
		pr_debug("%s:writing buffer[%d] from 0x%pK\n",
			__func__, prtd->out_head, &temp);

		if (runtime->tstamp_mode == SNDRV_PCM_TSTAMP_ENABLE)
			time_stamp_flag = SET_TIMESTAMP;
		else
			time_stamp_flag = NO_TIMESTAMP;
		memcpy(&output_meta_data, (char *)(buf->data +
			prtd->out_head * prtd->pcm_count),
			COMPRE_OUTPUT_METADATA_SIZE);

		buffer_length = output_meta_data.frame_size;
		pr_debug("meta_data_length: %d, frame_length: %d\n",
			 output_meta_data.meta_data_length,
			 output_meta_data.frame_size);
		pr_debug("timestamp_msw: %d, timestamp_lsw: %d\n",
			 output_meta_data.timestamp_msw,
			 output_meta_data.timestamp_lsw);
		if (buffer_length == 0) {
			pr_debug("Recieved a zero length buffer-break out");
			break;
		}
		param.paddr = temp + output_meta_data.meta_data_length;
		param.len = buffer_length;
		param.msw_ts = output_meta_data.timestamp_msw;
		param.lsw_ts = output_meta_data.timestamp_lsw;
		param.flags = time_stamp_flag;
		param.uid = prtd->session_id;
		for (i = 0; i < sizeof(struct audio_aio_write_param)/4;
					i++, ++ptrmem)
			pr_debug("cmd[%d]=0x%08x\n", i, *ptrmem);
		if (q6asm_async_write(prtd->audio_client,
					&param) < 0)
			pr_err("%s:q6asm_async_write failed\n",
				__func__);
		else
			prtd->out_head =
				(prtd->out_head + 1) & (runtime->periods - 1);
		break;
	}
	case ASM_DATA_EVENT_RENDERED_EOS:
		pr_debug("ASM_DATA_CMDRSP_EOS\n");
		if (atomic_read(&prtd->eos)) {
			pr_debug("ASM_DATA_CMDRSP_EOS wake up\n");
			prtd->cmd_ack = 1;
			wake_up(&the_locks.eos_wait);
			atomic_set(&prtd->eos, 0);
		}
		break;
	case ASM_DATA_EVENT_READ_DONE_V2: {
		pr_debug("ASM_DATA_EVENT_READ_DONE\n");
		pr_debug("buf = %pK, data = 0x%X, *data = %pK,\n"
			 "prtd->pcm_irq_pos = %d\n",
				prtd->audio_client->port[OUT].buf,
			 *(uint32_t *)prtd->audio_client->port[OUT].buf->data,
				prtd->audio_client->port[OUT].buf->data,
				prtd->pcm_irq_pos);

		memcpy(prtd->audio_client->port[OUT].buf->data +
			   prtd->pcm_irq_pos, (ptrmem + READDONE_IDX_SIZE),
			   COMPRE_CAPTURE_HEADER_SIZE);
		pr_debug("buf = %pK, updated data = 0x%X, *data = %pK\n",
				prtd->audio_client->port[OUT].buf,
			*(uint32_t *)(prtd->audio_client->port[OUT].buf->data +
				prtd->pcm_irq_pos),
				prtd->audio_client->port[OUT].buf->data);
		if (!atomic_read(&prtd->start))
			break;
		pr_debug("frame size=%d, buffer = 0x%X\n",
				ptrmem[READDONE_IDX_SIZE],
				ptrmem[READDONE_IDX_BUFADD_LSW]);
		if (ptrmem[READDONE_IDX_SIZE] > COMPRE_CAPTURE_MAX_FRAME_SIZE) {
			pr_err("Frame length exceeded the max length");
			break;
		}
		buf = prtd->audio_client->port[OUT].buf;

		pr_debug("pcm_irq_pos=%d, buf[0].phys = 0x%pK\n",
				prtd->pcm_irq_pos, &buf[0].phys);
		read_param.len = prtd->pcm_count - COMPRE_CAPTURE_HEADER_SIZE;
		read_param.paddr = buf[0].phys +
			prtd->pcm_irq_pos + COMPRE_CAPTURE_HEADER_SIZE;
		prtd->pcm_irq_pos += prtd->pcm_count;

		if (atomic_read(&prtd->start))
			snd_pcm_period_elapsed(substream);

		q6asm_async_read(prtd->audio_client, &read_param);
		break;
	}
	case APR_BASIC_RSP_RESULT: {
		switch (payload[0]) {
		case ASM_SESSION_CMD_RUN_V2: {
			if (substream->stream
				!= SNDRV_PCM_STREAM_PLAYBACK) {
				atomic_set(&prtd->start, 1);
				break;
			}
			if (!atomic_read(&prtd->pending_buffer))
				break;
			pr_debug("%s: writing %d bytes of buffer[%d] to dsp\n",
				__func__, prtd->pcm_count, prtd->out_head);
			buf = prtd->audio_client->port[IN].buf;
			pr_debug("%s: writing buffer[%d] from 0x%pK head %d count %d\n",
				__func__, prtd->out_head, &buf[0].phys,
				prtd->pcm_count, prtd->out_head);
			if (runtime->tstamp_mode == SNDRV_PCM_TSTAMP_ENABLE)
				time_stamp_flag = SET_TIMESTAMP;
			else
				time_stamp_flag = NO_TIMESTAMP;
			memcpy(&output_meta_data, (char *)(buf->data +
				prtd->out_head * prtd->pcm_count),
				COMPRE_OUTPUT_METADATA_SIZE);
			buffer_length = output_meta_data.frame_size;
			pr_debug("meta_data_length: %d, frame_length: %d\n",
				 output_meta_data.meta_data_length,
				 output_meta_data.frame_size);
			pr_debug("timestamp_msw: %d, timestamp_lsw: %d\n",
				 output_meta_data.timestamp_msw,
				 output_meta_data.timestamp_lsw);
			param.paddr = buf[prtd->out_head].phys
					+ output_meta_data.meta_data_length;
			param.len = buffer_length;
			param.msw_ts = output_meta_data.timestamp_msw;
			param.lsw_ts = output_meta_data.timestamp_lsw;
			param.flags = time_stamp_flag;
			param.uid = prtd->session_id;
			param.metadata_len = COMPRE_OUTPUT_METADATA_SIZE;
			if (q6asm_async_write(prtd->audio_client,
						&param) < 0)
				pr_err("%s:q6asm_async_write failed\n",
					__func__);
			else
				prtd->out_head =
					(prtd->out_head + 1)
					& (runtime->periods - 1);
			atomic_set(&prtd->pending_buffer, 0);
		}
			break;
		case ASM_STREAM_CMD_FLUSH:
			pr_debug("ASM_STREAM_CMD_FLUSH\n");
			prtd->cmd_ack = 1;
			wake_up(&the_locks.flush_wait);
			break;
		default:
			break;
		}
		break;
	}
	default:
		pr_debug("Not Supported Event opcode[0x%x]\n", opcode);
		break;
	}
}

static int msm_compr_send_ddp_cfg(struct audio_client *ac,
					struct snd_dec_ddp *ddp)
{
	int i, rc;
	pr_debug("%s\n", __func__);
	for (i = 0; i < ddp->params_length/2; i++) {
		rc = q6asm_ds1_set_endp_params(ac, ddp->params_id[i],
						ddp->params_value[i]);
		if (rc) {
			pr_err("sending params_id: %d failed\n",
				ddp->params_id[i]);
			return rc;
		}
	}
	return 0;
}

static int msm_compr_playback_prepare(struct snd_pcm_substream *substream)
{
	struct snd_pcm_runtime *runtime = substream->runtime;
	struct compr_audio *compr = runtime->private_data;
	struct snd_soc_pcm_runtime *soc_prtd = substream->private_data;
	struct msm_audio *prtd = &compr->prtd;
	struct snd_pcm_hw_params *params;
	struct asm_aac_cfg aac_cfg;
	uint16_t bits_per_sample = 16;
	int ret;

	struct asm_softpause_params softpause = {
		.enable = SOFT_PAUSE_ENABLE,
		.period = SOFT_PAUSE_PERIOD,
		.step = SOFT_PAUSE_STEP,
		.rampingcurve = SOFT_PAUSE_CURVE_LINEAR,
	};
	struct asm_softvolume_params softvol = {
		.period = SOFT_VOLUME_PERIOD,
		.step = SOFT_VOLUME_STEP,
		.rampingcurve = SOFT_VOLUME_CURVE_LINEAR,
	};

	pr_debug("%s\n", __func__);

	params = &soc_prtd->dpcm[substream->stream].hw_params;
	if (runtime->format == SNDRV_PCM_FORMAT_S24_LE)
		bits_per_sample = 24;

	ret = q6asm_open_write_v2(prtd->audio_client,
			compr->codec, bits_per_sample);
	if (ret < 0) {
		pr_err("%s: Session out open failed\n",
				__func__);
		return -ENOMEM;
	}
	msm_pcm_routing_reg_phy_stream(
			soc_prtd->dai_link->be_id,
			prtd->audio_client->perf_mode,
			prtd->session_id,
			substream->stream);
	/*
	 * the number of channels are required to call volume api
	 * accoridngly. So, get channels from hw params
	 */
	if ((params_channels(params) > 0) &&
			(params_periods(params) <= runtime->hw.channels_max))
		prtd->channel_mode = params_channels(params);

	ret = q6asm_set_softpause(prtd->audio_client, &softpause);
	if (ret < 0)
		pr_err("%s: Send SoftPause Param failed ret=%d\n",
				__func__, ret);
	ret = q6asm_set_softvolume(prtd->audio_client, &softvol);
	if (ret < 0)
		pr_err("%s: Send SoftVolume Param failed ret=%d\n",
				__func__, ret);

	ret = q6asm_set_io_mode(prtd->audio_client,
			(COMPRESSED_IO | ASYNC_IO_MODE));
	if (ret < 0) {
		pr_err("%s: Set IO mode failed\n", __func__);
		return -ENOMEM;
	}

	prtd->pcm_size = snd_pcm_lib_buffer_bytes(substream);
	prtd->pcm_count = snd_pcm_lib_period_bytes(substream);
	prtd->pcm_irq_pos = 0;
	/* rate and channels are sent to audio driver */
	prtd->samp_rate = runtime->rate;
	prtd->channel_mode = runtime->channels;
	prtd->out_head = 0;
	atomic_set(&prtd->out_count, runtime->periods);

	if (prtd->enabled)
		return 0;

	switch (compr->info.codec_param.codec.id) {
	case SND_AUDIOCODEC_MP3:
		/* No media format block for mp3 */
		break;
	case SND_AUDIOCODEC_AAC:
		pr_debug("%s: SND_AUDIOCODEC_AAC\n", __func__);
		memset(&aac_cfg, 0x0, sizeof(struct asm_aac_cfg));
		aac_cfg.aot = AAC_ENC_MODE_EAAC_P;
		aac_cfg.format = 0x03;
		aac_cfg.ch_cfg = runtime->channels;
		aac_cfg.sample_rate =  runtime->rate;
		ret = q6asm_media_format_block_aac(prtd->audio_client,
					&aac_cfg);
		if (ret < 0)
			pr_err("%s: CMD Format block failed\n", __func__);
		break;
	case SND_AUDIOCODEC_AC3: {
		struct snd_dec_ddp *ddp =
				&compr->info.codec_param.codec.options.ddp;
		pr_debug("%s: SND_AUDIOCODEC_AC3\n", __func__);
		ret = msm_compr_send_ddp_cfg(prtd->audio_client, ddp);
		if (ret < 0)
			pr_err("%s: DDP CMD CFG failed\n", __func__);
		break;
	}
	case SND_AUDIOCODEC_EAC3: {
		struct snd_dec_ddp *ddp =
				&compr->info.codec_param.codec.options.ddp;
		pr_debug("%s: SND_AUDIOCODEC_EAC3\n", __func__);
		ret = msm_compr_send_ddp_cfg(prtd->audio_client, ddp);
		if (ret < 0)
			pr_err("%s: DDP CMD CFG failed\n", __func__);
		break;
	}
	default:
		return -EINVAL;
	}

	prtd->enabled = 1;
	prtd->cmd_ack = 0;
	prtd->cmd_interrupt = 0;

	return 0;
}

static int msm_compr_capture_prepare(struct snd_pcm_substream *substream)
{
	struct snd_pcm_runtime *runtime = substream->runtime;
	struct compr_audio *compr = runtime->private_data;
	struct msm_audio *prtd = &compr->prtd;
	struct audio_buffer *buf = prtd->audio_client->port[OUT].buf;
	struct snd_codec *codec = &compr->info.codec_param.codec;
	struct snd_soc_pcm_runtime *soc_prtd = substream->private_data;
	struct audio_aio_read_param read_param;
	uint16_t bits_per_sample = 16;
	int ret = 0;
	int i;

	prtd->pcm_size = snd_pcm_lib_buffer_bytes(substream);
	prtd->pcm_count = snd_pcm_lib_period_bytes(substream);
	prtd->pcm_irq_pos = 0;

	if (runtime->format == SNDRV_PCM_FORMAT_S24_LE)
		bits_per_sample = 24;

	if (!msm_compr_capture_codecs(
				compr->info.codec_param.codec.id)) {
		/*
		 * request codec invalid or not supported,
		 * use default compress format
		 */
		compr->info.codec_param.codec.id =
			SND_AUDIOCODEC_AMRWB;
	}
	switch (compr->info.codec_param.codec.id) {
	case SND_AUDIOCODEC_AMRWB:
		pr_debug("q6asm_open_read(FORMAT_AMRWB)\n");
		ret = q6asm_open_read(prtd->audio_client,
				FORMAT_AMRWB);
		if (ret < 0) {
			pr_err("%s: compressed Session out open failed\n",
					__func__);
			return -ENOMEM;
		}
		pr_debug("msm_pcm_routing_reg_phy_stream\n");
		msm_pcm_routing_reg_phy_stream(
				soc_prtd->dai_link->be_id,
				prtd->audio_client->perf_mode,
				prtd->session_id, substream->stream);
		break;
	default:
		pr_debug("q6asm_open_read_compressed(COMPRESSED_META_DATA_MODE)\n");
		/*
		   ret = q6asm_open_read_compressed(prtd->audio_client,
		   MAX_NUM_FRAMES_PER_BUFFER,
		   COMPRESSED_META_DATA_MODE);
		 */
			ret = -EINVAL;
			break;
	}

	if (ret < 0) {
		pr_err("%s: compressed Session out open failed\n",
				__func__);
		return -ENOMEM;
	}

	ret = q6asm_set_io_mode(prtd->audio_client,
		(COMPRESSED_IO | ASYNC_IO_MODE));
		if (ret < 0) {
			pr_err("%s: Set IO mode failed\n", __func__);
				return -ENOMEM;
		}

	if (!msm_compr_capture_codecs(codec->id)) {
		/*
		 * request codec invalid or not supported,
		 * use default compress format
		 */
		codec->id = SND_AUDIOCODEC_AMRWB;
	}
	/* rate and channels are sent to audio driver */
	prtd->samp_rate = runtime->rate;
	prtd->channel_mode = runtime->channels;

	if (prtd->enabled)
		return ret;
	read_param.len = prtd->pcm_count;

	switch (codec->id) {
	case SND_AUDIOCODEC_AMRWB:
		pr_debug("SND_AUDIOCODEC_AMRWB\n");
		ret = q6asm_enc_cfg_blk_amrwb(prtd->audio_client,
			MAX_NUM_FRAMES_PER_BUFFER,
			/*
			 * use fixed band mode and dtx mode
			 * band mode - 23.85 kbps
			 */
			AMR_WB_BAND_MODE,
			/* dtx mode - disable */
			AMR_WB_DTX_MODE);
		if (ret < 0)
			pr_err("%s: CMD Format block failed: %d\n",
				__func__, ret);
		break;
	default:
		pr_debug("No config for codec %d\n", codec->id);
	}
	pr_debug("%s: Samp_rate = %d, Channel = %d, pcm_size = %d,\n"
			 "pcm_count = %d, periods = %d\n",
			 __func__, prtd->samp_rate, prtd->channel_mode,
			 prtd->pcm_size, prtd->pcm_count, runtime->periods);

	for (i = 0; i < runtime->periods; i++) {
		read_param.uid = i;
		switch (codec->id) {
		case SND_AUDIOCODEC_AMRWB:
			read_param.len = prtd->pcm_count
					- COMPRE_CAPTURE_HEADER_SIZE;
			read_param.paddr = buf[i].phys
					+ COMPRE_CAPTURE_HEADER_SIZE;
			pr_debug("Push buffer [%d] to DSP, paddr: %pK, vaddr: %pK\n",
					i, &read_param.paddr,
					buf[i].data);
			q6asm_async_read(prtd->audio_client, &read_param);
			break;
		default:
			read_param.paddr = buf[i].phys;
			/*q6asm_async_read_compressed(prtd->audio_client,
				&read_param);*/
			pr_debug("%s: To add support for read compressed\n",
								__func__);
			ret = -EINVAL;
			break;
		}
	}
	prtd->periods = runtime->periods;

	prtd->enabled = 1;

	return ret;
}

static int msm_compr_trigger(struct snd_pcm_substream *substream, int cmd)
{
	int ret = 0;
	struct snd_pcm_runtime *runtime = substream->runtime;
	struct snd_soc_pcm_runtime *soc_prtd = substream->private_data;
	struct compr_audio *compr = runtime->private_data;
	struct msm_audio *prtd = &compr->prtd;

	pr_debug("%s\n", __func__);
	switch (cmd) {
	case SNDRV_PCM_TRIGGER_START:
		prtd->pcm_irq_pos = 0;

		if (substream->stream == SNDRV_PCM_STREAM_CAPTURE) {
			if (!msm_compr_capture_codecs(
				compr->info.codec_param.codec.id)) {
				/*
				 * request codec invalid or not supported,
				 * use default compress format
				 */
				compr->info.codec_param.codec.id =
				SND_AUDIOCODEC_AMRWB;
			}
			switch (compr->info.codec_param.codec.id) {
			case SND_AUDIOCODEC_AMRWB:
				break;
			default:
				msm_pcm_routing_reg_psthr_stream(
					soc_prtd->dai_link->be_id,
					prtd->session_id, substream->stream);
				break;
			}
		}
		atomic_set(&prtd->pending_buffer, 1);
	case SNDRV_PCM_TRIGGER_RESUME:
	case SNDRV_PCM_TRIGGER_PAUSE_RELEASE:
		pr_debug("%s: Trigger start\n", __func__);
		q6asm_run_nowait(prtd->audio_client, 0, 0, 0);
		atomic_set(&prtd->start, 1);
		break;
	case SNDRV_PCM_TRIGGER_STOP:
		pr_debug("SNDRV_PCM_TRIGGER_STOP\n");
		if (substream->stream == SNDRV_PCM_STREAM_CAPTURE) {
			switch (compr->info.codec_param.codec.id) {
			case SND_AUDIOCODEC_AMRWB:
				break;
			default:
				msm_pcm_routing_reg_psthr_stream(
					soc_prtd->dai_link->be_id,
					prtd->session_id, substream->stream);
				break;
			}
		}
		atomic_set(&prtd->start, 0);
		runtime->render_flag &= ~SNDRV_RENDER_STOPPED;
		break;
	case SNDRV_PCM_TRIGGER_SUSPEND:
	case SNDRV_PCM_TRIGGER_PAUSE_PUSH:
		pr_debug("SNDRV_PCM_TRIGGER_PAUSE\n");
		q6asm_cmd_nowait(prtd->audio_client, CMD_PAUSE);
		atomic_set(&prtd->start, 0);
		runtime->render_flag &= ~SNDRV_RENDER_STOPPED;
		break;
	default:
		ret = -EINVAL;
		break;
	}

	return ret;
}

static void populate_codec_list(struct compr_audio *compr,
		struct snd_pcm_runtime *runtime)
{
	pr_debug("%s\n", __func__);
	/* MP3 Block */
	compr->info.compr_cap.num_codecs = 5;
	compr->info.compr_cap.min_fragment_size = runtime->hw.period_bytes_min;
	compr->info.compr_cap.max_fragment_size = runtime->hw.period_bytes_max;
	compr->info.compr_cap.min_fragments = runtime->hw.periods_min;
	compr->info.compr_cap.max_fragments = runtime->hw.periods_max;
	compr->info.compr_cap.codecs[0] = SND_AUDIOCODEC_MP3;
	compr->info.compr_cap.codecs[1] = SND_AUDIOCODEC_AAC;
	compr->info.compr_cap.codecs[2] = SND_AUDIOCODEC_AC3;
	compr->info.compr_cap.codecs[3] = SND_AUDIOCODEC_EAC3;
	compr->info.compr_cap.codecs[4] = SND_AUDIOCODEC_AMRWB;
	/* Add new codecs here */
}

static int msm_compr_open(struct snd_pcm_substream *substream)
{
	struct snd_pcm_runtime *runtime = substream->runtime;
	struct compr_audio *compr;
	struct msm_audio *prtd;
	int ret = 0;

	pr_debug("%s\n", __func__);
	compr = kzalloc(sizeof(struct compr_audio), GFP_KERNEL);
	if (compr == NULL) {
		pr_err("Failed to allocate memory for msm_audio\n");
		return -ENOMEM;
	}
	prtd = &compr->prtd;
	prtd->substream = substream;
	runtime->render_flag = SNDRV_DMA_MODE;
	prtd->audio_client = q6asm_audio_client_alloc(
				(app_cb)compr_event_handler, compr);
	if (!prtd->audio_client) {
		pr_info("%s: Could not allocate memory\n", __func__);
		kfree(prtd);
		return -ENOMEM;
	}

	prtd->audio_client->perf_mode = false;
	pr_info("%s: session ID %d\n", __func__, prtd->audio_client->session);

	prtd->session_id = prtd->audio_client->session;

	if (substream->stream == SNDRV_PCM_STREAM_PLAYBACK) {
		runtime->hw = msm_compr_hardware_playback;
		prtd->cmd_ack = 1;
	} else {
		runtime->hw = msm_compr_hardware_capture;
	}


	ret = snd_pcm_hw_constraint_list(runtime, 0,
			SNDRV_PCM_HW_PARAM_RATE,
			&constraints_sample_rates);
	if (ret < 0)
		pr_info("snd_pcm_hw_constraint_list failed\n");
	/* Ensure that buffer size is a multiple of period size */
	ret = snd_pcm_hw_constraint_integer(runtime,
			    SNDRV_PCM_HW_PARAM_PERIODS);
	if (ret < 0)
		pr_info("snd_pcm_hw_constraint_integer failed\n");

	prtd->dsp_cnt = 0;
	atomic_set(&prtd->pending_buffer, 1);
	if (substream->stream == SNDRV_PCM_STREAM_PLAYBACK)
		compr->codec = FORMAT_MP3;
	populate_codec_list(compr, runtime);
	runtime->private_data = compr;
	atomic_set(&prtd->eos, 0);
	if (substream->stream == SNDRV_PCM_STREAM_PLAYBACK) {
		if (!atomic_cmpxchg(&compressed_audio.audio_ocmem_req, 0, 1))
			audio_ocmem_process_req(AUDIO, true);
		else
			atomic_inc(&compressed_audio.audio_ocmem_req);
		pr_debug("%s: req: %d\n", __func__,
			atomic_read(&compressed_audio.audio_ocmem_req));
	}
	return 0;
}

static int compressed_set_volume(struct msm_audio *prtd, uint32_t volume)
{
	int rc = 0;
	int avg_vol = 0;
	int lgain = (volume >> 16) & 0xFFFF;
	int rgain = volume & 0xFFFF;
	if (prtd && prtd->audio_client) {
		pr_debug("%s: channels %d volume 0x%x\n", __func__,
			prtd->channel_mode, volume);
		if ((prtd->channel_mode == 2) &&
			(lgain != rgain)) {
			pr_debug("%s: call q6asm_set_lrgain\n", __func__);
			rc = q6asm_set_lrgain(prtd->audio_client, lgain, rgain);
		} else {
			avg_vol = (lgain + rgain)/2;
			pr_debug("%s: call q6asm_set_volume\n", __func__);
			rc = q6asm_set_volume(prtd->audio_client, avg_vol);
		}
		if (rc < 0) {
			pr_err("%s: Send Volume command failed rc=%d\n",
				__func__, rc);
		}
	}
	return rc;
}

static int msm_compr_playback_close(struct snd_pcm_substream *substream)
{
	struct snd_pcm_runtime *runtime = substream->runtime;
	struct snd_soc_pcm_runtime *soc_prtd = substream->private_data;
	struct compr_audio *compr = runtime->private_data;
	struct msm_audio *prtd = &compr->prtd;
	int dir = 0;

	pr_debug("%s\n", __func__);

	dir = IN;
	atomic_set(&prtd->pending_buffer, 0);

	if (atomic_read(&compressed_audio.audio_ocmem_req) > 1)
		atomic_dec(&compressed_audio.audio_ocmem_req);
	else if (atomic_cmpxchg(&compressed_audio.audio_ocmem_req, 1, 0))
		audio_ocmem_process_req(AUDIO, false);

	pr_debug("%s: req: %d\n", __func__,
		atomic_read(&compressed_audio.audio_ocmem_req));
	prtd->pcm_irq_pos = 0;
	q6asm_cmd(prtd->audio_client, CMD_CLOSE);
	q6asm_audio_client_buf_free_contiguous(dir,
				prtd->audio_client);
		msm_pcm_routing_dereg_phy_stream(
			soc_prtd->dai_link->be_id,
			SNDRV_PCM_STREAM_PLAYBACK);
	q6asm_audio_client_free(prtd->audio_client);
	kfree(prtd);
	return 0;
}

static int msm_compr_capture_close(struct snd_pcm_substream *substream)
{
	struct snd_pcm_runtime *runtime = substream->runtime;
	struct snd_soc_pcm_runtime *soc_prtd = substream->private_data;
	struct compr_audio *compr = runtime->private_data;
	struct msm_audio *prtd = &compr->prtd;
	int dir = OUT;

	pr_debug("%s\n", __func__);
	atomic_set(&prtd->pending_buffer, 0);
	q6asm_cmd(prtd->audio_client, CMD_CLOSE);
	q6asm_audio_client_buf_free_contiguous(dir,
				prtd->audio_client);
	msm_pcm_routing_dereg_phy_stream(soc_prtd->dai_link->be_id,
				SNDRV_PCM_STREAM_CAPTURE);
	q6asm_audio_client_free(prtd->audio_client);
	kfree(prtd);
	return 0;
}

static int msm_compr_close(struct snd_pcm_substream *substream)
{
	int ret = 0;

	if (substream->stream == SNDRV_PCM_STREAM_PLAYBACK)
		ret = msm_compr_playback_close(substream);
	else if (substream->stream == SNDRV_PCM_STREAM_CAPTURE)
		ret = msm_compr_capture_close(substream);
	return ret;
}

static int msm_compr_prepare(struct snd_pcm_substream *substream)
{
	int ret = 0;

	if (substream->stream == SNDRV_PCM_STREAM_PLAYBACK)
		ret = msm_compr_playback_prepare(substream);
	else if (substream->stream == SNDRV_PCM_STREAM_CAPTURE)
		ret = msm_compr_capture_prepare(substream);
	return ret;
}

static snd_pcm_uframes_t msm_compr_pointer(struct snd_pcm_substream *substream)
{

	struct snd_pcm_runtime *runtime = substream->runtime;
	struct compr_audio *compr = runtime->private_data;
	struct msm_audio *prtd = &compr->prtd;

	if (prtd->pcm_irq_pos >= prtd->pcm_size)
		prtd->pcm_irq_pos = 0;

	pr_debug("%s: pcm_irq_pos = %d, pcm_size = %d, sample_bits = %d,\n"
			 "frame_bits = %d\n", __func__, prtd->pcm_irq_pos,
			 prtd->pcm_size, runtime->sample_bits,
			 runtime->frame_bits);
	return bytes_to_frames(runtime, (prtd->pcm_irq_pos));
}

static int msm_compr_mmap(struct snd_pcm_substream *substream,
				struct vm_area_struct *vma)
{
	struct snd_pcm_runtime *runtime = substream->runtime;
	struct msm_audio *prtd = runtime->private_data;
	struct audio_client *ac = prtd->audio_client;
	struct audio_port_data *apd = ac->port;
	struct audio_buffer *ab;
	int dir = -1;

	prtd->mmap_flag = 1;
	runtime->render_flag = SNDRV_NON_DMA_MODE;
	if (substream->stream == SNDRV_PCM_STREAM_PLAYBACK)
		dir = IN;
	else
		dir = OUT;
	ab = &(apd[dir].buf[0]);

	return msm_audio_ion_mmap(ab, vma);
}

static int msm_compr_hw_params(struct snd_pcm_substream *substream,
				struct snd_pcm_hw_params *params)
{
	struct snd_pcm_runtime *runtime = substream->runtime;
	struct compr_audio *compr = runtime->private_data;
	struct msm_audio *prtd = &compr->prtd;
	struct snd_dma_buffer *dma_buf = &substream->dma_buffer;
	struct audio_buffer *buf;
	int dir, ret;

	if (substream->stream == SNDRV_PCM_STREAM_PLAYBACK)
		dir = IN;
	else
		dir = OUT;
	/* Modifying kernel hardware params based on userspace config */
	if (params_periods(params) > 0 &&
		(params_periods(params) != runtime->hw.periods_max)) {
		runtime->hw.periods_max = params_periods(params);
	}
	if (params_period_bytes(params) > 0 &&
		(params_period_bytes(params) != runtime->hw.period_bytes_min)) {
		runtime->hw.period_bytes_min = params_period_bytes(params);
	}
	runtime->hw.buffer_bytes_max =
			runtime->hw.period_bytes_min * runtime->hw.periods_max;
	pr_debug("allocate %zd buffers each of size %d\n",
		runtime->hw.period_bytes_min,
		runtime->hw.periods_max);
	ret = q6asm_audio_client_buf_alloc_contiguous(dir,
			prtd->audio_client,
			runtime->hw.period_bytes_min,
			runtime->hw.periods_max);
	if (ret < 0) {
		pr_err("Audio Start: Buffer Allocation failed rc = %d\n",
						ret);
		return -ENOMEM;
	}
	buf = prtd->audio_client->port[dir].buf;

	dma_buf->dev.type = SNDRV_DMA_TYPE_DEV;
	dma_buf->dev.dev = substream->pcm->card->dev;
	dma_buf->private_data = NULL;
	dma_buf->area = buf[0].data;
	dma_buf->addr =  buf[0].phys;
	dma_buf->bytes = runtime->hw.buffer_bytes_max;

	pr_debug("%s: buf[%pK]dma_buf->area[%pK]dma_buf->addr[%pK]\n"
		 "dma_buf->bytes[%zd]\n", __func__,
		 (void *)buf, (void *)dma_buf->area,
		 &dma_buf->addr, dma_buf->bytes);
	if (!dma_buf->area)
		return -ENOMEM;

	snd_pcm_set_runtime_buffer(substream, &substream->dma_buffer);
	return 0;
}

static int msm_compr_ioctl_shared(struct snd_pcm_substream *substream,
		unsigned int cmd, void *arg)
{
	int rc = 0;
	struct snd_pcm_runtime *runtime = substream->runtime;
	struct compr_audio *compr = runtime->private_data;
	struct msm_audio *prtd = &compr->prtd;
	uint64_t timestamp;
	uint64_t temp;

	switch (cmd) {
	case SNDRV_COMPRESS_TSTAMP: {
		struct snd_compr_tstamp *tstamp;
		pr_debug("SNDRV_COMPRESS_TSTAMP\n");
		tstamp = arg;
		memset(tstamp, 0x0, sizeof(*tstamp));
		rc = q6asm_get_session_time(prtd->audio_client, &timestamp);
		if (rc < 0) {
			pr_err("%s: Get Session Time return value =%lld\n",
				__func__, timestamp);
			return -EAGAIN;
		}
		temp = (timestamp * 2 * runtime->channels);
		temp = temp * (runtime->rate/1000);
		temp = div_u64(temp, 1000);
		tstamp->sampling_rate = runtime->rate;
		tstamp->timestamp = timestamp;
		pr_debug("%s: bytes_consumed:,timestamp = %lld,\n",
						__func__,
			tstamp->timestamp);
		return 0;
	}
	case SNDRV_COMPRESS_GET_CAPS: {
		struct snd_compr_caps *caps;
		caps = arg;
		memset(caps, 0, sizeof(*caps));
		pr_debug("SNDRV_COMPRESS_GET_CAPS\n");
		memcpy(caps, &compr->info.compr_cap, sizeof(*caps));
		return 0;
	}
	case SNDRV_COMPRESS_SET_PARAMS:
		pr_debug("SNDRV_COMPRESS_SET_PARAMS:\n");
		memcpy(&compr->info.codec_param, (void *) arg,
			sizeof(struct snd_compr_params));
		switch (compr->info.codec_param.codec.id) {
		case SND_AUDIOCODEC_MP3:
			/* For MP3 we dont need any other parameter */
			pr_debug("SND_AUDIOCODEC_MP3\n");
			compr->codec = FORMAT_MP3;
			break;
		case SND_AUDIOCODEC_AAC:
			pr_debug("SND_AUDIOCODEC_AAC\n");
			compr->codec = FORMAT_MPEG4_AAC;
			break;
		case SND_AUDIOCODEC_AC3: {
			char params_value[MAX_AC3_PARAM_SIZE];
			int *params_value_data = (int *)params_value;
			/* 36 is the max param length for ddp */
			int i;
			struct snd_dec_ddp *ddp =
				&compr->info.codec_param.codec.options.ddp;
			uint32_t params_length = 0;
			memset(params_value, 0, MAX_AC3_PARAM_SIZE);
			/* check integer overflow */
			if (ddp->params_length > UINT_MAX/sizeof(int)) {
				pr_err("%s: Integer overflow ddp->params_length %d\n",
				__func__, ddp->params_length);
				return -EINVAL;
			}
			params_length = ddp->params_length*sizeof(int);
			if (params_length > MAX_AC3_PARAM_SIZE) {
				/*MAX is 36*sizeof(int) this should not happen*/
				pr_err("%s: params_length(%d) is greater than %zd\n",
				__func__, params_length, MAX_AC3_PARAM_SIZE);
				return -EINVAL;
			}
			pr_debug("SND_AUDIOCODEC_AC3\n");
			compr->codec = FORMAT_AC3;
			pr_debug("params_length: %d\n", ddp->params_length);
			for (i = 0; i < params_length/sizeof(int); i++)
				pr_debug("params_value[%d]: %x\n", i,
					params_value_data[i]);
			for (i = 0; i < ddp->params_length/2; i++) {
				ddp->params_id[i] = params_value_data[2*i];
				ddp->params_value[i] = params_value_data[2*i+1];
			}
			if (atomic_read(&prtd->start)) {
				rc = msm_compr_send_ddp_cfg(prtd->audio_client,
								ddp);
				if (rc < 0)
					pr_err("%s: DDP CMD CFG failed\n",
						__func__);
			}
			break;
		}
		case SND_AUDIOCODEC_EAC3: {
			char params_value[MAX_AC3_PARAM_SIZE];
			int *params_value_data = (int *)params_value;
			/* 36 is the max param length for ddp */
			int i;
			struct snd_dec_ddp *ddp =
				&compr->info.codec_param.codec.options.ddp;
			uint32_t params_length = 0;
			memset(params_value, 0, MAX_AC3_PARAM_SIZE);
			/* check integer overflow */
			if (ddp->params_length > UINT_MAX/sizeof(int)) {
				pr_err("%s: Integer overflow ddp->params_length %d\n",
				__func__, ddp->params_length);
				return -EINVAL;
			}
<<<<<<< HEAD
                        params_length = ddp->params_length*sizeof(int);
=======
			params_length = ddp->params_length*sizeof(int);
>>>>>>> e80fe0e6
			if (params_length > MAX_AC3_PARAM_SIZE) {
				/*MAX is 36*sizeof(int) this should not happen*/
				pr_err("%s: params_length(%d) is greater than %zd\n",
				__func__, params_length, MAX_AC3_PARAM_SIZE);
				return -EINVAL;
			}
			pr_debug("SND_AUDIOCODEC_EAC3\n");
			compr->codec = FORMAT_EAC3;
			pr_debug("params_length: %d\n", ddp->params_length);
			for (i = 0; i < ddp->params_length; i++)
				pr_debug("params_value[%d]: %x\n", i,
					params_value_data[i]);
			for (i = 0; i < ddp->params_length/2; i++) {
				ddp->params_id[i] = params_value_data[2*i];
				ddp->params_value[i] = params_value_data[2*i+1];
			}
			if (atomic_read(&prtd->start)) {
				rc = msm_compr_send_ddp_cfg(prtd->audio_client,
								ddp);
				if (rc < 0)
					pr_err("%s: DDP CMD CFG failed\n",
						__func__);
			}
			break;
		}
		default:
			pr_debug("FORMAT_LINEAR_PCM\n");
			compr->codec = FORMAT_LINEAR_PCM;
			break;
		}
		return 0;
	case SNDRV_PCM_IOCTL1_RESET:
		pr_debug("SNDRV_PCM_IOCTL1_RESET\n");
		/* Flush only when session is started during CAPTURE,
		   while PLAYBACK has no such restriction. */
		if (substream->stream == SNDRV_PCM_STREAM_PLAYBACK ||
			  (substream->stream == SNDRV_PCM_STREAM_CAPTURE &&
						atomic_read(&prtd->start))) {
			if (atomic_read(&prtd->eos)) {
				prtd->cmd_interrupt = 1;
				wake_up(&the_locks.eos_wait);
				atomic_set(&prtd->eos, 0);
			}

			/* A unlikely race condition possible with FLUSH
			   DRAIN if ack is set by flush and reset by drain */
			prtd->cmd_ack = 0;
			rc = q6asm_cmd(prtd->audio_client, CMD_FLUSH);
			if (rc < 0) {
				pr_err("%s: flush cmd failed rc=%d\n",
					__func__, rc);
				return rc;
			}
			rc = wait_event_timeout(the_locks.flush_wait,
				prtd->cmd_ack, 5 * HZ);
			if (!rc)
				pr_err("Flush cmd timeout\n");
			prtd->pcm_irq_pos = 0;
		}
		break;
	case SNDRV_COMPRESS_DRAIN:
		pr_debug("%s: SNDRV_COMPRESS_DRAIN\n", __func__);
		if (atomic_read(&prtd->pending_buffer)) {
			pr_debug("%s: no pending writes, drain would block\n",
			 __func__);
			return -EWOULDBLOCK;
		}

		atomic_set(&prtd->eos, 1);
		atomic_set(&prtd->pending_buffer, 0);
		prtd->cmd_ack = 0;
		q6asm_cmd_nowait(prtd->audio_client, CMD_EOS);
		/* Wait indefinitely for  DRAIN. Flush can also signal this*/
		rc = wait_event_interruptible(the_locks.eos_wait,
			(prtd->cmd_ack || prtd->cmd_interrupt));

		if (rc < 0)
			pr_err("EOS cmd interrupted\n");
		pr_debug("%s: SNDRV_COMPRESS_DRAIN  out of wait\n", __func__);

		if (prtd->cmd_interrupt)
			rc = -EINTR;

		prtd->cmd_interrupt = 0;
		return rc;
	default:
		break;
	}
	return snd_pcm_lib_ioctl(substream, cmd, arg);
}
#ifdef CONFIG_COMPAT
struct snd_enc_wma32 {
	u32 super_block_align; /* WMA Type-specific data */
	u32 encodeopt1;
	u32 encodeopt2;
};

struct snd_enc_vorbis32 {
	s32 quality;
	u32 managed;
	u32 max_bit_rate;
	u32 min_bit_rate;
	u32 downmix;
};

struct snd_enc_real32 {
	u32 quant_bits;
	u32 start_region;
	u32 num_regions;
};

struct snd_enc_flac32 {
	u32 num;
	u32 gain;
};

struct snd_enc_generic32 {
	u32 bw;	/* encoder bandwidth */
	s32 reserved[15];
};
struct snd_dec_ddp32 {
	u32 params_length;
	u32 params_id[18];
	u32 params_value[18];
};

union snd_codec_options32 {
	struct snd_enc_wma32 wma;
	struct snd_enc_vorbis32 vorbis;
	struct snd_enc_real32 real;
	struct snd_enc_flac32 flac;
	struct snd_enc_generic32 generic;
	struct snd_dec_ddp32 ddp;
};

struct snd_codec32 {
	u32 id;
	u32 ch_in;
	u32 ch_out;
	u32 sample_rate;
	u32 bit_rate;
	u32 rate_control;
	u32 profile;
	u32 level;
	u32 ch_mode;
	u32 format;
	u32 align;
	union snd_codec_options32 options;
	u32 reserved[3];
};

struct snd_compressed_buffer32 {
	u32 fragment_size;
	u32 fragments;
};

struct snd_compr_params32 {
	struct snd_compressed_buffer32 buffer;
	struct snd_codec32 codec;
	u8 no_wake_mode;
};

struct snd_compr_caps32 {
	u32 num_codecs;
	u32 direction;
	u32 min_fragment_size;
	u32 max_fragment_size;
	u32 min_fragments;
	u32 max_fragments;
	u32 codecs[MAX_NUM_CODECS];
	u32 reserved[11];
};
struct snd_compr_tstamp32 {
	u32 byte_offset;
	u32 copied_total;
	compat_ulong_t pcm_frames;
	compat_ulong_t pcm_io_frames;
	u32 sampling_rate;
	compat_u64 timestamp;
};
enum {
	SNDRV_COMPRESS_TSTAMP32 = _IOR('C', 0x20, struct snd_compr_tstamp32),
	SNDRV_COMPRESS_GET_CAPS32 = _IOWR('C', 0x10, struct snd_compr_caps32),
	SNDRV_COMPRESS_SET_PARAMS32 =
	_IOW('C', 0x12, struct snd_compr_params32),
};
static int msm_compr_compat_ioctl(struct snd_pcm_substream *substream,
		unsigned int cmd, void *arg)
{
	int err = 0;
	switch (cmd) {
	case SNDRV_COMPRESS_TSTAMP32: {
		struct snd_compr_tstamp tstamp;
		struct snd_compr_tstamp32 tstamp32;
		memset(&tstamp, 0, sizeof(tstamp));
		memset(&tstamp32, 0, sizeof(tstamp32));
		cmd = SNDRV_COMPRESS_TSTAMP;
		err = msm_compr_ioctl_shared(substream, cmd, &tstamp);
		if (err) {
			pr_err("%s: COMPRESS_TSTAMP failed rc %d\n",
			__func__, err);
			goto bail_out;
		}
		tstamp32.byte_offset = tstamp.byte_offset;
		tstamp32.copied_total = tstamp.copied_total;
		tstamp32.pcm_frames = tstamp.pcm_frames;
		tstamp32.pcm_io_frames = tstamp.pcm_io_frames;
		tstamp32.sampling_rate = tstamp.sampling_rate;
		tstamp32.timestamp = tstamp.timestamp;
		if (copy_to_user(arg, &tstamp32, sizeof(tstamp32))) {
			pr_err("%s: copytouser failed COMPRESS_TSTAMP32\n",
			__func__);
			err = -EFAULT;
		}
		break;
	}
	case SNDRV_COMPRESS_GET_CAPS32: {
		struct snd_compr_caps caps;
		struct snd_compr_caps32 caps32;
		u32 i;
		memset(&caps, 0, sizeof(caps));
		memset(&caps32, 0, sizeof(caps32));
		cmd = SNDRV_COMPRESS_GET_CAPS;
		err = msm_compr_ioctl_shared(substream, cmd, &caps);
		if (err) {
			pr_err("%s: GET_CAPS failed rc %d\n",
			__func__, err);
			goto bail_out;
		}
		pr_debug("SNDRV_COMPRESS_GET_CAPS_32\n");
		if (!err && caps.num_codecs >= MAX_NUM_CODECS) {
			pr_err("%s: Invalid number of codecs\n", __func__);
			err = -EINVAL;
			goto bail_out;
		}
		caps32.direction = caps.direction;
		caps32.max_fragment_size = caps.max_fragment_size;
		caps32.max_fragments = caps.max_fragments;
		caps32.min_fragment_size = caps.min_fragment_size;
		caps32.num_codecs = caps.num_codecs;
		for (i = 0; i < caps.num_codecs; i++)
			caps32.codecs[i] = caps.codecs[i];
		if (copy_to_user(arg, &caps32, sizeof(caps32))) {
			pr_err("%s: copytouser failed COMPRESS_GETCAPS32\n",
			__func__);
			err = -EFAULT;
		}
		break;
	}
	case SNDRV_COMPRESS_SET_PARAMS32: {
		struct snd_compr_params32 params32;
		struct snd_compr_params params;
		memset(&params32, 0 , sizeof(params32));
		memset(&params, 0 , sizeof(params));
		cmd = SNDRV_COMPRESS_SET_PARAMS;
		if (copy_from_user(&params32, arg, sizeof(params32))) {
			pr_err("%s: copyfromuser failed SET_PARAMS32\n",
			__func__);
			err = -EFAULT;
			goto bail_out;
		}
		params.no_wake_mode = params32.no_wake_mode;
		params.codec.id = params32.codec.id;
		params.codec.ch_in = params32.codec.ch_in;
		params.codec.ch_out = params32.codec.ch_out;
		params.codec.sample_rate = params32.codec.sample_rate;
		params.codec.bit_rate = params32.codec.bit_rate;
		params.codec.rate_control = params32.codec.rate_control;
		params.codec.profile = params32.codec.profile;
		params.codec.level = params32.codec.level;
		params.codec.ch_mode = params32.codec.ch_mode;
		params.codec.format = params32.codec.format;
		params.codec.align = params32.codec.align;

		switch (params.codec.id) {
		case SND_AUDIOCODEC_WMA:
		case SND_AUDIOCODEC_WMA_PRO:
			params.codec.options.wma.encodeopt1 =
			params32.codec.options.wma.encodeopt1;
			params.codec.options.wma.encodeopt2 =
			params32.codec.options.wma.encodeopt2;
			params.codec.options.wma.super_block_align =
			params32.codec.options.wma.super_block_align;
		break;
		case SND_AUDIOCODEC_VORBIS:
			params.codec.options.vorbis.downmix =
			params32.codec.options.vorbis.downmix;
			params.codec.options.vorbis.managed =
			params32.codec.options.vorbis.managed;
			params.codec.options.vorbis.max_bit_rate =
			params32.codec.options.vorbis.max_bit_rate;
			params.codec.options.vorbis.min_bit_rate =
			params32.codec.options.vorbis.min_bit_rate;
			params.codec.options.vorbis.quality =
			params32.codec.options.vorbis.quality;
		break;
		case SND_AUDIOCODEC_REAL:
			params.codec.options.real.num_regions =
			params32.codec.options.real.num_regions;
			params.codec.options.real.quant_bits =
			params32.codec.options.real.quant_bits;
			params.codec.options.real.start_region =
			params32.codec.options.real.start_region;
		break;
		case SND_AUDIOCODEC_FLAC:
			params.codec.options.flac.gain =
			params32.codec.options.flac.gain;
			params.codec.options.flac.num =
			params32.codec.options.flac.num;
		break;
		case SND_AUDIOCODEC_DTS:
		case SND_AUDIOCODEC_DTS_PASS_THROUGH:
		case SND_AUDIOCODEC_DTS_LBR:
		case SND_AUDIOCODEC_DTS_LBR_PASS_THROUGH:
		case SND_AUDIOCODEC_DTS_TRANSCODE_LOOPBACK:
		break;
		case SND_AUDIOCODEC_AC3:
		case SND_AUDIOCODEC_EAC3:
			params.codec.options.ddp.params_length =
			params32.codec.options.ddp.params_length;
			memcpy(params.codec.options.ddp.params_value,
			params32.codec.options.ddp.params_value,
			sizeof(params32.codec.options.ddp.params_value));
			memcpy(params.codec.options.ddp.params_id,
			params32.codec.options.ddp.params_id,
			sizeof(params32.codec.options.ddp.params_id));
		break;
		default:
			params.codec.options.generic.bw =
			params32.codec.options.generic.bw;
		break;
		}
		if (!err)
			err = msm_compr_ioctl_shared(substream, cmd, &params);
		break;
	}
	default:
		err = msm_compr_ioctl_shared(substream, cmd, arg);
	}
bail_out:
	return err;

}
#endif
static int msm_compr_ioctl(struct snd_pcm_substream *substream,
		unsigned int cmd, void *arg)
{
	int err = 0;
	if (!substream) {
		pr_err("%s: Invalid params\n", __func__);
		return -EINVAL;
	}
	pr_debug("%s called with cmd = %d\n", __func__, cmd);
	switch (cmd) {
	case SNDRV_COMPRESS_TSTAMP: {
		struct snd_compr_tstamp tstamp;
		if (!arg) {
			pr_err("%s: Invalid params Tstamp\n", __func__);
			return -EINVAL;
		}
		err = msm_compr_ioctl_shared(substream, cmd, &tstamp);
		if (err)
			pr_err("%s: COMPRESS_TSTAMP failed rc %d\n",
			__func__, err);
		if (!err && copy_to_user(arg, &tstamp, sizeof(tstamp))) {
			pr_err("%s: copytouser failed COMPRESS_TSTAMP\n",
			__func__);
			err = -EFAULT;
		}
		break;
	}
	case SNDRV_COMPRESS_GET_CAPS: {
		struct snd_compr_caps cap;
		if (!arg) {
			pr_err("%s: Invalid params getcaps\n", __func__);
			return -EINVAL;
		}
		pr_debug("SNDRV_COMPRESS_GET_CAPS\n");
		err = msm_compr_ioctl_shared(substream, cmd, &cap);
		if (err)
			pr_err("%s: GET_CAPS failed rc %d\n",
			__func__, err);
		if (!err && copy_to_user(arg, &cap, sizeof(cap))) {
			pr_err("%s: copytouser failed GET_CAPS\n",
			__func__);
			err = -EFAULT;
		}
		break;
	}
	case SNDRV_COMPRESS_SET_PARAMS: {
		struct snd_compr_params params;
		if (!arg) {
			pr_err("%s: Invalid params setparam\n", __func__);
			return -EINVAL;
		}
		if (copy_from_user(&params, arg,
			sizeof(struct snd_compr_params))) {
			pr_err("%s: SET_PARAMS\n", __func__);
			return -EFAULT;
		}
		err = msm_compr_ioctl_shared(substream, cmd, &params);
		if (err)
			pr_err("%s: SET_PARAMS failed rc %d\n",
			__func__, err);
		break;
	}
	default:
		err = msm_compr_ioctl_shared(substream, cmd, arg);
	}
	return err;
}

static int msm_compr_restart(struct snd_pcm_substream *substream)
{
	struct snd_pcm_runtime *runtime = substream->runtime;
	struct compr_audio *compr = runtime->private_data;
	struct msm_audio *prtd = &compr->prtd;
	struct audio_aio_write_param param;
	struct audio_buffer *buf = NULL;
	struct output_meta_data_st output_meta_data;
	int time_stamp_flag = 0;
	int buffer_length = 0;

	pr_debug("%s, trigger restart\n", __func__);

	if (runtime->render_flag & SNDRV_RENDER_STOPPED) {
		buf = prtd->audio_client->port[IN].buf;
		pr_debug("%s:writing %d bytes of buffer[%d] to dsp 2\n",
				__func__, prtd->pcm_count, prtd->out_head);
		pr_debug("%s:writing buffer[%d] from 0x%08x\n",
				__func__, prtd->out_head,
				((unsigned int)buf[0].phys
				+ (prtd->out_head * prtd->pcm_count)));

		if (runtime->tstamp_mode == SNDRV_PCM_TSTAMP_ENABLE)
			time_stamp_flag = SET_TIMESTAMP;
		else
			time_stamp_flag = NO_TIMESTAMP;
		memcpy(&output_meta_data, (char *)(buf->data +
			prtd->out_head * prtd->pcm_count),
			COMPRE_OUTPUT_METADATA_SIZE);

		buffer_length = output_meta_data.frame_size;
		pr_debug("meta_data_length: %d, frame_length: %d\n",
			 output_meta_data.meta_data_length,
			 output_meta_data.frame_size);
		pr_debug("timestamp_msw: %d, timestamp_lsw: %d\n",
			 output_meta_data.timestamp_msw,
			 output_meta_data.timestamp_lsw);

		param.paddr = (unsigned long)buf[0].phys
				+ (prtd->out_head * prtd->pcm_count)
				+ output_meta_data.meta_data_length;
		param.len = buffer_length;
		param.msw_ts = output_meta_data.timestamp_msw;
		param.lsw_ts = output_meta_data.timestamp_lsw;
		param.flags = time_stamp_flag;
		param.uid = prtd->session_id;
		if (q6asm_async_write(prtd->audio_client,
					&param) < 0)
			pr_err("%s:q6asm_async_write failed\n",
				__func__);
		else
			prtd->out_head =
				(prtd->out_head + 1) & (runtime->periods - 1);

		runtime->render_flag &= ~SNDRV_RENDER_STOPPED;
		return 0;
	}
	return 0;
}

static int msm_compr_volume_ctl_put(struct snd_kcontrol *kcontrol,
				    struct snd_ctl_elem_value *ucontrol)
{
	int rc = 0;
	struct snd_pcm_volume *vol = snd_kcontrol_chip(kcontrol);
	struct snd_pcm_substream *substream =
			 vol->pcm->streams[SNDRV_PCM_STREAM_PLAYBACK].substream;
	struct msm_audio *prtd;
	int volume = ucontrol->value.integer.value[0];

	pr_debug("%s: volume : %x\n", __func__, volume);
	if (!substream)
		return -ENODEV;
	if (!substream->runtime)
		return 0;
	prtd = substream->runtime->private_data;
	if (prtd)
		rc = compressed_set_volume(prtd, volume);

	return rc;
}

static int msm_compr_volume_ctl_get(struct snd_kcontrol *kcontrol,
				  struct snd_ctl_elem_value *ucontrol)
{
	struct snd_pcm_volume *vol = snd_kcontrol_chip(kcontrol);
	struct snd_pcm_substream *substream =
			 vol->pcm->streams[SNDRV_PCM_STREAM_PLAYBACK].substream;
	struct msm_audio *prtd;

	pr_debug("%s\n", __func__);
	if (!substream)
		return -ENODEV;
	if (!substream->runtime)
		return 0;
	prtd = substream->runtime->private_data;
	if (prtd)
		ucontrol->value.integer.value[0] = prtd->volume;
	return 0;
}

static int msm_compr_add_controls(struct snd_soc_pcm_runtime *rtd)
{
	int ret = 0;
	struct snd_pcm *pcm = rtd->pcm;
	struct snd_pcm_volume *volume_info;
	struct snd_kcontrol *kctl;

	dev_dbg(rtd->dev, "%s, Volume cntrl add\n", __func__);
	ret = snd_pcm_add_volume_ctls(pcm, SNDRV_PCM_STREAM_PLAYBACK,
				      NULL, 1, rtd->dai_link->be_id,
				      &volume_info);
	if (ret < 0)
		return ret;
	kctl = volume_info->kctl;
	kctl->put = msm_compr_volume_ctl_put;
	kctl->get = msm_compr_volume_ctl_get;
	kctl->tlv.p = compr_rx_vol_gain;
	return 0;
}

static struct snd_pcm_ops msm_compr_ops = {
	.open	   = msm_compr_open,
	.hw_params	= msm_compr_hw_params,
	.close	  = msm_compr_close,
	.ioctl	  = msm_compr_ioctl,
	.prepare	= msm_compr_prepare,
	.trigger	= msm_compr_trigger,
	.pointer	= msm_compr_pointer,
	.mmap		= msm_compr_mmap,
	.restart	= msm_compr_restart,
#ifdef CONFIG_COMPAT
	.compat_ioctl   = msm_compr_compat_ioctl,
#endif
};

static int msm_asoc_pcm_new(struct snd_soc_pcm_runtime *rtd)
{
	struct snd_card *card = rtd->card->snd_card;
	int ret = 0;

	if (!card->dev->coherent_dma_mask)
		card->dev->coherent_dma_mask = DMA_BIT_MASK(32);

	ret = msm_compr_add_controls(rtd);
	if (ret)
		pr_err("%s, kctl add failed\n", __func__);
	return ret;
}

static struct snd_soc_platform_driver msm_soc_platform = {
	.ops		= &msm_compr_ops,
	.pcm_new	= msm_asoc_pcm_new,
};

static int msm_compr_probe(struct platform_device *pdev)
{

	dev_info(&pdev->dev, "%s: dev name %s\n",
			 __func__, dev_name(&pdev->dev));

	atomic_set(&compressed_audio.audio_ocmem_req, 0);
	return snd_soc_register_platform(&pdev->dev,
				   &msm_soc_platform);
}

static int msm_compr_remove(struct platform_device *pdev)
{
	snd_soc_unregister_platform(&pdev->dev);
	return 0;
}

static const struct of_device_id msm_compr_dt_match[] = {
	{.compatible = "qcom,msm-compr-dsp"},
	{}
};
MODULE_DEVICE_TABLE(of, msm_compr_dt_match);

static struct platform_driver msm_compr_driver = {
	.driver = {
		.name = "msm-compr-dsp",
		.owner = THIS_MODULE,
		.of_match_table = msm_compr_dt_match,
	},
	.probe = msm_compr_probe,
	.remove = msm_compr_remove,
};

static int __init msm_soc_platform_init(void)
{
	init_waitqueue_head(&the_locks.enable_wait);
	init_waitqueue_head(&the_locks.eos_wait);
	init_waitqueue_head(&the_locks.write_wait);
	init_waitqueue_head(&the_locks.read_wait);
	init_waitqueue_head(&the_locks.flush_wait);

	return platform_driver_register(&msm_compr_driver);
}
module_init(msm_soc_platform_init);

static void __exit msm_soc_platform_exit(void)
{
	platform_driver_unregister(&msm_compr_driver);
}
module_exit(msm_soc_platform_exit);

MODULE_DESCRIPTION("PCM module platform driver");
MODULE_LICENSE("GPL v2");<|MERGE_RESOLUTION|>--- conflicted
+++ resolved
@@ -1084,11 +1084,7 @@
 				__func__, ddp->params_length);
 				return -EINVAL;
 			}
-<<<<<<< HEAD
-                        params_length = ddp->params_length*sizeof(int);
-=======
 			params_length = ddp->params_length*sizeof(int);
->>>>>>> e80fe0e6
 			if (params_length > MAX_AC3_PARAM_SIZE) {
 				/*MAX is 36*sizeof(int) this should not happen*/
 				pr_err("%s: params_length(%d) is greater than %zd\n",
