--- conflicted
+++ resolved
@@ -1,8 +1,4 @@
-<<<<<<< HEAD
-/* Copyright (c) 2014-2016, The Linux Foundation. All rights reserved.
-=======
 /* Copyright (c) 2014, 2016 The Linux Foundation. All rights reserved.
->>>>>>> e80fe0e6
  *
  * This program is free software; you can redistribute it and/or modify
  * it under the terms of the GNU General Public License version 2 and
@@ -500,13 +496,8 @@
 			goto unlock;
 		if ((sizeof(data->hdr) + data->hdr.cal_type_size) > size) {
 			pr_err("%s: header size %zd plus cal type size %d are greater than data buffer size %d\n",
-<<<<<<< HEAD
-			__func__, sizeof(data->hdr),
-			data->hdr.cal_type_size, size);
-=======
 				__func__, sizeof(data->hdr),
 				data->hdr.cal_type_size, size);
->>>>>>> e80fe0e6
 			ret = -EFAULT;
 			goto unlock;
 		} else if (copy_to_user((void *)arg, data,
