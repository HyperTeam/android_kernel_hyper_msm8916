/*
 * wm_adsp.c  --  Wolfson ADSP support
 *
 * Copyright 2012 Wolfson Microelectronics plc
 *
 * Author: Mark Brown <broonie@opensource.wolfsonmicro.com>
 *
 * This program is free software; you can redistribute it and/or modify
 * it under the terms of the GNU General Public License version 2 as
 * published by the Free Software Foundation.
 */

#include <linux/module.h>
#include <linux/moduleparam.h>
#include <linux/init.h>
#include <linux/delay.h>
#include <linux/firmware.h>
#include <linux/list.h>
#include <linux/of.h>
#include <linux/pm.h>
#include <linux/pm_runtime.h>
#include <linux/regmap.h>
#include <linux/slab.h>
#include <linux/vmalloc.h>
#include <linux/workqueue.h>
#include <linux/debugfs.h>
#include <sound/core.h>
#include <sound/pcm.h>
#include <sound/pcm_params.h>
#include <sound/soc.h>
#include <sound/jack.h>
#include <sound/initval.h>
#include <sound/tlv.h>

#include <linux/mfd/arizona/registers.h>

#include "arizona.h"
#include "wm_adsp.h"

#define WM_ADSP_CONTROL_MAX 44

#define adsp_crit(_dsp, fmt, ...) \
	dev_crit(_dsp->dev, "DSP%d: " fmt, _dsp->num, ##__VA_ARGS__)
#define adsp_err(_dsp, fmt, ...) \
	dev_err(_dsp->dev, "DSP%d: " fmt, _dsp->num, ##__VA_ARGS__)
#define adsp_warn(_dsp, fmt, ...) \
	dev_warn(_dsp->dev, "DSP%d: " fmt, _dsp->num, ##__VA_ARGS__)
#define adsp_info(_dsp, fmt, ...) \
	dev_info(_dsp->dev, "DSP%d: " fmt, _dsp->num, ##__VA_ARGS__)
#define adsp_dbg(_dsp, fmt, ...) \
	dev_dbg(_dsp->dev, "DSP%d: " fmt, _dsp->num, ##__VA_ARGS__)

#define ADSP1_CONTROL_1                   0x00
#define ADSP1_CONTROL_2                   0x02
#define ADSP1_CONTROL_3                   0x03
#define ADSP1_CONTROL_4                   0x04
#define ADSP1_CONTROL_5                   0x06
#define ADSP1_CONTROL_6                   0x07
#define ADSP1_CONTROL_7                   0x08
#define ADSP1_CONTROL_8                   0x09
#define ADSP1_CONTROL_9                   0x0A
#define ADSP1_CONTROL_10                  0x0B
#define ADSP1_CONTROL_11                  0x0C
#define ADSP1_CONTROL_12                  0x0D
#define ADSP1_CONTROL_13                  0x0F
#define ADSP1_CONTROL_14                  0x10
#define ADSP1_CONTROL_15                  0x11
#define ADSP1_CONTROL_16                  0x12
#define ADSP1_CONTROL_17                  0x13
#define ADSP1_CONTROL_18                  0x14
#define ADSP1_CONTROL_19                  0x16
#define ADSP1_CONTROL_20                  0x17
#define ADSP1_CONTROL_21                  0x18
#define ADSP1_CONTROL_22                  0x1A
#define ADSP1_CONTROL_23                  0x1B
#define ADSP1_CONTROL_24                  0x1C
#define ADSP1_CONTROL_25                  0x1E
#define ADSP1_CONTROL_26                  0x20
#define ADSP1_CONTROL_27                  0x21
#define ADSP1_CONTROL_28                  0x22
#define ADSP1_CONTROL_29                  0x23
#define ADSP1_CONTROL_30                  0x24
#define ADSP1_CONTROL_31                  0x26

/*
 * ADSP1 Control 19
 */
#define ADSP1_WDMA_BUFFER_LENGTH_MASK     0x00FF  /* DSP1_WDMA_BUFFER_LENGTH - [7:0] */
#define ADSP1_WDMA_BUFFER_LENGTH_SHIFT         0  /* DSP1_WDMA_BUFFER_LENGTH - [7:0] */
#define ADSP1_WDMA_BUFFER_LENGTH_WIDTH         8  /* DSP1_WDMA_BUFFER_LENGTH - [7:0] */


/*
 * ADSP1 Control 30
 */
#define ADSP1_DBG_CLK_ENA                 0x0008  /* DSP1_DBG_CLK_ENA */
#define ADSP1_DBG_CLK_ENA_MASK            0x0008  /* DSP1_DBG_CLK_ENA */
#define ADSP1_DBG_CLK_ENA_SHIFT                3  /* DSP1_DBG_CLK_ENA */
#define ADSP1_DBG_CLK_ENA_WIDTH                1  /* DSP1_DBG_CLK_ENA */
#define ADSP1_SYS_ENA                     0x0004  /* DSP1_SYS_ENA */
#define ADSP1_SYS_ENA_MASK                0x0004  /* DSP1_SYS_ENA */
#define ADSP1_SYS_ENA_SHIFT                    2  /* DSP1_SYS_ENA */
#define ADSP1_SYS_ENA_WIDTH                    1  /* DSP1_SYS_ENA */
#define ADSP1_CORE_ENA                    0x0002  /* DSP1_CORE_ENA */
#define ADSP1_CORE_ENA_MASK               0x0002  /* DSP1_CORE_ENA */
#define ADSP1_CORE_ENA_SHIFT                   1  /* DSP1_CORE_ENA */
#define ADSP1_CORE_ENA_WIDTH                   1  /* DSP1_CORE_ENA */
#define ADSP1_START                       0x0001  /* DSP1_START */
#define ADSP1_START_MASK                  0x0001  /* DSP1_START */
#define ADSP1_START_SHIFT                      0  /* DSP1_START */
#define ADSP1_START_WIDTH                      1  /* DSP1_START */

/*
 * ADSP1 Control 31
 */
#define ADSP1_CLK_SEL_MASK                0x0007  /* CLK_SEL_ENA */
#define ADSP1_CLK_SEL_SHIFT                    0  /* CLK_SEL_ENA */
#define ADSP1_CLK_SEL_WIDTH                    3  /* CLK_SEL_ENA */

#define ADSP2_CONTROL        0x0
#define ADSP2_CLOCKING       0x1
#define ADSP2_STATUS1        0x4
#define ADSP2_WDMA_CONFIG_1   0x30
#define ADSP2_WDMA_CONFIG_2   0x31
#define ADSP2V2_WDMA_CONFIG_2 0x32
#define ADSP2_RDMA_CONFIG_1   0x34

#define ADSP2_SCRATCH0        0x40
#define ADSP2_SCRATCH1        0x41
#define ADSP2_SCRATCH2        0x42
#define ADSP2_SCRATCH3        0x43

#define ADSP2V2_SCRATCH0_1        0x40
#define ADSP2V2_SCRATCH2_3        0x42

/*
 * ADSP2 Control
 */

#define ADSP2_MEM_ENA                     0x0010  /* DSP1_MEM_ENA */
#define ADSP2_MEM_ENA_MASK                0x0010  /* DSP1_MEM_ENA */
#define ADSP2_MEM_ENA_SHIFT                    4  /* DSP1_MEM_ENA */
#define ADSP2_MEM_ENA_WIDTH                    1  /* DSP1_MEM_ENA */
#define ADSP2_SYS_ENA                     0x0004  /* DSP1_SYS_ENA */
#define ADSP2_SYS_ENA_MASK                0x0004  /* DSP1_SYS_ENA */
#define ADSP2_SYS_ENA_SHIFT                    2  /* DSP1_SYS_ENA */
#define ADSP2_SYS_ENA_WIDTH                    1  /* DSP1_SYS_ENA */
#define ADSP2_CORE_ENA                    0x0002  /* DSP1_CORE_ENA */
#define ADSP2_CORE_ENA_MASK               0x0002  /* DSP1_CORE_ENA */
#define ADSP2_CORE_ENA_SHIFT                   1  /* DSP1_CORE_ENA */
#define ADSP2_CORE_ENA_WIDTH                   1  /* DSP1_CORE_ENA */
#define ADSP2_START                       0x0001  /* DSP1_START */
#define ADSP2_START_MASK                  0x0001  /* DSP1_START */
#define ADSP2_START_SHIFT                      0  /* DSP1_START */
#define ADSP2_START_WIDTH                      1  /* DSP1_START */

/*
 * ADSP2 clocking
 */
#define ADSP2_CLK_SEL_MASK                0x0007  /* CLK_SEL_ENA */
#define ADSP2_CLK_SEL_SHIFT                    0  /* CLK_SEL_ENA */
#define ADSP2_CLK_SEL_WIDTH                    3  /* CLK_SEL_ENA */

/*
 * ADSP2V2 clocking
 */
#define ADSP2V2_CLK_SEL_MASK               0x70000 /* CLK_SEL_ENA */
#define ADSP2V2_CLK_SEL_SHIFT                   16  /* CLK_SEL_ENA */
#define ADSP2V2_CLK_SEL_WIDTH                    3  /* CLK_SEL_ENA */

#define ADSP2V2_RATE_MASK                   0x7800  /* DSP_RATE */
#define ADSP2V2_RATE_SHIFT                      11  /* DSP_RATE */
#define ADSP2V2_RATE_WIDTH                       4  /* DSP_RATE */

/*
 * ADSP2 Status 1
 */
#define ADSP2_RAM_RDY                     0x0001
#define ADSP2_RAM_RDY_MASK                0x0001
#define ADSP2_RAM_RDY_SHIFT                    0
#define ADSP2_RAM_RDY_WIDTH                    1

struct wm_adsp_buf {
	struct list_head list;
	void *buf;
};

static struct wm_adsp_buf *wm_adsp_buf_alloc(const void *src, size_t len,
					     struct list_head *list)
{
	struct wm_adsp_buf *buf = kzalloc(sizeof(*buf), GFP_KERNEL);

	if (buf == NULL)
		return NULL;

	buf->buf = kmemdup(src, len, GFP_KERNEL | GFP_DMA);
	if (!buf->buf) {
		kfree(buf);
		return NULL;
	}

	if (list)
		list_add_tail(&buf->list, list);

	return buf;
}

static void wm_adsp_buf_free(struct list_head *list)
{
	while (!list_empty(list)) {
		struct wm_adsp_buf *buf = list_first_entry(list,
							   struct wm_adsp_buf,
							   list);
		list_del(&buf->list);
		kfree(buf->buf);
		kfree(buf);
	}
}

/* Must remain a power of two */
#define WM_ADSP_CAPTURE_BUFFER_SIZE      1048576

#define WM_ADSP_FW_MBC_VSS        0
#define WM_ADSP_FW_TX             1
#define WM_ADSP_FW_TX_SPK         2
#define WM_ADSP_FW_RX_ANC         3
#define WM_ADSP_FW_EZ2CONTROL     4
#define WM_ADSP_FW_TRACE          5
#define WM_ADSP_FW_EDAC           6
#define WM_ADSP_FW_EZ2LISTEN_SP   7
#define WM_ADSP_FW_EZ2LISTEN_HP   8
#define WM_ADSP_FW_EZ2HEAR_SP_TX  9
#define WM_ADSP_FW_EZ2HEAR_HS_TX  10
#define WM_ADSP_FW_EZ2HEAR_RX     11
#define WM_ADSP_FW_EZ2FACETALK_TX 12
#define WM_ADSP_FW_EZ2FACETALK_RX 13
#define WM_ADSP_FW_EZ2GROUPTALK_TX 14
#define WM_ADSP_FW_EZ2GROUPTALK_RX 15
#define WM_ADSP_FW_EZ2RECORD       16
#define WM_ADSP_FW_ASR_ASSIST     17
#define WM_ADSP_FW_MASTERHIFI     18
#define WM_ADSP_FW_SPEAKERPROTECT 19

#define WM_ADSP_NUM_FW            20

static const char *wm_adsp_fw_text[WM_ADSP_NUM_FW] = {
	[WM_ADSP_FW_MBC_VSS] =    "MBC/VSS",
	[WM_ADSP_FW_TX] =         "Tx",
	[WM_ADSP_FW_TX_SPK] =     "Tx Speaker",
	[WM_ADSP_FW_RX_ANC] =     "Rx ANC",
	[WM_ADSP_FW_EZ2CONTROL] = "Ez2Control",
	[WM_ADSP_FW_TRACE] =      "Trace",
	[WM_ADSP_FW_EDAC] =       "EDAC",
	[WM_ADSP_FW_EZ2LISTEN_SP] = "Ez2Listen SP",
	[WM_ADSP_FW_EZ2LISTEN_HP] = "Ez2Listen HP",
	[WM_ADSP_FW_EZ2HEAR_SP_TX] = "Ez2HearSP Tx",
	[WM_ADSP_FW_EZ2HEAR_HS_TX] = "Ez2HearHS Tx",
	[WM_ADSP_FW_EZ2HEAR_RX] = "Ez2Hear Rx",
	[WM_ADSP_FW_EZ2FACETALK_TX] = "Ez2FaceTalk Tx",
	[WM_ADSP_FW_EZ2FACETALK_RX] = "Ez2FaceTalk Rx",
	[WM_ADSP_FW_EZ2GROUPTALK_TX] = "Ez2GroupTalk Tx",
	[WM_ADSP_FW_EZ2GROUPTALK_RX] = "Ez2GroupTalk Rx",
	[WM_ADSP_FW_EZ2RECORD] = "Ez2Record",
	[WM_ADSP_FW_ASR_ASSIST] = "ASR Assist",
	[WM_ADSP_FW_MASTERHIFI] = "MasterHiFi",
	[WM_ADSP_FW_SPEAKERPROTECT] = "Speaker Protect",
};

struct wm_adsp_system_config_xm_hdr {
	__be32 sys_enable;
	__be32 fw_id;
	__be32 fw_rev;
	__be32 boot_status;
	__be32 watchdog;
	__be32 dma_buffer_size;
	__be32 rdma[6];
	__be32 wdma[8];
	__be32 build_job_name[3];
	__be32 build_job_number;
};

struct wm_adsp_alg_xm_struct {
	__be32 magic;
	__be32 smoothing;
	__be32 threshold;
	__be32 host_buf_ptr;
	__be32 start_seq;
	__be32 high_water_mark;
	__be32 low_water_mark;
	__be64 smoothed_power;
};

struct wm_adsp_host_buffer {
	__be32 X_buf_base;		/* XM base addr of first X area */
	__be32 X_buf_size;		/* Size of 1st X area in words */
	__be32 X_buf_base2;		/* XM base addr of 2nd X area */
	__be32 X_buf_brk;		/* Total X size in words */
	__be32 Y_buf_base;		/* YM base addr of Y area */
	__be32 wrap;			/* Total size X and Y in words */
	__be32 high_water_mark;		/* Point at which IRQ is asserted */
	__be32 irq_count;		/* bits 1-31 count IRQ assertions */
	__be32 irq_ack;			/* acked IRQ count, bit 0 enables IRQ */
	__be32 next_write_index;	/* word index of next write */
	__be32 next_read_index;		/* word index of next read */
	__be32 error;			/* error if any */
	__be32 oldest_block_index;	/* word index of oldest surviving */
	__be32 requested_rewind;	/* how many blocks rewind was done */
	__be32 reserved_space;		/* internal */
	__be32 min_free;		/* min free space since stream start */
	__be32 blocks_written[2];	/* total blocks written (64 bit) */
	__be32 words_written[2];	/* total words written (64 bit) */
};

#define WM_ADSP_DATA_WORD_SIZE         3
#define WM_ADSP_MAX_READ_SIZE          256
#define WM_ADSP_ALG_XM_STRUCT_MAGIC    0x49aec7

#define WM_ADSP_DEFAULT_WATERMARK      DIV_ROUND_UP(2048, WM_ADSP_DATA_WORD_SIZE)

#define ADSP2_SYSTEM_CONFIG_XM_PTR \
	(offsetof(struct wmfw_adsp2_id_hdr, xm) / sizeof(__be32))

#define WM_ADSP_ALG_XM_PTR \
	(sizeof(struct wm_adsp_system_config_xm_hdr) / sizeof(__be32))

#define HOST_BUFFER_FIELD(field) \
	(offsetof(struct wm_adsp_host_buffer, field) / sizeof(__be32))

#define ALG_XM_FIELD(field) \
	(offsetof(struct wm_adsp_alg_xm_struct, field) / sizeof(__be32))

static struct wm_adsp_buffer_region_def ez2control_regions[] = {
	{
		.mem_type = WMFW_ADSP2_XM,
		.base_offset = HOST_BUFFER_FIELD(X_buf_base),
		.size_offset = HOST_BUFFER_FIELD(X_buf_size),
	},
	{
		.mem_type = WMFW_ADSP2_XM,
		.base_offset = HOST_BUFFER_FIELD(X_buf_base2),
		.size_offset = HOST_BUFFER_FIELD(X_buf_brk),
	},
	{
		.mem_type = WMFW_ADSP2_YM,
		.base_offset = HOST_BUFFER_FIELD(Y_buf_base),
		.size_offset = HOST_BUFFER_FIELD(wrap),
	},
};

static struct wm_adsp_fw_caps ez2control_caps[] = {
	{
		.id = SND_AUDIOCODEC_PCM,
		.desc = {
			.max_ch = 1,
			.sample_rates = { 16000 },
			.num_sample_rates = 1,
			.formats = SNDRV_PCM_FMTBIT_S16_LE,
		},
		.num_host_regions = ARRAY_SIZE(ez2control_regions),
		.host_region_defs = ez2control_regions,
	},
};

static struct wm_adsp_buffer_region_def trace_regions[] = {
	{
		.mem_type = WMFW_ADSP2_XM,
		.base_offset = HOST_BUFFER_FIELD(X_buf_base),
		.size_offset = HOST_BUFFER_FIELD(X_buf_size),
	},
	{
		.mem_type = WMFW_ADSP2_XM,
		.base_offset = HOST_BUFFER_FIELD(X_buf_base2),
		.size_offset = HOST_BUFFER_FIELD(X_buf_brk),
	},
	{
		.mem_type = WMFW_ADSP2_YM,
		.base_offset = HOST_BUFFER_FIELD(Y_buf_base),
		.size_offset = HOST_BUFFER_FIELD(wrap),
	},
};

static struct wm_adsp_fw_caps trace_caps[] = {
	{
		.id = SND_AUDIOCODEC_PCM,
		.desc = {
			.max_ch = 8,
			.sample_rates = {
				4000,8000,11025,12000,16000,22050,
				24000,32000,44100,48000,64000,88200,
				96000,176400,192000
			},
			.num_sample_rates = 15,
			.formats = SNDRV_PCM_FMTBIT_S16_LE,
		},
		.num_host_regions = ARRAY_SIZE(trace_regions),
		.host_region_defs = trace_regions,
	},
};

static struct wm_adsp_fw_defs wm_adsp_fw[WM_ADSP_NUM_FW] = {
	[WM_ADSP_FW_MBC_VSS] =    { .file = "mbc-vss" },
	[WM_ADSP_FW_TX] =         { .file = "tx" },
	[WM_ADSP_FW_TX_SPK] =     { .file = "tx-spk" },
	[WM_ADSP_FW_RX_ANC] =     { .file = "rx-anc" },
	[WM_ADSP_FW_EZ2CONTROL] = {
		.file = "ez2-control",
		.compr_direction = SND_COMPRESS_CAPTURE,
		.num_caps = ARRAY_SIZE(ez2control_caps),
		.caps = ez2control_caps,
	},
	[WM_ADSP_FW_TRACE] = {
		.file = "trace",
		.compr_direction = SND_COMPRESS_CAPTURE,
		.num_caps = ARRAY_SIZE(trace_caps),
		.caps = trace_caps,
	},
	[WM_ADSP_FW_EDAC] =     { .file = "edac" },
	[WM_ADSP_FW_EZ2LISTEN_SP] = { .file = "ez2listen-sp" },
	[WM_ADSP_FW_EZ2LISTEN_HP] = { .file = "ez2listen-hp" },
	[WM_ADSP_FW_EZ2HEAR_SP_TX] = { .file = "ez2hear-sp-tx" },
	[WM_ADSP_FW_EZ2HEAR_HS_TX] = { .file = "ez2hear-hs-tx" },
	[WM_ADSP_FW_EZ2HEAR_RX] = { .file = "ez2hear-rx" },
	[WM_ADSP_FW_EZ2FACETALK_TX] = { .file = "ez2facetalk-tx" },
	[WM_ADSP_FW_EZ2FACETALK_RX] = { .file = "ez2facetalk-rx" },
	[WM_ADSP_FW_EZ2GROUPTALK_TX] = { .file = "ez2grouptalk-tx" },
	[WM_ADSP_FW_EZ2GROUPTALK_RX] = { .file = "ez2grouptalk-rx" },
	[WM_ADSP_FW_EZ2RECORD] = { .file = "ez2record" },
	[WM_ADSP_FW_ASR_ASSIST] =     { .file = "asr-assist" },
	[WM_ADSP_FW_MASTERHIFI] =     { .file = "masterhifi" },
	[WM_ADSP_FW_SPEAKERPROTECT] = { .file = "speaker-protect" },
};

struct wm_coeff_ctl_ops {
	int (*xget)(struct snd_kcontrol *kcontrol,
		    struct snd_ctl_elem_value *ucontrol);
	int (*xput)(struct snd_kcontrol *kcontrol,
		    struct snd_ctl_elem_value *ucontrol);
	int (*xinfo)(struct snd_kcontrol *kcontrol,
		     struct snd_ctl_elem_info *uinfo);
};

struct wm_coeff_ctl {
	const char *name;
	const char *fw_name;
	struct wm_adsp_alg_region alg_region;
	struct wm_coeff_ctl_ops ops;
	struct wm_adsp *dsp;
	unsigned int enabled:1;
	struct list_head list;
	void *cache;
	unsigned int offset;
	size_t len;
	unsigned int set:1;
	struct snd_kcontrol *kcontrol;
	unsigned int flags;
	struct mutex lock;
};

#ifdef CONFIG_DEBUG_FS
static void wm_adsp_debugfs_save_wmfwname(struct wm_adsp *dsp, const char *s);
static void wm_adsp_debugfs_save_binname(struct wm_adsp *dsp, const char *s);
#else
static inline void wm_adsp_debugfs_save_wmfwname(struct wm_adsp *dsp,
						 const char *s)
{
}

static inline void wm_adsp_debugfs_save_binname(struct wm_adsp *dsp,
						const char *s)
{
}
#endif

static int wm_adsp_fw_get(struct snd_kcontrol *kcontrol,
			  struct snd_ctl_elem_value *ucontrol)
{
	struct snd_soc_codec *codec = snd_kcontrol_chip(kcontrol);
	struct soc_enum *e = (struct soc_enum *)kcontrol->private_value;
	struct wm_adsp *dsp = snd_soc_codec_get_drvdata(codec);

	ucontrol->value.integer.value[0] = dsp[e->shift_l].fw;

	return 0;
}

static int wm_adsp_fw_put(struct snd_kcontrol *kcontrol,
			  struct snd_ctl_elem_value *ucontrol)
{
	struct snd_soc_codec *codec = snd_kcontrol_chip(kcontrol);
	struct soc_enum *e = (struct soc_enum *)kcontrol->private_value;
	struct wm_adsp *dsp = snd_soc_codec_get_drvdata(codec);

	if (ucontrol->value.integer.value[0] == dsp[e->shift_l].fw)
		return 0;

	if (ucontrol->value.integer.value[0] >= dsp[e->shift_l].num_firmwares)
		return -EINVAL;

	if (dsp[e->shift_l].running)
		return -EBUSY;

	dsp[e->shift_l].fw = ucontrol->value.integer.value[0];

	return 0;
}

static int wm_adsp2v2_rate_get(struct snd_kcontrol *kcontrol,
			       struct snd_ctl_elem_value *ucontrol)
{
	struct snd_soc_codec *codec = snd_kcontrol_chip(kcontrol);
	struct soc_enum *e = (struct soc_enum *)kcontrol->private_value;
	struct wm_adsp *dsps = snd_soc_codec_get_drvdata(codec);
	struct wm_adsp *dsp = &dsps[e->shift_l];
	unsigned int item;

	mutex_lock(&dsp->rate_lock);

	for (item = 0; item < e->max; item++) {
		if (e->values[item] == dsp->rate_cache) {
			ucontrol->value.enumerated.item[0] = item;
			mutex_unlock(&dsp->rate_lock);
			return 0;
		}
	}

	mutex_unlock(&dsp->rate_lock);

	return -EINVAL;
}

static int wm_adsp2v2_rate_put(struct snd_kcontrol *kcontrol,
			       struct snd_ctl_elem_value *ucontrol)
{
	struct snd_soc_codec *codec = snd_kcontrol_chip(kcontrol);
	struct soc_enum *e = (struct soc_enum *)kcontrol->private_value;
	struct wm_adsp *dsps = snd_soc_codec_get_drvdata(codec);
	struct wm_adsp *dsp = &dsps[e->shift_l];
	unsigned int item = ucontrol->value.enumerated.item[0];
	unsigned int val;
	int ret = 0;

	if (item >= e->max)
		return -EINVAL;

	mutex_lock(&dsp->rate_lock);

	if (e->values[item] != dsp->rate_cache) {
		val = e->values[item];
		dsp->rate_cache = val;

		if (dsp->running) {
			ret = dsp->rate_put_cb(dsp, ADSP2V2_RATE_MASK,
						val << ADSP2V2_RATE_SHIFT);
		}
	}

	mutex_unlock(&dsp->rate_lock);

	return ret;
}

static struct soc_enum wm_adsp_fw_enum[] = {
	SOC_ENUM_SINGLE(0, 0, ARRAY_SIZE(wm_adsp_fw_text), wm_adsp_fw_text),
	SOC_ENUM_SINGLE(0, 1, ARRAY_SIZE(wm_adsp_fw_text), wm_adsp_fw_text),
	SOC_ENUM_SINGLE(0, 2, ARRAY_SIZE(wm_adsp_fw_text), wm_adsp_fw_text),
	SOC_ENUM_SINGLE(0, 3, ARRAY_SIZE(wm_adsp_fw_text), wm_adsp_fw_text),
	SOC_ENUM_SINGLE(0, 4, ARRAY_SIZE(wm_adsp_fw_text), wm_adsp_fw_text),
	SOC_ENUM_SINGLE(0, 5, ARRAY_SIZE(wm_adsp_fw_text), wm_adsp_fw_text),
	SOC_ENUM_SINGLE(0, 6, ARRAY_SIZE(wm_adsp_fw_text), wm_adsp_fw_text),
};

const struct snd_kcontrol_new wm_adsp1_fw_controls[] = {
	SOC_ENUM_EXT("DSP1 Firmware", wm_adsp_fw_enum[0],
		     wm_adsp_fw_get, wm_adsp_fw_put),
	SOC_ENUM_EXT("DSP2 Firmware", wm_adsp_fw_enum[1],
		     wm_adsp_fw_get, wm_adsp_fw_put),
	SOC_ENUM_EXT("DSP3 Firmware", wm_adsp_fw_enum[2],
		     wm_adsp_fw_get, wm_adsp_fw_put),
};
EXPORT_SYMBOL_GPL(wm_adsp1_fw_controls);

#if IS_ENABLED(CONFIG_SND_SOC_ARIZONA)
static const struct soc_enum wm_adsp2_rate_enum[] = {
	SOC_VALUE_ENUM_SINGLE(ARIZONA_DSP1_CONTROL_1,
			      ARIZONA_DSP1_RATE_SHIFT, 0xf,
			      ARIZONA_RATE_ENUM_SIZE,
			      arizona_rate_text, arizona_rate_val),
	SOC_VALUE_ENUM_SINGLE(ARIZONA_DSP2_CONTROL_1,
			      ARIZONA_DSP1_RATE_SHIFT, 0xf,
			      ARIZONA_RATE_ENUM_SIZE,
			      arizona_rate_text, arizona_rate_val),
	SOC_VALUE_ENUM_SINGLE(ARIZONA_DSP3_CONTROL_1,
			      ARIZONA_DSP1_RATE_SHIFT, 0xf,
			      ARIZONA_RATE_ENUM_SIZE,
			      arizona_rate_text, arizona_rate_val),
	SOC_VALUE_ENUM_SINGLE(ARIZONA_DSP4_CONTROL_1,
			      ARIZONA_DSP1_RATE_SHIFT, 0xf,
			      ARIZONA_RATE_ENUM_SIZE,
			      arizona_rate_text, arizona_rate_val),
};

const struct snd_kcontrol_new wm_adsp2_fw_controls[] = {
	SOC_ENUM_EXT("DSP1 Firmware", wm_adsp_fw_enum[0],
		     wm_adsp_fw_get, wm_adsp_fw_put),
	SOC_ENUM("DSP1 Rate", wm_adsp2_rate_enum[0]),
	SOC_ENUM_EXT("DSP2 Firmware", wm_adsp_fw_enum[1],
		     wm_adsp_fw_get, wm_adsp_fw_put),
	SOC_ENUM("DSP2 Rate", wm_adsp2_rate_enum[1]),
	SOC_ENUM_EXT("DSP3 Firmware", wm_adsp_fw_enum[2],
		     wm_adsp_fw_get, wm_adsp_fw_put),
	SOC_ENUM("DSP3 Rate", wm_adsp2_rate_enum[2]),
	SOC_ENUM_EXT("DSP4 Firmware", wm_adsp_fw_enum[3],
		     wm_adsp_fw_get, wm_adsp_fw_put),
	SOC_ENUM("DSP4 Rate", wm_adsp2_rate_enum[3]),
};
EXPORT_SYMBOL_GPL(wm_adsp2_fw_controls);

static const struct soc_enum wm_adsp2v2_rate_enum[] = {
	SOC_VALUE_ENUM_SINGLE(0, 0, 0xf, ARIZONA_RATE_ENUM_SIZE,
			      arizona_rate_text, arizona_rate_val),
	SOC_VALUE_ENUM_SINGLE(0, 1, 0xf, ARIZONA_RATE_ENUM_SIZE,
			      arizona_rate_text, arizona_rate_val),
	SOC_VALUE_ENUM_SINGLE(0, 2, 0xf, ARIZONA_RATE_ENUM_SIZE,
			      arizona_rate_text, arizona_rate_val),
	SOC_VALUE_ENUM_SINGLE(0, 3, 0xf, ARIZONA_RATE_ENUM_SIZE,
			      arizona_rate_text, arizona_rate_val),
	SOC_VALUE_ENUM_SINGLE(0, 4, 0xf, ARIZONA_RATE_ENUM_SIZE,
			      arizona_rate_text, arizona_rate_val),
	SOC_VALUE_ENUM_SINGLE(0, 5, 0xf, ARIZONA_RATE_ENUM_SIZE,
			      arizona_rate_text, arizona_rate_val),
	SOC_VALUE_ENUM_SINGLE(0, 6, 0xf, ARIZONA_RATE_ENUM_SIZE,
			      arizona_rate_text, arizona_rate_val),
};

const struct snd_kcontrol_new wm_adsp2v2_fw_controls[] = {
	SOC_ENUM_EXT("DSP1 Firmware", wm_adsp_fw_enum[0],
		     wm_adsp_fw_get, wm_adsp_fw_put),
	SOC_ENUM_EXT("DSP1 Rate", wm_adsp2v2_rate_enum[0],
		     wm_adsp2v2_rate_get, wm_adsp2v2_rate_put),
	SOC_ENUM_EXT("DSP2 Firmware", wm_adsp_fw_enum[1],
		     wm_adsp_fw_get, wm_adsp_fw_put),
	SOC_ENUM_EXT("DSP2 Rate", wm_adsp2v2_rate_enum[1],
		     wm_adsp2v2_rate_get, wm_adsp2v2_rate_put),
	SOC_ENUM_EXT("DSP3 Firmware", wm_adsp_fw_enum[2],
		     wm_adsp_fw_get, wm_adsp_fw_put),
	SOC_ENUM_EXT("DSP3 Rate", wm_adsp2v2_rate_enum[2],
		     wm_adsp2v2_rate_get, wm_adsp2v2_rate_put),
	SOC_ENUM_EXT("DSP4 Firmware", wm_adsp_fw_enum[3],
		     wm_adsp_fw_get, wm_adsp_fw_put),
	SOC_ENUM_EXT("DSP4 Rate", wm_adsp2v2_rate_enum[3],
		     wm_adsp2v2_rate_get, wm_adsp2v2_rate_put),
	SOC_ENUM_EXT("DSP5 Firmware", wm_adsp_fw_enum[4],
		     wm_adsp_fw_get, wm_adsp_fw_put),
	SOC_ENUM_EXT("DSP5 Rate", wm_adsp2v2_rate_enum[4],
		     wm_adsp2v2_rate_get, wm_adsp2v2_rate_put),
	SOC_ENUM_EXT("DSP6 Firmware", wm_adsp_fw_enum[5],
		     wm_adsp_fw_get, wm_adsp_fw_put),
	SOC_ENUM_EXT("DSP6 Rate", wm_adsp2v2_rate_enum[5],
		     wm_adsp2v2_rate_get, wm_adsp2v2_rate_put),
	SOC_ENUM_EXT("DSP7 Firmware", wm_adsp_fw_enum[6],
		     wm_adsp_fw_get, wm_adsp_fw_put),
	SOC_ENUM_EXT("DSP7 Rate", wm_adsp2v2_rate_enum[6],
		     wm_adsp2v2_rate_get, wm_adsp2v2_rate_put),
};
EXPORT_SYMBOL_GPL(wm_adsp2v2_fw_controls);
#endif

static struct wm_adsp_region const *wm_adsp_find_region(struct wm_adsp *dsp,
							int type)
{
	int i;

	for (i = 0; i < dsp->num_mems; i++)
		if (dsp->mem[i].type == type)
			return &dsp->mem[i];

	return NULL;
}

static unsigned int wm_adsp_region_to_reg(struct wm_adsp_region const *mem,
					  unsigned int offset)
{
	if (WARN_ON(!mem))
		return offset;

	switch (mem->type) {
	case WMFW_ADSP1_PM:
		return mem->base + (offset * 3);
	case WMFW_ADSP1_DM:
		return mem->base + (offset * 2);
	case WMFW_ADSP2_XM:
		return mem->base + (offset * 2);
	case WMFW_ADSP2_YM:
		return mem->base + (offset * 2);
	case WMFW_ADSP1_ZM:
		return mem->base + (offset * 2);
	default:
		WARN_ON(NULL != "Unknown memory region type");
		return offset;
	}
}

static void wm_adsp2_show_fw_status(struct wm_adsp *dsp)
{
	u16 scratch[4];
	int ret;

	ret = regmap_raw_read(dsp->regmap, dsp->base + ADSP2_SCRATCH0,
				scratch, sizeof(scratch));

	if (ret) {
		adsp_err(dsp, "Failed to read SCRATCH regs: %d\n", ret);
		return;
	}

	adsp_dbg(dsp, "FW SCRATCH 0:0x%x 1:0x%x 2:0x%x 3:0x%x\n",
		 be16_to_cpu(scratch[0]),
		 be16_to_cpu(scratch[1]),
		 be16_to_cpu(scratch[2]),
		 be16_to_cpu(scratch[3]));
}

static void wm_adsp2v2_show_fw_status(struct wm_adsp *dsp)
{
	u32 scratch[2];
	int ret;

	ret = regmap_raw_read(dsp->regmap, dsp->base + ADSP2V2_SCRATCH0_1,
				scratch, sizeof(scratch));

	if (ret) {
		adsp_err(dsp, "Failed to read SCRATCH regs: %d\n", ret);
		return;
	}

	scratch[0] = be32_to_cpu(scratch[0]);
	scratch[1] = be32_to_cpu(scratch[1]);

	adsp_dbg(dsp, "FW SCRATCH 0:0x%x 1:0x%x 2:0x%x 3:0x%x\n",
		 scratch[0] & 0xFFFF,
		 scratch[0] >> 16,
		 scratch[1] & 0xFFFF,
		 scratch[1] >> 16);
}

static int wm_coeff_info(struct snd_kcontrol *kcontrol,
			 struct snd_ctl_elem_info *uinfo)
{
	struct wm_coeff_ctl *ctl = (struct wm_coeff_ctl *)kcontrol->private_value;

	uinfo->type = SNDRV_CTL_ELEM_TYPE_BYTES;
	uinfo->count = ctl->len;
	return 0;
}

static int wm_coeff_write_control(struct wm_coeff_ctl *ctl,
				  const void *buf, size_t len)
{
	struct wm_adsp_alg_region *alg_region = &ctl->alg_region;
	const struct wm_adsp_region *mem;
	struct wm_adsp *dsp = ctl->dsp;
	void *scratch;
	int ret;
	unsigned int reg;

	mem = wm_adsp_find_region(dsp, alg_region->type);
	if (!mem) {
		adsp_err(dsp, "No base for region %x\n",
			 alg_region->type);
		return -EINVAL;
	}

	reg = ctl->alg_region.base + ctl->offset;
	reg = wm_adsp_region_to_reg(mem, reg);

	scratch = kmemdup(buf, ctl->len, GFP_KERNEL | GFP_DMA);
	if (!scratch)
		return -ENOMEM;

	ret = regmap_raw_write(dsp->regmap, reg, scratch,
			       ctl->len);
	if (ret) {
		adsp_err(dsp, "Failed to write %zu bytes to %x: %d\n",
			 ctl->len, reg, ret);
		kfree(scratch);
		return ret;
	}
	adsp_dbg(dsp, "Wrote %zu bytes to %x\n", ctl->len, reg);

	kfree(scratch);

	return 0;
}

static int wm_coeff_put(struct snd_kcontrol *kcontrol,
			struct snd_ctl_elem_value *ucontrol)
{
	struct wm_coeff_ctl *ctl = (struct wm_coeff_ctl *)kcontrol->private_value;
	char *p = ucontrol->value.bytes.data;
	int ret = 0;

	if (ctl->flags && !(ctl->flags & WMFW_CTL_FLAG_WRITEABLE))
		return -EPERM;

	mutex_lock(&ctl->lock);

	memcpy(ctl->cache, p, ctl->len);

	ctl->set = 1;
	if (!ctl->enabled)
		goto out;

	ret = wm_coeff_write_control(ctl, p, ctl->len);

out:
	mutex_unlock(&ctl->lock);
	return ret;
}

static int wm_coeff_read_control(struct wm_coeff_ctl *ctl,
				 void *buf, size_t len)
{
	struct wm_adsp_alg_region *alg_region = &ctl->alg_region;
	const struct wm_adsp_region *mem;
	struct wm_adsp *dsp = ctl->dsp;
	void *scratch;
	int ret;
	unsigned int reg;

	mem = wm_adsp_find_region(dsp, alg_region->type);
	if (!mem) {
		adsp_err(dsp, "No base for region %x\n",
			 alg_region->type);
		return -EINVAL;
	}

	reg = ctl->alg_region.base + ctl->offset;
	reg = wm_adsp_region_to_reg(mem, reg);

	scratch = kmalloc(ctl->len, GFP_KERNEL | GFP_DMA);
	if (!scratch)
		return -ENOMEM;

	ret = regmap_raw_read(dsp->regmap, reg, scratch, ctl->len);
	if (ret) {
		adsp_err(dsp, "Failed to read %zu bytes from %x: %d\n",
			 ctl->len, reg, ret);
		kfree(scratch);
		return ret;
	}
	adsp_dbg(dsp, "Read %zu bytes from %x\n", ctl->len, reg);

	memcpy(buf, scratch, ctl->len);
	kfree(scratch);

	return 0;
}

static int wm_coeff_get(struct snd_kcontrol *kcontrol,
			struct snd_ctl_elem_value *ucontrol)
{
	struct wm_coeff_ctl *ctl = (struct wm_coeff_ctl *)kcontrol->private_value;
	char *p = ucontrol->value.bytes.data;
	int ret = 0;

	if (ctl->flags && !(ctl->flags & WMFW_CTL_FLAG_READABLE))
		return -EPERM;

	mutex_lock(&ctl->lock);

	if (ctl->flags & WMFW_CTL_FLAG_VOLATILE) {
		if (ctl->enabled)
			ret = wm_coeff_read_control(ctl, p, ctl->len);
		else
			ret = -EPERM;
		goto out;
	}

	memcpy(p, ctl->cache, ctl->len);

out:
	mutex_unlock(&ctl->lock);
	return ret;
}

struct wmfw_ctl_work {
	struct wm_adsp *dsp;
	struct wm_coeff_ctl *ctl;
	struct work_struct work;
};

static int wmfw_add_ctl(struct wm_adsp *dsp, struct wm_coeff_ctl *ctl)
{
	struct snd_kcontrol_new *kcontrol;
	int ret;

	if (!ctl || !ctl->name)
		return -EINVAL;

	kcontrol = kzalloc(sizeof(*kcontrol), GFP_KERNEL);
	if (!kcontrol)
		return -ENOMEM;
	kcontrol->iface = SNDRV_CTL_ELEM_IFACE_MIXER;

	kcontrol->name = ctl->name;
	kcontrol->info = wm_coeff_info;
	kcontrol->get = wm_coeff_get;
	kcontrol->put = wm_coeff_put;
	kcontrol->private_value = (unsigned long)ctl;

	ret = snd_soc_add_card_controls(dsp->card,
					kcontrol, 1);
	if (ret < 0)
		goto err_kcontrol;

	kfree(kcontrol);

	ctl->kcontrol = snd_soc_card_get_kcontrol(dsp->card,
						  ctl->name);

	return 0;

err_kcontrol:
	kfree(kcontrol);
	return ret;
}

static int wm_coeff_init_control_caches(struct wm_adsp *dsp)
{
	struct wm_coeff_ctl *ctl;
	int ret = 0;

	list_for_each_entry(ctl, &dsp->ctl_list, list) {
		if (!ctl->enabled || (ctl->flags & WMFW_CTL_FLAG_VOLATILE))
			continue;

		mutex_lock(&ctl->lock);

		if (!ctl->set)
			ret = wm_coeff_read_control(ctl, ctl->cache, ctl->len);

		mutex_unlock(&ctl->lock);

		if (ret < 0)
			return ret;
	}

	return 0;
}

static int wm_coeff_sync_controls(struct wm_adsp *dsp)
{
	struct wm_coeff_ctl *ctl;
	int ret = 0;

	list_for_each_entry(ctl, &dsp->ctl_list, list) {
		if (!ctl->enabled || (ctl->flags & WMFW_CTL_FLAG_VOLATILE))
			continue;

		mutex_lock(&ctl->lock);

		if (ctl->set)
			ret = wm_coeff_write_control(ctl, ctl->cache, ctl->len);

		mutex_unlock(&ctl->lock);

		if (ret < 0)
			return ret;
	}

	return 0;
}

static void wm_adsp_ctl_work(struct work_struct *work)
{
	struct wmfw_ctl_work *ctl_work = container_of(work,
						      struct wmfw_ctl_work,
						      work);

	wmfw_add_ctl(ctl_work->dsp, ctl_work->ctl);
	kfree(ctl_work);
}

static int wm_adsp_create_ctl_blk(struct wm_adsp *dsp,
				  const struct wm_adsp_alg_region *alg_region,
				  unsigned int offset, unsigned int len,
				  const char *subname, unsigned int subname_len,
				  unsigned int flags, int block)
{
	struct wm_coeff_ctl *ctl;
	struct wmfw_ctl_work *ctl_work;
	char name[WM_ADSP_CONTROL_MAX];
	char *region_name;
	int ret;

	if (flags & WMFW_CTL_FLAG_SYS)
		return 0;

	switch (alg_region->type) {
	case WMFW_ADSP1_PM:
		region_name = "PM";
		break;
	case WMFW_ADSP1_DM:
		region_name = "DM";
		break;
	case WMFW_ADSP2_XM:
		region_name = "XM";
		break;
	case WMFW_ADSP2_YM:
		region_name = "YM";
		break;
	case WMFW_ADSP1_ZM:
		region_name = "ZM";
		break;
	default:
		adsp_err(dsp, "Unknown region type: %d\n", alg_region->type);
		return -EINVAL;
	}

	switch (dsp->fw_ver) {
	case 0:
	case 1:
		snprintf(name, WM_ADSP_CONTROL_MAX, "DSP%d %s %x:%d",
			 dsp->num, region_name, alg_region->alg, block);
		break;
	default:
		ret = snprintf(name, WM_ADSP_CONTROL_MAX, "DSP%d%c %.10s %x:%d",
			       dsp->num, *region_name, wm_adsp_fw_text[dsp->fw],
			       alg_region->alg, block);

		/* Truncate the subname from the start if it is too long */
		if (subname) {
			int avail = WM_ADSP_CONTROL_MAX - ret - 2;
			int skip = 0;

			if (subname_len > avail)
				skip = subname_len - avail;

			snprintf(name + ret, WM_ADSP_CONTROL_MAX - ret, " %.*s",
				 subname_len - skip, subname + skip);
		}
		break;
	}

	list_for_each_entry(ctl, &dsp->ctl_list,
			    list) {
		if (!strcmp(ctl->name, name)) {
			if (!ctl->enabled)
				ctl->enabled = 1;
			return 0;
		}
	}

	ctl = kzalloc(sizeof(*ctl), GFP_KERNEL);
	if (!ctl)
		return -ENOMEM;
	ctl->fw_name = dsp->firmwares[dsp->fw].name;
	ctl->alg_region = *alg_region;
	ctl->name = kmemdup(name, strlen(name) + 1, GFP_KERNEL);
	if (!ctl->name) {
		ret = -ENOMEM;
		goto err_ctl;
	}
	ctl->enabled = 1;
	ctl->set = 0;
	ctl->ops.xget = wm_coeff_get;
	ctl->ops.xput = wm_coeff_put;
	ctl->dsp = dsp;

	ctl->flags = flags;
	ctl->offset = offset;
	if (len > 512) {
		adsp_warn(dsp, "Truncating control %s from %d\n",
			  ctl->name, len);
		len = 512;
	}
	ctl->len = len;
	ctl->cache = kzalloc(ctl->len, GFP_KERNEL);
	if (!ctl->cache) {
		ret = -ENOMEM;
		goto err_ctl_name;
	}
	mutex_init(&ctl->lock);

	mutex_lock(&dsp->ctl_lock);
	list_add(&ctl->list, &dsp->ctl_list);
	mutex_unlock(&dsp->ctl_lock);

	ctl_work = kzalloc(sizeof(*ctl_work), GFP_KERNEL);
	if (!ctl_work) {
		ret = -ENOMEM;
		goto err_ctl_cache;
	}

	ctl_work->dsp = dsp;
	ctl_work->ctl = ctl;
	INIT_WORK(&ctl_work->work, wm_adsp_ctl_work);
	schedule_work(&ctl_work->work);

	return 0;

err_ctl_cache:
	kfree(ctl->cache);
err_ctl_name:
	kfree(ctl->name);
err_ctl:
	kfree(ctl);

	return ret;
}

static int wm_adsp_create_control(struct wm_adsp *dsp,
				  const struct wm_adsp_alg_region *alg_region,
				  unsigned int offset, unsigned int len,
				  const char *subname, unsigned int subname_len,
				  unsigned int flags)
{
	unsigned int ctl_len;
	int block = 0;
	int ret;

	while (len) {
		ctl_len = len;
		if (ctl_len > 512)
			ctl_len = 512;

		ret = wm_adsp_create_ctl_blk(dsp, alg_region, offset,
					     ctl_len, subname, subname_len,
					     flags, block);
		if (ret < 0)
			return ret;

		offset += ctl_len / 4;
		len -= ctl_len;

		block++;
	}

	return 0;
}

struct wm_coeff_parsed_alg {
	int id;
	const u8 *name;
	int name_len;
	int ncoeff;
};

struct wm_coeff_parsed_coeff {
	int offset;
	int mem_type;
	const u8 *name;
	int name_len;
	int ctl_type;
	int flags;
	int len;
};

static int wm_coeff_parse_string(int bytes, const u8 **pos, const u8 **str)
{
	int length;

	switch (bytes) {
	case 1:
		length = **pos;
		break;
	case 2:
		length = le16_to_cpu(*((u16 *)*pos));
		break;
	default:
		return 0;
	}

	if (str)
		*str = *pos + bytes;

	*pos += ((length + bytes) + 3) & ~0x03;

	return length;
}

static int wm_coeff_parse_int(int bytes, const u8 **pos)
{
	int val = 0;

	switch (bytes) {
	case 2:
		val = le16_to_cpu(*((u16 *)*pos));
		break;
	case 4:
		val = le32_to_cpu(*((u32 *)*pos));
		break;
	default:
		break;
	}

	*pos += bytes;

	return val;
}

static inline void wm_coeff_parse_alg(struct wm_adsp *dsp, const u8 **data,
				      struct wm_coeff_parsed_alg *blk)
{
	const struct wmfw_adsp_alg_data *raw;

	switch (dsp->fw_ver) {
	case 0:
	case 1:
		raw = (const struct wmfw_adsp_alg_data *)*data;
		*data = raw->data;

		blk->id = le32_to_cpu(raw->id);
		blk->name = raw->name;
		blk->name_len = strlen(raw->name);
		blk->ncoeff = le32_to_cpu(raw->ncoeff);
		break;
	default:
		blk->id = wm_coeff_parse_int(sizeof(raw->id), data);
		blk->name_len = wm_coeff_parse_string(sizeof(u8), data,
						      &blk->name);
		/* Discard description we have no use for it in the driver */
		wm_coeff_parse_string(sizeof(u16), data, NULL);
		blk->ncoeff = wm_coeff_parse_int(sizeof(raw->ncoeff), data);
		break;
	}

	adsp_dbg(dsp, "Algorithm ID: %#x\n", blk->id);
	adsp_dbg(dsp, "Algorithm name: %.*s\n", blk->name_len, blk->name);
	adsp_dbg(dsp, "# of coefficient descriptors: %#x\n", blk->ncoeff);
}

static inline void wm_coeff_parse_coeff(struct wm_adsp *dsp, const u8 **data,
					struct wm_coeff_parsed_coeff *blk)
{
	const struct wmfw_adsp_coeff_data *raw;
	const u8 *tmp;
	int length;

	switch (dsp->fw_ver) {
	case 0:
	case 1:
		raw = (const struct wmfw_adsp_coeff_data *)*data;
		*data = *data + sizeof(raw->hdr) + le32_to_cpu(raw->hdr.size);

		blk->offset = le16_to_cpu(raw->hdr.offset);
		blk->mem_type = le16_to_cpu(raw->hdr.type);
		blk->name = raw->name;
		blk->name_len = strlen(raw->name);
		blk->ctl_type = le16_to_cpu(raw->ctl_type);
		blk->flags = le16_to_cpu(raw->flags);
		blk->len = le32_to_cpu(raw->len);
		break;
	default:
		tmp = *data;
		blk->offset = wm_coeff_parse_int(sizeof(raw->hdr.offset), &tmp);
		blk->mem_type = wm_coeff_parse_int(sizeof(raw->hdr.type), &tmp);
		length = wm_coeff_parse_int(sizeof(raw->hdr.size), &tmp);
		blk->name_len = wm_coeff_parse_string(sizeof(u8), &tmp,
						      &blk->name);
		/* Discard extended name we have no use for it in the driver */
		wm_coeff_parse_string(sizeof(u8), &tmp, NULL);
		/* Discard description we have no use for it in the driver */
		wm_coeff_parse_string(sizeof(u16), &tmp, NULL);
		blk->ctl_type = wm_coeff_parse_int(sizeof(raw->ctl_type), &tmp);
		blk->flags = wm_coeff_parse_int(sizeof(raw->flags), &tmp);
		blk->len = wm_coeff_parse_int(sizeof(raw->len), &tmp);

		*data = *data + sizeof(raw->hdr) + length;
		break;
	}

	adsp_dbg(dsp, "\tCoefficient type: %#x\n", blk->mem_type);
	adsp_dbg(dsp, "\tCoefficient offset: %#x\n", blk->offset);
	adsp_dbg(dsp, "\tCoefficient name: %.*s\n", blk->name_len, blk->name);
	adsp_dbg(dsp, "\tCoefficient flags: %#x\n", blk->flags);
	adsp_dbg(dsp, "\tALSA control type: %#x\n", blk->ctl_type);
	adsp_dbg(dsp, "\tALSA control len: %#x\n", blk->len);
}

static int wm_adsp_parse_coeff(struct wm_adsp *dsp,
			       const struct wmfw_region *region)
{
	struct wm_adsp_alg_region alg_region = {};
	struct wm_coeff_parsed_alg alg_blk;
	struct wm_coeff_parsed_coeff coeff_blk;
	const u8 *data = region->data;
	int i, ret;

	wm_coeff_parse_alg(dsp, &data, &alg_blk);
	for (i = 0; i < alg_blk.ncoeff; i++) {
		wm_coeff_parse_coeff(dsp, &data, &coeff_blk);

		switch (coeff_blk.ctl_type) {
		case SNDRV_CTL_ELEM_TYPE_BYTES:
			break;
		default:
			adsp_err(dsp, "Unknown control type: %d\n",
				 coeff_blk.ctl_type);
			return -EINVAL;
		}

		alg_region.type = coeff_blk.mem_type;
		alg_region.alg = alg_blk.id;

		ret = wm_adsp_create_control(dsp, &alg_region,
					     coeff_blk.offset,
					     coeff_blk.len,
					     coeff_blk.name,
					     coeff_blk.name_len,
					     coeff_blk.flags);
		if (ret < 0)
			adsp_err(dsp, "Failed to create control: %.*s, %d\n",
				 coeff_blk.name_len, coeff_blk.name, ret);
	}

	return 0;
}

static int wm_adsp_load(struct wm_adsp *dsp)
{
	LIST_HEAD(buf_list);
	const struct firmware *firmware;
	struct regmap *regmap = dsp->regmap;
	unsigned int pos = 0;
	const struct wmfw_header *header;
	const struct wmfw_adsp1_sizes *adsp1_sizes;
	const struct wmfw_adsp2_sizes *adsp2_sizes;
	const struct wmfw_footer *footer;
	const struct wmfw_region *region;
	const struct wm_adsp_region *mem;
	const char *region_name;
	char *file, *text;
	struct wm_adsp_buf *buf;
	unsigned int reg;
	int regions = 0;
	int ret, offset, type, sizes;

	file = kzalloc(PAGE_SIZE, GFP_KERNEL);
	if (file == NULL)
		return -ENOMEM;

	if (dsp->part_rev) {
		snprintf(file, PAGE_SIZE, "%s%c-dsp%d-%s.wmfw",
			 dsp->part, dsp->part_rev, dsp->num,
			 dsp->firmwares[dsp->fw].file);
		file[PAGE_SIZE - 1] = '\0';

		mutex_lock(dsp->fw_lock);
		ret = request_firmware(&firmware, file, dsp->dev);
		mutex_unlock(dsp->fw_lock);
	} else {
		snprintf(file, PAGE_SIZE, "%s-dsp%d-%s.wmfw", dsp->part,
			 dsp->num, dsp->firmwares[dsp->fw].file);
		file[PAGE_SIZE - 1] = '\0';

		mutex_lock(dsp->fw_lock);
		ret = request_firmware(&firmware, file, dsp->dev);
		mutex_unlock(dsp->fw_lock);
	}
	if (ret != 0) {
		adsp_err(dsp, "Failed to request: '%s'\n", file);
		goto out;
	}
	ret = -EINVAL;

	pos = sizeof(*header) + sizeof(*adsp1_sizes) + sizeof(*footer);
	if (pos >= firmware->size) {
		adsp_err(dsp, "%s: file too short, %zu bytes\n",
			 file, firmware->size);
		goto out_fw;
	}

	header = (void*)&firmware->data[0];

	if (memcmp(&header->magic[0], "WMFW", 4) != 0) {
		adsp_err(dsp, "%s: invalid magic\n", file);
		goto out_fw;
	}

	switch (header->ver) {
	case 0:
		adsp_warn(dsp, "%s: Depreciated file format %d\n",
			  file, header->ver);
		break;
	case 1:
	case 2:
		break;
	default:
		adsp_err(dsp, "%s: unknown file format %d\n",
			 file, header->ver);
		goto out_fw;
	}

	adsp_info(dsp, "Firmware version: %d\n", header->ver);
	dsp->fw_ver = header->ver;

	if (header->core != dsp->type) {
		adsp_err(dsp, "%s: invalid core %d != %d\n",
			 file, header->core, dsp->type);
		goto out_fw;
	}

	switch (dsp->type) {
	case WMFW_ADSP1:
		pos = sizeof(*header) + sizeof(*adsp1_sizes) + sizeof(*footer);
		adsp1_sizes = (void *)&(header[1]);
		footer = (void *)&(adsp1_sizes[1]);
		sizes = sizeof(*adsp1_sizes);

		adsp_dbg(dsp, "%s: %d DM, %d PM, %d ZM\n",
			 file, le32_to_cpu(adsp1_sizes->dm),
			 le32_to_cpu(adsp1_sizes->pm),
			 le32_to_cpu(adsp1_sizes->zm));
		break;

	case WMFW_ADSP2:
		pos = sizeof(*header) + sizeof(*adsp2_sizes) + sizeof(*footer);
		adsp2_sizes = (void *)&(header[1]);
		footer = (void *)&(adsp2_sizes[1]);
		sizes = sizeof(*adsp2_sizes);

		adsp_dbg(dsp, "%s: %d XM, %d YM %d PM, %d ZM\n",
			 file, le32_to_cpu(adsp2_sizes->xm),
			 le32_to_cpu(adsp2_sizes->ym),
			 le32_to_cpu(adsp2_sizes->pm),
			 le32_to_cpu(adsp2_sizes->zm));
		break;

	default:
		BUG_ON(NULL == "Unknown DSP type");
		goto out_fw;
	}

	if (le32_to_cpu(header->len) != sizeof(*header) +
	    sizes + sizeof(*footer)) {
		adsp_err(dsp, "%s: unexpected header length %d\n",
			 file, le32_to_cpu(header->len));
		goto out_fw;
	}

	adsp_dbg(dsp, "%s: timestamp %llu\n", file,
		 le64_to_cpu(footer->timestamp));

	while (pos < firmware->size &&
	       pos - firmware->size > sizeof(*region)) {
		region = (void *)&(firmware->data[pos]);
		region_name = "Unknown";
		reg = 0;
		text = NULL;
		offset = le32_to_cpu(region->offset) & 0xffffff;
		type = be32_to_cpu(region->type) & 0xff;
		mem = wm_adsp_find_region(dsp, type);
		
		switch (type) {
		case WMFW_NAME_TEXT:
			region_name = "Firmware name";
			text = kzalloc(le32_to_cpu(region->len) + 1,
				       GFP_KERNEL);
			break;
		case WMFW_ALGORITHM_DATA:
			region_name = "Algorithm";
			ret = wm_adsp_parse_coeff(dsp, region);
			if (ret != 0)
				goto out_fw;
			break;
		case WMFW_INFO_TEXT:
			region_name = "Information";
			text = kzalloc(le32_to_cpu(region->len) + 1,
				       GFP_KERNEL);
			break;
		case WMFW_ABSOLUTE:
			region_name = "Absolute";
			reg = offset;
			break;
		case WMFW_ADSP1_PM:
			BUG_ON(!mem);
			region_name = "PM";
			reg = wm_adsp_region_to_reg(mem, offset);
			break;
		case WMFW_ADSP1_DM:
			BUG_ON(!mem);
			region_name = "DM";
			reg = wm_adsp_region_to_reg(mem, offset);
			break;
		case WMFW_ADSP2_XM:
			BUG_ON(!mem);
			region_name = "XM";
			reg = wm_adsp_region_to_reg(mem, offset);
			break;
		case WMFW_ADSP2_YM:
			BUG_ON(!mem);
			region_name = "YM";
			reg = wm_adsp_region_to_reg(mem, offset);
			break;
		case WMFW_ADSP1_ZM:
			BUG_ON(!mem);
			region_name = "ZM";
			reg = wm_adsp_region_to_reg(mem, offset);
			break;
		default:
			adsp_warn(dsp,
				  "%s.%d: Unknown region type %x at %d(%x)\n",
				  file, regions, type, pos, pos);
			break;
		}

		adsp_dbg(dsp, "%s.%d: %d bytes at %d in %s\n", file,
			 regions, le32_to_cpu(region->len), offset,
			 region_name);

		if (text) {
			memcpy(text, region->data, le32_to_cpu(region->len));
			adsp_info(dsp, "%s: %s\n", file, text);
			kfree(text);
		}

		if (reg) {
			size_t to_write = PAGE_SIZE;
			size_t remain = le32_to_cpu(region->len);
			const u8 *data = region->data;

			while (remain > 0) {
				if (remain < PAGE_SIZE)
					to_write = remain;

				buf = wm_adsp_buf_alloc(data,
							to_write,
							&buf_list);
				if (!buf) {
					adsp_err(dsp, "Out of memory\n");
					ret = -ENOMEM;
					goto out_buf;
				}

				ret = regmap_raw_write_async(regmap, reg,
							     buf->buf,
							     to_write);
				if (ret != 0) {
					adsp_err(dsp,
						"%s.%d: Failed to write %zd bytes at %d in %s: %d\n",
						file, regions,
						to_write, offset,
						region_name, ret);
					goto out_buf;
				}

				data += to_write;
				reg += to_write / 2;
				remain -= to_write;
			}
		}

		pos += le32_to_cpu(region->len) + sizeof(*region);
		regions++;
	}

	ret = regmap_async_complete(regmap);
	if (ret != 0) {
		adsp_err(dsp, "Failed to complete async write: %d\n", ret);
		goto out_buf;
	}

	if (pos > firmware->size)
		adsp_warn(dsp, "%s.%d: %zu bytes at end of file\n",
			  file, regions, pos - firmware->size);

	wm_adsp_debugfs_save_wmfwname(dsp, file);

out_buf:
	wm_adsp_buf_free(&buf_list);
out_fw:
	release_firmware(firmware);
out:
	kfree(file);

	return ret;
}

static void wm_adsp_ctl_fixup_base(struct wm_adsp *dsp,
				  const struct wm_adsp_alg_region *alg_region)
{
	struct wm_coeff_ctl *ctl;

	list_for_each_entry(ctl, &dsp->ctl_list, list) {
		if (ctl->fw_name == dsp->firmwares[dsp->fw].name &&
		    alg_region->alg == ctl->alg_region.alg &&
		    alg_region->type == ctl->alg_region.type) {
			ctl->alg_region.base = alg_region->base;
		}
	}
}

static void *wm_adsp_read_algs(struct wm_adsp *dsp, size_t n_algs,
			       unsigned int pos, unsigned int len)
{
	void *alg;
	int ret;
	__be32 val;

	if (n_algs == 0) {
		adsp_err(dsp, "No algorithms\n");
		return ERR_PTR(-EINVAL);
	}

	if (n_algs > 1024) {
		adsp_err(dsp, "Algorithm count %zx excessive\n", n_algs);
		return ERR_PTR(-EINVAL);
	}

	/* Read the terminator first to validate the length */
	ret = regmap_raw_read(dsp->regmap, pos + len, &val, sizeof(val));
	if (ret != 0) {
		adsp_err(dsp, "Failed to read algorithm list end: %d\n",
			ret);
		return ERR_PTR(ret);
	}

	if (be32_to_cpu(val) != 0xbedead)
		adsp_warn(dsp, "Algorithm list end %x 0x%x != 0xbeadead\n",
			  pos + len, be32_to_cpu(val));

	alg = kzalloc(len * 2, GFP_KERNEL | GFP_DMA);
	if (!alg)
		return ERR_PTR(-ENOMEM);

	ret = regmap_raw_read(dsp->regmap, pos, alg, len * 2);
	if (ret != 0) {
		adsp_err(dsp, "Failed to read algorithm list: %d\n",
			ret);
		kfree(alg);
		return ERR_PTR(ret);
	}

	return alg;
}

static struct wm_adsp_alg_region *wm_adsp_create_region(struct wm_adsp *dsp,
							int type, __be32 id,
							__be32 base)
{
	struct wm_adsp_alg_region *alg_region;

	alg_region = kzalloc(sizeof(*alg_region), GFP_KERNEL);
	if (!alg_region)
		return ERR_PTR(-ENOMEM);

	alg_region->type = type;
	alg_region->alg = be32_to_cpu(id);
	alg_region->base = be32_to_cpu(base);

	list_add_tail(&alg_region->list, &dsp->alg_regions);

	if (dsp->fw_ver > 0)
		wm_adsp_ctl_fixup_base(dsp, alg_region);

	return alg_region;
}

static int wm_adsp1_setup_algs(struct wm_adsp *dsp)
{
	struct wmfw_adsp1_id_hdr adsp1_id;
	struct wmfw_adsp1_alg_hdr *adsp1_alg;
	struct wm_adsp_alg_region *alg_region;
	const struct wm_adsp_region *mem;
	unsigned int pos, len;
	size_t n_algs;
	int i, ret;

	mem = wm_adsp_find_region(dsp, WMFW_ADSP1_DM);
	if (WARN_ON(!mem))
		return -EINVAL;

	ret = regmap_raw_read(dsp->regmap, mem->base, &adsp1_id,
			      sizeof(adsp1_id));
	if (ret != 0) {
		adsp_err(dsp, "Failed to read algorithm info: %d\n",
			 ret);
		return ret;
	}

	n_algs = be32_to_cpu(adsp1_id.n_algs);
	dsp->fw_id = be32_to_cpu(adsp1_id.fw.id);
	dsp->fw_id_version = be32_to_cpu(adsp1_id.fw.ver);
	adsp_info(dsp, "Firmware: %x v%d.%d.%d, %zu algorithms\n",
		  dsp->fw_id,
		  (dsp->fw_id_version & 0xff0000) >> 16,
		  (dsp->fw_id_version & 0xff00) >> 8,
		  dsp->fw_id_version & 0xff,
		  n_algs);

	alg_region = wm_adsp_create_region(dsp, WMFW_ADSP1_ZM,
					   adsp1_id.fw.id, adsp1_id.zm);
	if (IS_ERR(alg_region))
		return PTR_ERR(alg_region);

	alg_region = wm_adsp_create_region(dsp, WMFW_ADSP1_DM,
					   adsp1_id.fw.id, adsp1_id.dm);
	if (IS_ERR(alg_region))
		return PTR_ERR(alg_region);

	pos = sizeof(adsp1_id) / 2;
	len = (sizeof(*adsp1_alg) * n_algs) / 2;

	adsp1_alg = wm_adsp_read_algs(dsp, n_algs, mem->base + pos, len);
	if (IS_ERR(adsp1_alg))
		return PTR_ERR(adsp1_alg);

	for (i = 0; i < n_algs; i++) {
		adsp_info(dsp, "%d: ID %x v%d.%d.%d DM@%x ZM@%x\n",
			  i, be32_to_cpu(adsp1_alg[i].alg.id),
			  (be32_to_cpu(adsp1_alg[i].alg.ver) & 0xff0000) >> 16,
			  (be32_to_cpu(adsp1_alg[i].alg.ver) & 0xff00) >> 8,
			  be32_to_cpu(adsp1_alg[i].alg.ver) & 0xff,
			  be32_to_cpu(adsp1_alg[i].dm),
			  be32_to_cpu(adsp1_alg[i].zm));

		alg_region = wm_adsp_create_region(dsp, WMFW_ADSP1_DM,
						   adsp1_alg[i].alg.id,
						   adsp1_alg[i].dm);
		if (IS_ERR(alg_region)) {
			ret = PTR_ERR(alg_region);
			goto out;
		}
		if (dsp->fw_ver == 0) {
			if (i + 1 < n_algs) {
				len = be32_to_cpu(adsp1_alg[i + 1].dm);
				len -= be32_to_cpu(adsp1_alg[i].dm);
				len *= 4;
				wm_adsp_create_control(dsp, alg_region, 0,
						       len, NULL, 0, 0);
			} else {
				adsp_warn(dsp, "Missing length info for region DM with ID %x\n",
					  be32_to_cpu(adsp1_alg[i].alg.id));
			}
		}

		alg_region = wm_adsp_create_region(dsp, WMFW_ADSP1_ZM,
						   adsp1_alg[i].alg.id,
						   adsp1_alg[i].zm);
		if (IS_ERR(alg_region)) {
			ret = PTR_ERR(alg_region);
			goto out;
		}
		if (dsp->fw_ver == 0) {
			if (i + 1 < n_algs) {
				len = be32_to_cpu(adsp1_alg[i + 1].zm);
				len -= be32_to_cpu(adsp1_alg[i].zm);
				len *= 4;
				wm_adsp_create_control(dsp, alg_region, 0,
						       len, NULL, 0, 0);
			} else {
				adsp_warn(dsp, "Missing length info for region ZM with ID %x\n",
					  be32_to_cpu(adsp1_alg[i].alg.id));
			}
		}
	}

out:
	kfree(adsp1_alg);
	return ret;
}

static int wm_adsp2_setup_algs(struct wm_adsp *dsp)
{
	struct wmfw_adsp2_id_hdr adsp2_id;
	struct wmfw_adsp2_alg_hdr *adsp2_alg;
	struct wm_adsp_alg_region *alg_region;
	const struct wm_adsp_region *mem;
	unsigned int pos, len;
	size_t n_algs;
	int i, ret;

	mem = wm_adsp_find_region(dsp, WMFW_ADSP2_XM);
	if (WARN_ON(!mem))
		return -EINVAL;

	ret = regmap_raw_read(dsp->regmap, mem->base, &adsp2_id,
			      sizeof(adsp2_id));
	if (ret != 0) {
		adsp_err(dsp, "Failed to read algorithm info: %d\n",
			 ret);
		return ret;
	}

	n_algs = be32_to_cpu(adsp2_id.n_algs);
	dsp->fw_id = be32_to_cpu(adsp2_id.fw.id);
	dsp->fw_id_version = be32_to_cpu(adsp2_id.fw.ver);
	adsp_info(dsp, "Firmware: %x v%d.%d.%d, %zu algorithms\n",
		  dsp->fw_id,
		  (dsp->fw_id_version & 0xff0000) >> 16,
		  (dsp->fw_id_version & 0xff00) >> 8,
		  dsp->fw_id_version & 0xff,
		  n_algs);

	alg_region = wm_adsp_create_region(dsp, WMFW_ADSP2_XM,
					   adsp2_id.fw.id, adsp2_id.xm);
	if (IS_ERR(alg_region))
		return PTR_ERR(alg_region);

	alg_region = wm_adsp_create_region(dsp, WMFW_ADSP2_YM,
					   adsp2_id.fw.id, adsp2_id.ym);
	if (IS_ERR(alg_region))
		return PTR_ERR(alg_region);

	alg_region = wm_adsp_create_region(dsp, WMFW_ADSP2_ZM,
					   adsp2_id.fw.id, adsp2_id.zm);
	if (IS_ERR(alg_region))
		return PTR_ERR(alg_region);

	pos = sizeof(adsp2_id) / 2;
	len = (sizeof(*adsp2_alg) * n_algs) / 2;

	adsp2_alg = wm_adsp_read_algs(dsp, n_algs, mem->base + pos, len);
	if (IS_ERR(adsp2_alg))
		return PTR_ERR(adsp2_alg);

	for (i = 0; i < n_algs; i++) {
		adsp_info(dsp,
			  "%d: ID %x v%d.%d.%d XM@%x YM@%x ZM@%x\n",
			  i, be32_to_cpu(adsp2_alg[i].alg.id),
			  (be32_to_cpu(adsp2_alg[i].alg.ver) & 0xff0000) >> 16,
			  (be32_to_cpu(adsp2_alg[i].alg.ver) & 0xff00) >> 8,
			  be32_to_cpu(adsp2_alg[i].alg.ver) & 0xff,
			  be32_to_cpu(adsp2_alg[i].xm),
			  be32_to_cpu(adsp2_alg[i].ym),
			  be32_to_cpu(adsp2_alg[i].zm));

		alg_region = wm_adsp_create_region(dsp, WMFW_ADSP2_XM,
						   adsp2_alg[i].alg.id,
						   adsp2_alg[i].xm);
		if (IS_ERR(alg_region)) {
			ret = PTR_ERR(alg_region);
			goto out;
		}
		if (dsp->fw_ver == 0) {
			if (i + 1 < n_algs) {
				len = be32_to_cpu(adsp2_alg[i + 1].xm);
				len -= be32_to_cpu(adsp2_alg[i].xm);
				len *= 4;
				wm_adsp_create_control(dsp, alg_region, 0,
						       len, NULL, 0, 0);
			} else {
				adsp_warn(dsp, "Missing length info for region XM with ID %x\n",
					  be32_to_cpu(adsp2_alg[i].alg.id));
			}
		}

		alg_region = wm_adsp_create_region(dsp, WMFW_ADSP2_YM,
						   adsp2_alg[i].alg.id,
						   adsp2_alg[i].ym);
		if (IS_ERR(alg_region)) {
			ret = PTR_ERR(alg_region);
			goto out;
		}
		if (dsp->fw_ver == 0) {
			if (i + 1 < n_algs) {
				len = be32_to_cpu(adsp2_alg[i + 1].ym);
				len -= be32_to_cpu(adsp2_alg[i].ym);
				len *= 4;
				wm_adsp_create_control(dsp, alg_region, 0,
						       len, NULL, 0, 0);
			} else {
				adsp_warn(dsp, "Missing length info for region YM with ID %x\n",
					  be32_to_cpu(adsp2_alg[i].alg.id));
			}
		}

		alg_region = wm_adsp_create_region(dsp, WMFW_ADSP2_ZM,
						   adsp2_alg[i].alg.id,
						   adsp2_alg[i].zm);
		if (IS_ERR(alg_region)) {
			ret = PTR_ERR(alg_region);
			goto out;
		}
		if (dsp->fw_ver == 0) {
			if (i + 1 < n_algs) {
				len = be32_to_cpu(adsp2_alg[i + 1].zm);
				len -= be32_to_cpu(adsp2_alg[i].zm);
				len *= 4;
				wm_adsp_create_control(dsp, alg_region, 0,
						       len, NULL, 0, 0);
			} else {
				adsp_warn(dsp, "Missing length info for region ZM with ID %x\n",
					  be32_to_cpu(adsp2_alg[i].alg.id));
			}
		}
	}

out:
	kfree(adsp2_alg);
	return ret;
}

static int wm_adsp_load_coeff(struct wm_adsp *dsp)
{
	LIST_HEAD(buf_list);
	struct regmap *regmap = dsp->regmap;
	struct wmfw_coeff_hdr *hdr;
	struct wmfw_coeff_item *blk;
	const struct firmware *firmware;
	const struct wm_adsp_region *mem;
	struct wm_adsp_alg_region *alg_region;
	const char *region_name;
	int ret = 0;
	int err, pos, blocks, type, offset, reg;
	char *file;
	struct wm_adsp_buf *buf;

	if (dsp->firmwares[dsp->fw].binfile &&
	    !(strcmp(dsp->firmwares[dsp->fw].binfile, "None")))
		return 0;

	file = kzalloc(PAGE_SIZE, GFP_KERNEL);
	if (file == NULL)
		return -ENOMEM;

	if (dsp->firmwares[dsp->fw].binfile)
		snprintf(file, PAGE_SIZE, "%s-dsp%d-%s.bin", dsp->part,
			 dsp->num, dsp->firmwares[dsp->fw].binfile);
	else
		snprintf(file, PAGE_SIZE, "%s-dsp%d-%s.bin", dsp->part,
			 dsp->num, dsp->firmwares[dsp->fw].file);
	file[PAGE_SIZE - 1] = '\0';

	mutex_lock(dsp->fw_lock);
	ret = request_firmware(&firmware, file, dsp->dev);
	mutex_unlock(dsp->fw_lock);
	if (ret != 0) {
		adsp_warn(dsp, "Failed to request '%s'\n", file);
		ret = 0;
		goto out;
	}
	ret = -EINVAL;

	if (sizeof(*hdr) >= firmware->size) {
		adsp_err(dsp, "%s: file too short, %zu bytes\n",
			file, firmware->size);
		goto out_fw;
	}

	hdr = (void*)&firmware->data[0];
	if (memcmp(hdr->magic, "WMDR", 4) != 0) {
		adsp_err(dsp, "%s: invalid magic\n", file);
		goto out_fw;
	}

	switch (be32_to_cpu(hdr->rev) & 0xff) {
	case 1:
		break;
	default:
		adsp_err(dsp, "%s: Unsupported coefficient file format %d\n",
			 file, be32_to_cpu(hdr->rev) & 0xff);
		ret = -EINVAL;
		goto out_fw;
	}

	adsp_dbg(dsp, "%s: v%d.%d.%d\n", file,
		(le32_to_cpu(hdr->ver) >> 16) & 0xff,
		(le32_to_cpu(hdr->ver) >>  8) & 0xff,
		le32_to_cpu(hdr->ver) & 0xff);

	pos = le32_to_cpu(hdr->len);

	blocks = 0;
	while (pos < firmware->size &&
	       pos - firmware->size > sizeof(*blk)) {
		blk = (void*)(&firmware->data[pos]);

		type = le16_to_cpu(blk->type);
		offset = le16_to_cpu(blk->offset);

		adsp_dbg(dsp, "%s.%d: %x v%d.%d.%d\n",
			 file, blocks, le32_to_cpu(blk->id),
			 (le32_to_cpu(blk->ver) >> 16) & 0xff,
			 (le32_to_cpu(blk->ver) >>  8) & 0xff,
			 le32_to_cpu(blk->ver) & 0xff);
		adsp_dbg(dsp, "%s.%d: %d bytes at 0x%x in %x\n",
			 file, blocks, le32_to_cpu(blk->len), offset, type);

		reg = 0;
		region_name = "Unknown";
		switch (type) {
		case (WMFW_NAME_TEXT << 8):
		case (WMFW_INFO_TEXT << 8):
			break;
		case (WMFW_ABSOLUTE << 8):
			/*
			 * Old files may use this for global
			 * coefficients.
			 */
			if (le32_to_cpu(blk->id) == dsp->fw_id &&
			    offset == 0) {
				region_name = "global coefficients";
				mem = wm_adsp_find_region(dsp, type);
				if (!mem) {
					adsp_err(dsp, "No ZM\n");
					break;
				}
				reg = wm_adsp_region_to_reg(mem, 0);

			} else {
				region_name = "register";
				reg = offset;
			}
			break;

		case WMFW_ADSP1_DM:
		case WMFW_ADSP1_ZM:
		case WMFW_ADSP2_XM:
		case WMFW_ADSP2_YM:
			adsp_dbg(dsp, "%s.%d: %d bytes in %x for %x\n",
				 file, blocks, le32_to_cpu(blk->len),
				 type, le32_to_cpu(blk->id));

			mem = wm_adsp_find_region(dsp, type);
			if (!mem) {
				adsp_err(dsp, "No base for region %x\n", type);
				break;
			}

			reg = 0;
			list_for_each_entry(alg_region,
					    &dsp->alg_regions, list) {
				if (le32_to_cpu(blk->id) == alg_region->alg &&
				    type == alg_region->type) {
					reg = alg_region->base;
					reg = wm_adsp_region_to_reg(mem,
								    reg);
					reg += offset;
					break;
				}
			}

			if (reg == 0)
				adsp_err(dsp, "No %x for algorithm %x\n",
					 type, le32_to_cpu(blk->id));
			break;

		default:
			adsp_err(dsp, "%s.%d: Unknown region type %x at %d\n",
				 file, blocks, type, pos);
			break;
		}

		if (reg) {
			buf = wm_adsp_buf_alloc(blk->data,
						le32_to_cpu(blk->len),
						&buf_list);
			if (!buf) {
				adsp_err(dsp, "Out of memory\n");
				ret = -ENOMEM;
				goto out_async;
			}

			adsp_dbg(dsp, "%s.%d: Writing %d bytes at %x\n",
				 file, blocks, le32_to_cpu(blk->len),
				 reg);
			ret = regmap_raw_write_async(regmap, reg, buf->buf,
						     le32_to_cpu(blk->len));
			if (ret != 0) {
				adsp_err(dsp,
					"%s.%d: Failed to write to %x in %s: %d\n",
					file, blocks, reg, region_name, ret);
			}
		}

		pos += (le32_to_cpu(blk->len) + sizeof(*blk) + 3) & ~0x03;
		blocks++;
	}

	if (pos > firmware->size)
		adsp_warn(dsp, "%s.%d: %zu bytes at end of file\n",
			  file, blocks, pos - firmware->size);

	wm_adsp_debugfs_save_binname(dsp, file);

out_async:
	err = regmap_async_complete(regmap);
	if (err != 0) {
		adsp_err(dsp, "Failed to complete async write: %d\n", err);
		if (!ret)
			ret = err;
	}

out_fw:
	release_firmware(firmware);
	wm_adsp_buf_free(&buf_list);
out:
	kfree(file);
	return ret;
}

int wm_adsp1_init(struct wm_adsp *dsp)
{
	INIT_LIST_HEAD(&dsp->alg_regions);

	return 0;
}
EXPORT_SYMBOL_GPL(wm_adsp1_init);

static int wm_adsp_get_features(struct wm_adsp *dsp)
{
	memset(&dsp->fw_features, 0, sizeof(dsp->fw_features));

	switch (dsp->fw_id) {
	case 0x4000d:
	case 0x40036:
	case 0x5f003:
	case 0x6000d:
	case 0x60037:
	case 0x7000d:
	case 0x70036:
	case 0x8000d:
	case 0x80053:
		dsp->fw_features.ez2control_trigger = true;
		break;
	case 0x40019:
	case 0x4001f:
	case 0x5001f:
	case 0x7001f:
		dsp->fw_features.shutdown = true;
	default:
		break;
	}

	return 0;
}


int wm_adsp1_event(struct snd_soc_dapm_widget *w,
		   struct snd_kcontrol *kcontrol,
		   int event)
{
	struct snd_soc_codec *codec = w->codec;
	struct wm_adsp *dsps = snd_soc_codec_get_drvdata(codec);
	struct wm_adsp *dsp = &dsps[w->shift];
	struct wm_coeff_ctl *ctl;
	int ret;
	unsigned int val;

	dsp->card = codec->card;

	switch (event) {
	case SND_SOC_DAPM_POST_PMU:
		regmap_update_bits(dsp->regmap, dsp->base + ADSP1_CONTROL_30,
				   ADSP1_SYS_ENA, ADSP1_SYS_ENA);

		/*
		 * For simplicity set the DSP clock rate to be the
		 * SYSCLK rate rather than making it configurable.
		 */
		if(dsp->sysclk_reg) {
			ret = regmap_read(dsp->regmap, dsp->sysclk_reg, &val);
			if (ret != 0) {
				adsp_err(dsp, "Failed to read SYSCLK state: %d\n",
				ret);
				return ret;
			}

			val = (val & dsp->sysclk_mask)
				>> dsp->sysclk_shift;

			ret = regmap_update_bits(dsp->regmap,
						 dsp->base + ADSP1_CONTROL_31,
						 ADSP1_CLK_SEL_MASK, val);
			if (ret != 0) {
				adsp_err(dsp, "Failed to set clock rate: %d\n",
					 ret);
				return ret;
			}
		}

		ret = wm_adsp_load(dsp);
		if (ret != 0)
			goto err;

		ret = wm_adsp1_setup_algs(dsp);
		if (ret != 0)
			goto err;

		ret = wm_adsp_load_coeff(dsp);
		if (ret != 0)
			goto err;

		/* Initialize caches for enabled and unset controls */
		ret = wm_coeff_init_control_caches(dsp);
		if (ret != 0)
			goto err;

		/* Sync set controls */
		ret = wm_coeff_sync_controls(dsp);
		if (ret != 0)
			goto err;

		/* Start the core running */
		regmap_update_bits(dsp->regmap, dsp->base + ADSP1_CONTROL_30,
				   ADSP1_CORE_ENA | ADSP1_START,
				   ADSP1_CORE_ENA | ADSP1_START);
		break;

	case SND_SOC_DAPM_PRE_PMD:
		/* Halt the core */
		regmap_update_bits(dsp->regmap, dsp->base + ADSP1_CONTROL_30,
				   ADSP1_CORE_ENA | ADSP1_START, 0);

		regmap_update_bits(dsp->regmap, dsp->base + ADSP1_CONTROL_19,
				   ADSP1_WDMA_BUFFER_LENGTH_MASK, 0);

		regmap_update_bits(dsp->regmap, dsp->base + ADSP1_CONTROL_30,
				   ADSP1_SYS_ENA, 0);

		list_for_each_entry(ctl, &dsp->ctl_list, list)
			ctl->enabled = 0;
		break;

	default:
		break;
	}

	return 0;

err:
	regmap_update_bits(dsp->regmap, dsp->base + ADSP1_CONTROL_30,
			   ADSP1_SYS_ENA, 0);
	return ret;
}
EXPORT_SYMBOL_GPL(wm_adsp1_event);

static int wm_adsp2_ena(struct wm_adsp *dsp)
{
	unsigned int val;
	int ret, count;

	switch (dsp->rev) {
	case 0:
		ret = regmap_update_bits(dsp->regmap, dsp->base + ADSP2_CONTROL,
				 ADSP2_SYS_ENA, ADSP2_SYS_ENA);

		if (ret != 0)
			return ret;

		/* Wait for the RAM to start, should be near instantaneous */
		for (count = 0; count < 10; ++count) {
			ret = regmap_read(dsp->regmap, dsp->base + ADSP2_STATUS1,
					  &val);
			if (ret != 0)
				return ret;

			if (val & ADSP2_RAM_RDY)
				break;

			msleep(1);
		}

		if (!(val & ADSP2_RAM_RDY)) {
			adsp_err(dsp, "Failed to start DSP RAM\n");
			return -EBUSY;
		}
		adsp_dbg(dsp, "RAM ready after %d polls\n", count);
		break;
	default:
		ret = regmap_update_bits(dsp->regmap, dsp->base + ADSP2_CONTROL,
				 ADSP2_MEM_ENA, ADSP2_MEM_ENA);

		if (ret != 0)
			return ret;

		break;
	}

	return 0;
}

static void wm_adsp2_boot_work(struct work_struct *work)
{
	struct wm_adsp *dsp = container_of(work,
					   struct wm_adsp,
					   boot_work);
	int ret;

	ret = wm_adsp2_ena(dsp);
	if (ret != 0)
		return;

	ret = wm_adsp_load(dsp);
	if (ret != 0)
		goto err;

	ret = wm_adsp2_setup_algs(dsp);
	if (ret != 0)
		goto err;

	ret = wm_adsp_load_coeff(dsp);
	if (ret != 0)
		goto err;

	/* Initialize caches for enabled and unset controls */
	ret = wm_coeff_init_control_caches(dsp);
	if (ret != 0)
		goto err;

	/* Sync set controls */
	ret = wm_coeff_sync_controls(dsp);
	if (ret != 0)
		goto err;

	/* Check firmware features */
	ret = wm_adsp_get_features(dsp);
	if (ret != 0)
		goto err;

	dsp->running = true;

	return;

err:
	regmap_update_bits(dsp->regmap, dsp->base + ADSP2_CONTROL,
			   ADSP2_SYS_ENA | ADSP2_CORE_ENA | ADSP2_START, 0);
}

static void wm_adsp2_set_dspclk(struct wm_adsp *dsp, unsigned int freq)
{
	int ret;
	int mask;

	switch (dsp->rev) {
	case 0:
		ret = regmap_update_bits(dsp->regmap,
					 dsp->base + ADSP2_CLOCKING,
					 ADSP2_CLK_SEL_MASK,
					 freq << ADSP2_CLK_SEL_SHIFT);
		if (ret != 0) {
			adsp_err(dsp, "Failed to set clock rate: %d\n", ret);
			return;
		}
		break;
	default:
		mutex_lock(&dsp->rate_lock);

		mask = ADSP2V2_CLK_SEL_MASK | ADSP2V2_RATE_MASK;
		freq <<= ADSP2V2_CLK_SEL_SHIFT;
		freq |= dsp->rate_cache << ADSP2V2_RATE_SHIFT;

		ret = dsp->rate_put_cb(dsp, mask, freq);
		if (ret != 0) {
			adsp_err(dsp, "Failed to set DSP_CLK rate: %d\n", ret);
			mutex_unlock(&dsp->rate_lock);
			return;
		}

		mutex_unlock(&dsp->rate_lock);
		break;
	}
}

int wm_adsp2_early_event(struct snd_soc_dapm_widget *w,
		   struct snd_kcontrol *kcontrol, int event,
		   unsigned int freq)
{
	struct snd_soc_codec *codec = w->codec;
	struct wm_adsp *dsps = snd_soc_codec_get_drvdata(codec);
	struct wm_adsp *dsp = &dsps[w->shift];

	dsp->card = codec->card;

	switch (event) {
	case SND_SOC_DAPM_PRE_PMU:
		wm_adsp2_set_dspclk(dsp, freq);
		queue_work(system_unbound_wq, &dsp->boot_work);
		break;
	default:
		break;
	}

	return 0;
}
EXPORT_SYMBOL_GPL(wm_adsp2_early_event);

static void wm_adsp_edac_shutdown(struct wm_adsp *dsp)
{
	int i, ret;
	unsigned int val = 1;
	const struct wm_adsp_region *mem;

	mem = wm_adsp_find_region(dsp, WMFW_ADSP2_YM);
	if (!mem) {
		adsp_err(dsp, "Failed to locate YM\n");
		return;
	}

	ret = regmap_write(dsp->regmap, mem->base + 0x1, val);
	if (ret != 0) {
		adsp_err(dsp,
			 "Failed to inform eDAC to shutdown: %d\n",
			 ret);
		return;
	}

	for (i = 0; i < 5; ++i) {
		ret = regmap_read(dsp->regmap, mem->base + 0x1, &val);
		if (ret != 0) {
			adsp_err(dsp,
				 "Failed to check for eDAC shutdown: %d\n",
				 ret);
			return;
		}

		if (!val)
			break;

		msleep(1);
	}

	if (val)
		adsp_err(dsp, "Failed to shutdown eDAC firmware\n");
}

int wm_adsp2_event(struct snd_soc_dapm_widget *w,
		   struct snd_kcontrol *kcontrol, int event)
{
	struct snd_soc_codec *codec = w->codec;
	struct wm_adsp *dsps = snd_soc_codec_get_drvdata(codec);
	struct wm_adsp *dsp = &dsps[w->shift];
	struct wm_adsp_alg_region *alg_region;
	struct wm_coeff_ctl *ctl;
	int ret;

	switch (event) {
	case SND_SOC_DAPM_POST_PMU:
		flush_work(&dsp->boot_work);

		if (!dsp->running)
			return -EIO;

		ret = regmap_update_bits(dsp->regmap,
			 dsp->base + ADSP2_CONTROL,
			 ADSP2_CORE_ENA | ADSP2_START,
			 ADSP2_CORE_ENA | ADSP2_START);

		if (ret != 0)
			goto err;
		break;

	case SND_SOC_DAPM_PRE_PMD:
		/* Log firmware state, it can be useful for analysis */
		switch (dsp->rev) {
		case 0:
			wm_adsp2_show_fw_status(dsp);
			break;
		default:
			wm_adsp2v2_show_fw_status(dsp);
			break;
		};

		if (dsp->fw_features.shutdown)
			wm_adsp_edac_shutdown(dsp);

		dsp->running = false;

		wm_adsp_debugfs_save_wmfwname(dsp, NULL);
		wm_adsp_debugfs_save_binname(dsp, NULL);

		switch (dsp->rev) {
		case 0:
			regmap_update_bits(dsp->regmap,
					   dsp->base + ADSP2_CONTROL,
					   ADSP2_SYS_ENA | ADSP2_CORE_ENA |
					   ADSP2_START, 0);

			/* Make sure DMAs are quiesced */
			regmap_write(dsp->regmap,
				     dsp->base + ADSP2_WDMA_CONFIG_1, 0);
			regmap_write(dsp->regmap,
				     dsp->base + ADSP2_WDMA_CONFIG_2, 0);
			regmap_write(dsp->regmap,
				     dsp->base + ADSP2_RDMA_CONFIG_1, 0);
			break;
		default:
			regmap_update_bits(dsp->regmap,
					   dsp->base + ADSP2_CONTROL,
					   ADSP2_MEM_ENA | ADSP2_SYS_ENA |
					   ADSP2_CORE_ENA | ADSP2_START, 0);

			/* Make sure DMAs are quiesced */
			regmap_write(dsp->regmap,
				     dsp->base + ADSP2_WDMA_CONFIG_1, 0);
			regmap_write(dsp->regmap,
				     dsp->base + ADSP2V2_WDMA_CONFIG_2, 0);
			regmap_write(dsp->regmap,
				     dsp->base + ADSP2_RDMA_CONFIG_1, 0);
			break;
		}

		list_for_each_entry(ctl, &dsp->ctl_list, list)
			ctl->enabled = 0;

		while (!list_empty(&dsp->alg_regions)) {
			alg_region = list_first_entry(&dsp->alg_regions,
						      struct wm_adsp_alg_region,
						      list);
			list_del(&alg_region->list);
			kfree(alg_region);
		}

		adsp_info(dsp, "Shutdown complete\n");
		break;

	default:
		break;
	}

	return 0;
err:
	regmap_update_bits(dsp->regmap, dsp->base + ADSP2_CONTROL,
			   ADSP2_SYS_ENA | ADSP2_CORE_ENA | ADSP2_START, 0);
	return ret;
}
EXPORT_SYMBOL_GPL(wm_adsp2_event);

#ifdef CONFIG_OF
static int wm_adsp_of_parse_caps(struct wm_adsp *dsp,
				 struct device_node *np,
				 struct wm_adsp_fw_defs *fw)
{
	const char *prop = "wlf,compr-caps";
	int i;
	int len_prop;
	u32 of_cap;

	if (!of_get_property(np, prop, &len_prop))
		return -EINVAL;

	len_prop /= sizeof(u32);

	if (len_prop < 5 || len_prop > 5 + MAX_NUM_SAMPLE_RATES)
		return -EOVERFLOW;

	fw->num_caps = 1;
	fw->caps = devm_kzalloc(dsp->dev,
				sizeof(struct wm_adsp_fw_caps),
				GFP_KERNEL);
	if (!fw->caps)
		return -ENOMEM;

	fw->caps->num_host_regions = ARRAY_SIZE(ez2control_regions);
	fw->caps->host_region_defs =
		devm_kzalloc(dsp->dev,
			     sizeof(ez2control_regions),
			     GFP_KERNEL);
	if (!fw->caps->host_region_defs)
		return -ENOMEM;

	memcpy(fw->caps->host_region_defs,
	       ez2control_regions,
	       sizeof(ez2control_regions));

	of_property_read_u32_index(np, prop, 0, &of_cap);
	fw->caps->id = of_cap;
	of_property_read_u32_index(np, prop, 1, &of_cap);
	fw->caps->desc.max_ch = of_cap;
	of_property_read_u32_index(np, prop, 2, &of_cap);
	fw->caps->desc.formats = of_cap;
	of_property_read_u32_index(np, prop, 3, &of_cap);
	fw->compr_direction = of_cap;

	for (i = 4; i < len_prop; ++i) {
		of_property_read_u32_index(np, prop, i, &of_cap);
		fw->caps->desc.sample_rates[i - 4] = of_cap;
	}
	fw->caps->desc.num_sample_rates = i - 4;

	return 0;
}

static int wm_adsp_of_parse_firmware(struct wm_adsp *dsp,
				     struct device_node *np)
{
	struct device_node *fws = of_get_child_by_name(np, "firmware");
	struct device_node *fw = NULL;
	const char **ctl_names;
	int ret;
	int i;

	if (!fws)
		return 0;

	i = 0;
	while ((fw = of_get_next_child(fws, fw)) != NULL)
		i++;

	if (i == 0)
		return 0;

	dsp->num_firmwares = i;

	dsp->firmwares = devm_kzalloc(dsp->dev,
				       i * sizeof(struct wm_adsp_fw_defs),
				       GFP_KERNEL);
	if (!dsp->firmwares)
		return -ENOMEM;

	ctl_names = devm_kzalloc(dsp->dev,
				 i * sizeof(const char *),
				 GFP_KERNEL);
	if (!ctl_names)
		return -ENOMEM;

	i = 0;
	while ((fw = of_get_next_child(fws, fw)) != NULL) {
		ctl_names[i] = fw->name;
		dsp->firmwares[i].name = fw->name;

		ret = of_property_read_string(fw, "wlf,wmfw-file",
					      &dsp->firmwares[i].file);
		if (ret < 0) {
			adsp_err(dsp,
				 "Firmware filename missing/malformed: %d\n",
				 ret);
			return ret;
		}

		ret = of_property_read_string(fw, "wlf,bin-file",
					      &dsp->firmwares[i].binfile);
		if (ret < 0)
			dsp->firmwares[i].binfile = NULL;

		wm_adsp_of_parse_caps(dsp, fw, &dsp->firmwares[i]);

		i++;
	}

	wm_adsp_fw_enum[dsp->num - 1].max = dsp->num_firmwares;
	wm_adsp_fw_enum[dsp->num - 1].texts = ctl_names;

	return dsp->num_firmwares;
}

static int wm_adsp_of_parse_adsp(struct wm_adsp *dsp)
{
	struct device_node *np = of_get_child_by_name(dsp->dev->of_node,
						      "adsps");
	struct device_node *core = NULL;
	unsigned int addr;
	int ret;

	if (!np)
		return 0;

	while ((core = of_get_next_child(np, core)) != NULL) {
		ret = of_property_read_u32(core, "reg", &addr);
		if (ret < 0) {
			adsp_err(dsp,
				 "Failed to get ADSP base address: %d\n",
				 ret);
			return ret;
		}

		if (addr == dsp->base)
			break;
	}

	if (!core)
		return 0;

	return wm_adsp_of_parse_firmware(dsp, core);
}
#else
static inline int wm_adsp_of_parse_adsp(struct wm_adsp *dsp)
{
	return 0;
}
#endif

int wm_adsp2_init(struct wm_adsp *dsp, struct mutex *fw_lock)
{
	int ret, i;
	const char **ctl_names;

	/*
	 * Disable the DSP memory by default when in reset for a small
	 * power saving.
	 */
	ret = regmap_update_bits(dsp->regmap, dsp->base + ADSP2_CONTROL,
				 ADSP2_MEM_ENA, 0);
	if (ret != 0) {
		adsp_err(dsp, "Failed to clear memory retention: %d\n", ret);
		return ret;
	}

	INIT_LIST_HEAD(&dsp->alg_regions);
	INIT_LIST_HEAD(&dsp->ctl_list);
	INIT_WORK(&dsp->boot_work, wm_adsp2_boot_work);
	mutex_init(&dsp->ctl_lock);
	mutex_init(&dsp->rate_lock);

	dsp->fw_lock = fw_lock;

	if (!dsp->num_firmwares) {
		if (!dsp->dev->of_node || wm_adsp_of_parse_adsp(dsp) <= 0) {
			dsp->num_firmwares = WM_ADSP_NUM_FW;
			dsp->firmwares = wm_adsp_fw;
		}

		for (i = 0; i < dsp->num_firmwares; i++)
			dsp->firmwares[i].name = wm_adsp_fw_text[i];
	} else {
		ctl_names = devm_kzalloc(dsp->dev,
				dsp->num_firmwares * sizeof(const char *),
				GFP_KERNEL);

		for (i = 0; i < dsp->num_firmwares; i++)
			ctl_names[i] = dsp->firmwares[i].name;

		wm_adsp_fw_enum[dsp->num - 1].max = dsp->num_firmwares;
		wm_adsp_fw_enum[dsp->num - 1].texts = ctl_names;
	}

	return 0;
}
EXPORT_SYMBOL_GPL(wm_adsp2_init);

bool wm_adsp_compress_supported(const struct wm_adsp *dsp,
				const struct snd_compr_stream *stream)
{
	if (dsp->fw >= 0 && dsp->fw < dsp->num_firmwares) {
		const struct wm_adsp_fw_defs *fw_defs =
				&dsp->firmwares[dsp->fw];

		if (fw_defs->num_caps == 0)
			return false;

		if (fw_defs->compr_direction == stream->direction)
			return true;
	}

	return false;
}
EXPORT_SYMBOL_GPL(wm_adsp_compress_supported);

bool wm_adsp_format_supported(const struct wm_adsp *dsp,
			      const struct snd_compr_stream *stream,
			      const struct snd_compr_params *params)
{
	const struct wm_adsp_fw_caps *caps;
	int i, j;

	for (i = 0; i < dsp->firmwares[dsp->fw].num_caps; i++) {
		caps = &dsp->firmwares[dsp->fw].caps[i];

		if (caps->id != params->codec.id)
			continue;

		if (stream->direction == SND_COMPRESS_PLAYBACK) {
			if (caps->desc.max_ch < params->codec.ch_out)
				continue;
		} else {
			if (caps->desc.max_ch < params->codec.ch_in)
				continue;
		}

		if (!(caps->desc.formats & (1 << params->codec.format)))
			continue;

		for (j = 0; j < caps->desc.num_sample_rates; ++j)
			if (caps->desc.sample_rates[j] ==
			    params->codec.sample_rate)
				return true;
	}

	return false;
}
EXPORT_SYMBOL_GPL(wm_adsp_format_supported);

void wm_adsp_get_caps(const struct wm_adsp *dsp,
		      const struct snd_compr_stream *stream,
		      struct snd_compr_caps *caps)
{
	int i;

	if (dsp->firmwares[dsp->fw].caps) {
		for (i = 0; i < dsp->firmwares[dsp->fw].num_caps; i++)
			caps->codecs[i] = dsp->firmwares[dsp->fw].caps[i].id;

		caps->num_codecs = i;
		caps->direction = dsp->firmwares[dsp->fw].compr_direction;
	}
}
EXPORT_SYMBOL_GPL(wm_adsp_get_caps);

static int wm_adsp_read_data_block(struct wm_adsp *dsp, int mem_type,
				   unsigned int mem_addr,
				   unsigned int num_words,
				   u32 *data)
{
	struct wm_adsp_region const *mem = wm_adsp_find_region(dsp,
							       mem_type);
	unsigned int i, reg;
	int ret;

	if (!mem)
		return -EINVAL;

	reg = wm_adsp_region_to_reg(mem, mem_addr);

	ret = regmap_raw_read(dsp->regmap, reg, data,
			      sizeof(*data) * num_words);
	if (ret < 0)
		return ret;

	for (i = 0; i < num_words; ++i)
		data[i] = be32_to_cpu(data[i]) & 0x00ffffffu;

	return 0;
}

static int wm_adsp_read_data_word(struct wm_adsp *dsp, int mem_type,
				  unsigned int mem_addr, u32 *data)
{
	return wm_adsp_read_data_block(dsp, mem_type, mem_addr, 1, data);
}

static int wm_adsp_write_data_word(struct wm_adsp *dsp, int mem_type,
				   unsigned int mem_addr, u32 data)
{
	struct wm_adsp_region const *mem = wm_adsp_find_region(dsp,
							       mem_type);
	unsigned int reg;

	if (!mem)
		return -EINVAL;

	reg = wm_adsp_region_to_reg(mem, mem_addr);

	data = cpu_to_be32(data & 0x00ffffffu);

	return regmap_raw_write(dsp->regmap, reg, &data, sizeof(data));
}

static inline int wm_adsp_host_buffer_read(struct wm_adsp *dsp,
					   unsigned int field_offset, u32 *data)
{
	return wm_adsp_read_data_word(dsp, WMFW_ADSP2_XM,
				      dsp->host_buf_ptr + field_offset, data);
}

static inline int wm_adsp_host_buffer_write(struct wm_adsp *dsp,
					    unsigned int field_offset, u32 data)
{
	return wm_adsp_write_data_word(dsp, WMFW_ADSP2_XM,
				       dsp->host_buf_ptr + field_offset,
				       data);
}

static int wm_adsp_populate_buffer_regions(struct wm_adsp *dsp)
{
	int i, ret;
	u32 offset = 0;
	struct wm_adsp_buffer_region_def *host_region_defs =
		dsp->firmwares[dsp->fw].caps->host_region_defs;
	struct wm_adsp_buffer_region *region;

	for (i = 0; i < dsp->firmwares[dsp->fw].caps->num_host_regions; ++i) {
		region = &dsp->host_regions[i];

		region->offset = offset;
		region->mem_type = host_region_defs[i].mem_type;

		ret = wm_adsp_host_buffer_read(dsp,
					       host_region_defs[i].base_offset,
					       &region->base_addr);
		if (ret < 0)
			return ret;

		ret = wm_adsp_host_buffer_read(dsp,
					       host_region_defs[i].size_offset,
					       &offset);
		if (ret < 0)
			return ret;

		region->cumulative_size = offset;

		adsp_dbg(dsp,
			 "Region %d type %d base %04x off %04x size %04x\n",
			 i, region->mem_type, region->base_addr,
			 region->offset, region->cumulative_size);
	}

	return 0;
}

static int wm_adsp_read_buffer(struct wm_adsp *dsp, int32_t read_index,
			       int avail)
{
	int circ_space_words = CIRC_SPACE(dsp->capt_buf.head,
					  dsp->capt_buf.tail,
					  dsp->capt_buf_size) /
			       WM_ADSP_DATA_WORD_SIZE;
	u8 *capt_buf = (u8 *)dsp->capt_buf.buf;
	int capt_buf_h = dsp->capt_buf.head;
	int capt_buf_mask = dsp->capt_buf_size - 1;
	int mem_type;
	unsigned int adsp_addr;
	int num_words;
	int i, ret;

	/* Calculate read parameters */
	for (i = 0; i < dsp->firmwares[dsp->fw].caps->num_host_regions; ++i) {
		if (read_index < dsp->host_regions[i].cumulative_size)
			break;
	}

	if (i == dsp->firmwares[dsp->fw].caps->num_host_regions)
		return -EINVAL;

	num_words = dsp->host_regions[i].cumulative_size - read_index;
	mem_type = dsp->host_regions[i].mem_type;
	adsp_addr = dsp->host_regions[i].base_addr +
		    (read_index - dsp->host_regions[i].offset);

	if (circ_space_words < num_words)
		num_words = circ_space_words;
	if (avail < num_words)
		num_words = avail;
	if (num_words >= WM_ADSP_MAX_READ_SIZE) {
		num_words = WM_ADSP_MAX_READ_SIZE;
	}
	if (!num_words)
		return 0;

	/* Read data from DSP */
	ret = wm_adsp_read_data_block(dsp, mem_type, adsp_addr,
				      num_words, dsp->raw_capt_buf);
	if (ret != 0)
		return ret;

	/* Copy to circular buffer */
	for (i = 0; i < num_words; ++i) {
		u32 x = dsp->raw_capt_buf[i];

		capt_buf[capt_buf_h++] = (u8)((x >> 0) & 0xff);
		capt_buf_h &= capt_buf_mask;
		capt_buf[capt_buf_h++] = (u8)((x >> 8) & 0xff);
		capt_buf_h &= capt_buf_mask;
		capt_buf[capt_buf_h++] = (u8)((x >> 16) & 0xff);
		capt_buf_h &= capt_buf_mask;
	}

	dsp->capt_buf.head = capt_buf_h;

	return num_words;
}

static int wm_adsp_capture_block(struct wm_adsp *dsp, int *avail)
{
	int last_region = dsp->firmwares[dsp->fw].caps->num_host_regions - 1;
	int host_size = dsp->host_regions[last_region].cumulative_size;
	int num_words;
	u32 next_read_index, next_write_index;
	int32_t write_index, read_index;
	int ret;

	/* Get current host buffer status */
	ret = wm_adsp_host_buffer_read(dsp,
				       HOST_BUFFER_FIELD(next_read_index),
				       &next_read_index);
	if (ret < 0)
		return ret;
	ret = wm_adsp_host_buffer_read(dsp,
				       HOST_BUFFER_FIELD(next_write_index),
				       &next_write_index);
	if (ret < 0)
		return ret;

	read_index = sign_extend32(next_read_index, 23);
	write_index = sign_extend32(next_write_index, 23);

	if (read_index < 0)
		return -EIO;	/* stream has not yet started */

	*avail = write_index - read_index;
	if (*avail < 0)
		*avail += host_size;

	/* Read data from DSP */
	num_words = wm_adsp_read_buffer(dsp, read_index, *avail);
	if (num_words <= 0)
		return num_words;

	/* update read index to account for words read */
	next_read_index += num_words;
	if (next_read_index == host_size)
		next_read_index = 0;

	ret = wm_adsp_host_buffer_write(dsp,
					HOST_BUFFER_FIELD(next_read_index),
					next_read_index);
	if (ret < 0)
		return ret;

	return num_words;
}

int wm_adsp_stream_alloc(struct wm_adsp *dsp,
			 const struct snd_compr_params *params)
{
	int ret;
	unsigned int size;

	dsp->dsp_error = 0;

	if (!dsp->capt_buf.buf) {
		dsp->capt_buf_size = WM_ADSP_CAPTURE_BUFFER_SIZE;
		dsp->capt_buf.buf = vmalloc(dsp->capt_buf_size);

		if (!dsp->capt_buf.buf)
			return -ENOMEM;
	}

	dsp->capt_buf.head = 0;
	dsp->capt_buf.tail = 0;

	if (!dsp->raw_capt_buf) {
		size = WM_ADSP_MAX_READ_SIZE * sizeof(*dsp->raw_capt_buf);
		dsp->raw_capt_buf = kzalloc(size, GFP_DMA | GFP_KERNEL);

		if (!dsp->raw_capt_buf) {
			ret = -ENOMEM;
			goto err_capt_buf;
		}
	}

	if (!dsp->host_regions) {
		size = dsp->firmwares[dsp->fw].caps->num_host_regions *
		       sizeof(*dsp->host_regions);
		dsp->host_regions = kzalloc(size, GFP_KERNEL);

		if (!dsp->host_regions) {
			ret = -ENOMEM;
			goto err_raw_capt_buf;
		}
	}

	size = params->buffer.fragment_size;
	if (size == 0) {
		dsp->capt_watermark = WM_ADSP_DEFAULT_WATERMARK;
		adsp_warn(dsp, "No fragment size, assuming %u",
				dsp->capt_watermark * WM_ADSP_DATA_WORD_SIZE);
	} else {
		dsp->capt_watermark =
				DIV_ROUND_UP(size, WM_ADSP_DATA_WORD_SIZE);
	}

	return 0;

err_raw_capt_buf:
	kfree(dsp->raw_capt_buf);
err_capt_buf:
	vfree(dsp->capt_buf.buf);

	return ret;
}
EXPORT_SYMBOL_GPL(wm_adsp_stream_alloc);

int wm_adsp_stream_free(struct wm_adsp *dsp)
{
	kfree(dsp->host_regions);
	dsp->host_regions = NULL;

	kfree(dsp->raw_capt_buf);
	dsp->raw_capt_buf = NULL;

	if (dsp->capt_buf.buf) {
		vfree(dsp->capt_buf.buf);
		dsp->capt_buf.buf = NULL;
	}

	return 0;
}
EXPORT_SYMBOL_GPL(wm_adsp_stream_free);

int wm_adsp_stream_start(struct wm_adsp *dsp)
{
	u32 xm_base, magic;
	int i, ret;

	ret = wm_adsp_read_data_word(dsp, WMFW_ADSP2_XM,
				     ADSP2_SYSTEM_CONFIG_XM_PTR, &xm_base);
	if (ret < 0)
		return ret;

	ret = wm_adsp_read_data_word(dsp, WMFW_ADSP2_XM,
				     xm_base + WM_ADSP_ALG_XM_PTR +
				     ALG_XM_FIELD(magic),
				     &magic);
	if (ret < 0)
		return ret;

	if (magic != WM_ADSP_ALG_XM_STRUCT_MAGIC)
		return -EINVAL;

	for (i = 0; i < 5; ++i) {
		ret = wm_adsp_read_data_word(dsp, WMFW_ADSP2_XM,
					     xm_base + WM_ADSP_ALG_XM_PTR +
					     ALG_XM_FIELD(host_buf_ptr),
					     &dsp->host_buf_ptr);
		if (ret < 0)
			return ret;

		if (dsp->host_buf_ptr)
			break;

		msleep(1);
	}

	if (!dsp->host_buf_ptr)
		return -EIO;

	dsp->max_dsp_read_bytes = WM_ADSP_MAX_READ_SIZE * sizeof(u32);
	ret = wm_adsp_populate_buffer_regions(dsp);
	if (ret < 0)
		return ret;

	ret = wm_adsp_host_buffer_write(dsp,
					HOST_BUFFER_FIELD(high_water_mark),
					dsp->capt_watermark);
	if (ret < 0)
		return ret;

	adsp_dbg(dsp, "Set watermark to %u\n", dsp->capt_watermark);

	return 0;
}
EXPORT_SYMBOL_GPL(wm_adsp_stream_start);

static int wm_adsp_stream_capture(struct wm_adsp *dsp)
{
	int avail = 0;
	int amount_read;
	int total_read = 0;
	int ret = 0;

	dsp->buffer_drain_pending = false;

	do {
		amount_read = 0;
		do {
			ret = wm_adsp_capture_block(dsp, &avail);
			if (ret < 0)
				return ret;

			amount_read += ret;
		} while (ret > 0);

		total_read += amount_read;
	} while (amount_read > 0 && avail > WM_ADSP_MAX_READ_SIZE);

	if (avail > WM_ADSP_MAX_READ_SIZE)
		dsp->buffer_drain_pending = true;

	return total_read * WM_ADSP_DATA_WORD_SIZE;
}

static int wm_adsp_ack_buffer_interrupt(struct wm_adsp *dsp)
{
	u32 irq_ack;
	int ret;

	ret = wm_adsp_host_buffer_read(dsp,
				       HOST_BUFFER_FIELD(irq_count),
				       &irq_ack);
	if (ret < 0)
		return ret;

	if (!dsp->buffer_drain_pending)
		irq_ack |= 1;		/* enable further IRQs */

	ret = wm_adsp_host_buffer_write(dsp,
					HOST_BUFFER_FIELD(irq_ack),
					irq_ack);
	return ret;
}

int wm_adsp_stream_handle_irq(struct wm_adsp *dsp)
{
	int ret, bytes_captured;

	ret = wm_adsp_host_buffer_read(dsp,
				       HOST_BUFFER_FIELD(error),
				       &dsp->dsp_error);
	if (ret < 0)
		return ret;
	if (dsp->dsp_error != 0) {
		adsp_err(dsp, "DSP error occurred: %d\n", dsp->dsp_error);
		return -EIO;
	}

	bytes_captured = wm_adsp_stream_capture(dsp);
	if (bytes_captured < 0)
		return bytes_captured;

	ret = wm_adsp_ack_buffer_interrupt(dsp);
	if (ret < 0)
		return ret;

	return bytes_captured;
}
EXPORT_SYMBOL_GPL(wm_adsp_stream_handle_irq);

int wm_adsp_stream_read(struct wm_adsp *dsp, char __user *buf, size_t count)
{
	int avail, to_end;
	int ret;

	if (!dsp->running)
		return -EIO;

	avail = CIRC_CNT(dsp->capt_buf.head,
			 dsp->capt_buf.tail,
			 dsp->capt_buf_size);
	to_end = CIRC_CNT_TO_END(dsp->capt_buf.head,
				 dsp->capt_buf.tail,
				 dsp->capt_buf_size);

	if (avail < count)
		count = avail;

	adsp_dbg(dsp, "%s: avail=%d toend=%d count=%zo\n",
		 __func__, avail, to_end, count);

	if (count > to_end) {
		if (copy_to_user(buf,
				 dsp->capt_buf.buf +
				 dsp->capt_buf.tail,
				 to_end))
			return -EFAULT;
		if (copy_to_user(buf + to_end, dsp->capt_buf.buf,
				 count - to_end))
			return -EFAULT;
	} else {
		if (copy_to_user(buf,
				 dsp->capt_buf.buf +
				 dsp->capt_buf.tail,
				 count))
			return -EFAULT;
	}

<<<<<<< HEAD
	/* Wait for the RAM to start, should be near instantaneous */
	for (count = 0; count < 10; ++count) {
		ret = regmap_read(dsp->regmap, dsp->base + ADSP2_STATUS1,
				  &val);
		if (ret != 0)
			return ret;

		if (val & ADSP2_RAM_RDY)
			break;

		msleep(1);
	}
=======
	dsp->capt_buf.tail += count;
	dsp->capt_buf.tail &= dsp->capt_buf_size - 1;
>>>>>>> c206cf02

	if (dsp->buffer_drain_pending) {
		wm_adsp_stream_capture(dsp);

		ret = wm_adsp_ack_buffer_interrupt(dsp);
		if (ret < 0)
			return ret;
	}

	return count;
}
EXPORT_SYMBOL_GPL(wm_adsp_stream_read);

int wm_adsp_stream_avail(const struct wm_adsp *dsp)
{
	return CIRC_CNT(dsp->capt_buf.head,
			dsp->capt_buf.tail,
			dsp->capt_buf_size);
}
EXPORT_SYMBOL_GPL(wm_adsp_stream_avail);

#ifdef CONFIG_DEBUG_FS
static void wm_adsp_debugfs_save_wmfwname(struct wm_adsp *dsp, const char *s)
{
	kfree(dsp->wmfw_file_loaded);
	/* kstrdup returns NULL if (s == NULL) */
	dsp->wmfw_file_loaded = kstrdup(s, GFP_KERNEL);
}

static void wm_adsp_debugfs_save_binname(struct wm_adsp *dsp, const char *s)
{
	kfree(dsp->bin_file_loaded);
	dsp->bin_file_loaded = kstrdup(s, GFP_KERNEL);
}

static ssize_t wm_adsp_debugfs_string_read(struct wm_adsp *dsp,
					  char __user *user_buf,
					  size_t count, loff_t *ppos,
					  const char *string)
{
	char *temp;
	int len;
	ssize_t ret;

	if (!string || !dsp->running)
		return 0;

	temp = kmalloc(PAGE_SIZE, GFP_KERNEL);
	if (!temp)
		return -ENOMEM;

	len = snprintf(temp, PAGE_SIZE, "%s\n", string);
	ret = simple_read_from_buffer(user_buf, count, ppos, temp, len);
	kfree(temp);
	return ret;
}

static ssize_t wm_adsp_debugfs_x32_read(struct wm_adsp *dsp,
					char __user *user_buf,
					size_t count, loff_t *ppos,
					int value)
{
	char temp[12];
	int len;

	if (!dsp->running)
		return 0;

	len = snprintf(temp, sizeof(temp), "0x%06x\n", value);
	return simple_read_from_buffer(user_buf, count, ppos, temp, len);
}

static ssize_t wm_adsp_debugfs_running_read(struct file *file,
					    char __user *user_buf,
					    size_t count, loff_t *ppos)
{
	struct wm_adsp *dsp = file->private_data;
	char temp[2];

	temp[0] = dsp->running ? 'Y' : 'N';
	temp[1] = '\n';

	return simple_read_from_buffer(user_buf, count, ppos, temp, 2);
}

static ssize_t wm_adsp_debugfs_wmfw_read(struct file *file,
					 char __user *user_buf,
					 size_t count, loff_t *ppos)
{
	struct wm_adsp *dsp = file->private_data;

	return wm_adsp_debugfs_string_read(dsp, user_buf, count, ppos,
					   dsp->wmfw_file_loaded);
}

static ssize_t wm_adsp_debugfs_bin_read(struct file *file,
					 char __user *user_buf,
					 size_t count, loff_t *ppos)
{
	struct wm_adsp *dsp = file->private_data;

	return wm_adsp_debugfs_string_read(dsp, user_buf, count, ppos,
					   dsp->bin_file_loaded);
}

static ssize_t wm_adsp_debugfs_fwid_read(struct file *file,
					 char __user *user_buf,
					 size_t count, loff_t *ppos)
{
	struct wm_adsp *dsp = file->private_data;

	return wm_adsp_debugfs_x32_read(dsp, user_buf, count, ppos,
					dsp->fw_id);
}

static ssize_t wm_adsp_debugfs_fwver_read(struct file *file,
					 char __user *user_buf,
					 size_t count, loff_t *ppos)
{
	struct wm_adsp *dsp = file->private_data;

	return wm_adsp_debugfs_x32_read(dsp, user_buf, count, ppos,
					dsp->fw_id_version);
}

static ssize_t wm_adsp_debugfs_buffererror_read(struct file *file,
					    char __user *user_buf,
					    size_t count, loff_t *ppos)
{
	struct wm_adsp *dsp = file->private_data;
	int ret;
	u32 host_buffer_error;

	if (!dsp->card)
		return 0;

	mutex_lock(&dsp->card->dapm_mutex);

	if (!dsp->running || !dsp->host_buf_ptr) {
		mutex_unlock(&dsp->card->dapm_mutex);
		return 0;
	}

	ret = wm_adsp_host_buffer_read(dsp,
				       HOST_BUFFER_FIELD(error),
				       &host_buffer_error);

	mutex_unlock(&dsp->card->dapm_mutex);

	if (ret < 0) {
		adsp_err(dsp, "Failed to read host buffer: %d\n", ret);
		return 0;
	}

	return wm_adsp_debugfs_x32_read(dsp, user_buf, count, ppos,
					host_buffer_error);
}

static const struct {
	const char *name;
	const struct file_operations fops;
} wm_adsp_debugfs_fops[] = {
	{
		.name = "running",
		.fops = {
			.open = simple_open,
			.read = wm_adsp_debugfs_running_read,
		},
	},
	{
		.name = "wmfw_file",
		.fops = {
			.open = simple_open,
			.read = wm_adsp_debugfs_wmfw_read,
		},
	},
	{
		.name = "bin_file",
		.fops = {
			.open = simple_open,
			.read = wm_adsp_debugfs_bin_read,
		},
	},
	{
		.name = "fw_id",
		.fops = {
			.open = simple_open,
			.read = wm_adsp_debugfs_fwid_read,
		},
	},
	{
		.name = "fw_version",
		.fops = {
			.open = simple_open,
			.read = wm_adsp_debugfs_fwver_read,
		},
	},
};

static const struct file_operations wm_adsp_debugfs_buffererror_fops = {
	.open = simple_open,
	.read = wm_adsp_debugfs_buffererror_read,
};

void wm_adsp_init_debugfs(struct wm_adsp *dsp, struct snd_soc_codec *codec)
{
	struct dentry *root = NULL;
	struct dentry *buffer_dentry = NULL;
	char *root_name;
	int i;

	if (!codec->debugfs_codec_root) {
		adsp_err(dsp, "No codec debugfs root\n");
		goto err;
	}

	root_name = kmalloc(PAGE_SIZE, GFP_KERNEL);
	if (!root_name)
		goto err;

	snprintf(root_name, PAGE_SIZE, "dsp%d", dsp->num);
	root = debugfs_create_dir(root_name, codec->debugfs_codec_root);
	kfree(root_name);

	if (!root)
		goto err;

	for (i = 0; i < ARRAY_SIZE(wm_adsp_debugfs_fops); ++i) {
		if (!debugfs_create_file(wm_adsp_debugfs_fops[i].name,
					 S_IRUGO, root, dsp,
					 &wm_adsp_debugfs_fops[i].fops))
			goto err;
	}

	buffer_dentry = debugfs_create_dir("buffer0", root);
	if (!buffer_dentry)
		goto err;

	if (!debugfs_create_file("error", S_IRUGO, buffer_dentry, dsp,
				 &wm_adsp_debugfs_buffererror_fops))
		goto err;

	dsp->debugfs_root = root;
	return;

err:
	debugfs_remove_recursive(root);
	adsp_err(dsp, "Failed to create debugfs\n");
}
EXPORT_SYMBOL_GPL(wm_adsp_init_debugfs);


void wm_adsp_cleanup_debugfs(struct wm_adsp *dsp)
{
	debugfs_remove_recursive(dsp->debugfs_root);
}
EXPORT_SYMBOL_GPL(wm_adsp_cleanup_debugfs);
#endif

MODULE_LICENSE("GPL v2");<|MERGE_RESOLUTION|>--- conflicted
+++ resolved
@@ -3245,23 +3245,8 @@
 			return -EFAULT;
 	}
 
-<<<<<<< HEAD
-	/* Wait for the RAM to start, should be near instantaneous */
-	for (count = 0; count < 10; ++count) {
-		ret = regmap_read(dsp->regmap, dsp->base + ADSP2_STATUS1,
-				  &val);
-		if (ret != 0)
-			return ret;
-
-		if (val & ADSP2_RAM_RDY)
-			break;
-
-		msleep(1);
-	}
-=======
 	dsp->capt_buf.tail += count;
 	dsp->capt_buf.tail &= dsp->capt_buf_size - 1;
->>>>>>> c206cf02
 
 	if (dsp->buffer_drain_pending) {
 		wm_adsp_stream_capture(dsp);
