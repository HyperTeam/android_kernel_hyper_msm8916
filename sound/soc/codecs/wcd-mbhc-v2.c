/* Copyright (c) 2014-2015, The Linux Foundation. All rights reserved.
 *
 * This program is free software; you can redistribute it and/or modify
 * it under the terms of the GNU General Public License version 2 and
 * only version 2 as published by the Free Software Foundation.
 *
 * This program is distributed in the hope that it will be useful,
 * but WITHOUT ANY WARRANTY; without even the implied warranty of
 * MERCHANTABILITY or FITNESS FOR A PARTICULAR PURPOSE.  See the
 * GNU General Public License for more details.
 */
#include <linux/module.h>
#include <linux/init.h>
#include <linux/slab.h>
#include <linux/of_gpio.h>
#include <linux/platform_device.h>
#include <linux/device.h>
#include <linux/printk.h>
#include <linux/ratelimit.h>
#include <linux/list.h>
#include <linux/bitops.h>
#include <linux/delay.h>
#include <linux/pm_runtime.h>
#include <linux/kernel.h>
#include <linux/input.h>
#include <linux/firmware.h>
#include <linux/completion.h>
#include <glink_private.h>
#include <sound/soc.h>
#include <sound/jack.h>
#include "wcd-mbhc-v2.h"
#include "wcdcal-hwdep.h"

#define WCD_MBHC_JACK_MASK (SND_JACK_HEADSET | SND_JACK_OC_HPHL | \
			   SND_JACK_OC_HPHR | SND_JACK_LINEOUT | \
			   SND_JACK_UNSUPPORTED | SND_JACK_MECHANICAL)
#define WCD_MBHC_JACK_BUTTON_MASK (SND_JACK_BTN_0 | SND_JACK_BTN_1 | \
				  SND_JACK_BTN_2 | SND_JACK_BTN_3 | \
				  SND_JACK_BTN_4 | SND_JACK_BTN_5 | \
				  SND_JACK_BTN_6 | SND_JACK_BTN_7)
#define OCP_ATTEMPT 1
#define HS_DETECT_PLUG_TIME_MS (3 * 1000)
#define SPECIAL_HS_DETECT_TIME_MS (2 * 1000)
#define MBHC_BUTTON_PRESS_THRESHOLD_MIN 250
#define GND_MIC_SWAP_THRESHOLD 4
#define WCD_FAKE_REMOVAL_MIN_PERIOD_MS 100
#define HS_VREF_MIN_VAL 1400
#define FW_READ_ATTEMPTS 15
#define FW_READ_TIMEOUT 4000000
#define FAKE_REM_RETRY_ATTEMPTS 3
#define MAX_IMPED 60000

#define WCD_MBHC_BTN_PRESS_COMPL_TIMEOUT_MS  50

static int det_extn_cable_en;
module_param(det_extn_cable_en, int,
		S_IRUGO | S_IWUSR | S_IWGRP);
MODULE_PARM_DESC(det_extn_cable_en, "enable/disable extn cable detect");

enum wcd_mbhc_cs_mb_en_flag {
	WCD_MBHC_EN_CS = 0,
	WCD_MBHC_EN_MB,
	WCD_MBHC_EN_PULLUP,
	WCD_MBHC_EN_NONE,
};

static void wcd_mbhc_jack_report(struct wcd_mbhc *mbhc,
				struct snd_soc_jack *jack, int status, int mask)
{
	snd_soc_jack_report(jack, status, mask);
}

static void __hphocp_off_report(struct wcd_mbhc *mbhc, u32 jack_status,
				int irq)
{
	struct snd_soc_codec *codec = mbhc->codec;

	dev_dbg(codec->dev, "%s: clear ocp status %x\n",
		__func__, jack_status);

	if (mbhc->hph_status & jack_status) {
		mbhc->hph_status &= ~jack_status;
		wcd_mbhc_jack_report(mbhc, &mbhc->headset_jack,
				     mbhc->hph_status, WCD_MBHC_JACK_MASK);
		WCD_MBHC_REG_UPDATE_BITS(WCD_MBHC_OCP_FSM_EN, 0);
		WCD_MBHC_REG_UPDATE_BITS(WCD_MBHC_OCP_FSM_EN, 1);
		/*
		 * reset retry counter as PA is turned off signifying
		 * start of new OCP detection session
		 */
		if (mbhc->intr_ids->hph_left_ocp)
			mbhc->hphlocp_cnt = 0;
		else
			mbhc->hphrocp_cnt = 0;
		mbhc->mbhc_cb->irq_control(codec, irq, true);
	}
}

static void hphrocp_off_report(struct wcd_mbhc *mbhc, u32 jack_status)
{
	__hphocp_off_report(mbhc, SND_JACK_OC_HPHR,
			    mbhc->intr_ids->hph_right_ocp);
}

static void hphlocp_off_report(struct wcd_mbhc *mbhc, u32 jack_status)
{
	__hphocp_off_report(mbhc, SND_JACK_OC_HPHL,
			    mbhc->intr_ids->hph_left_ocp);
}

static void wcd_program_hs_vref(struct wcd_mbhc *mbhc)
{
	struct wcd_mbhc_plug_type_cfg *plug_type_cfg;
	struct snd_soc_codec *codec = mbhc->codec;
	u32 reg_val;

	plug_type_cfg = WCD_MBHC_CAL_PLUG_TYPE_PTR(mbhc->mbhc_cfg->calibration);
	reg_val = ((plug_type_cfg->v_hs_max - HS_VREF_MIN_VAL) / 100);

	dev_dbg(codec->dev, "%s: reg_val  = %x\n", __func__, reg_val);
	WCD_MBHC_REG_UPDATE_BITS(WCD_MBHC_HS_VREF, reg_val);
}

static void wcd_program_btn_threshold(const struct wcd_mbhc *mbhc, bool micbias)
{
	struct wcd_mbhc_btn_detect_cfg *btn_det;
	struct snd_soc_codec *codec = mbhc->codec;
	struct snd_soc_card *card = codec->card;
	s16 *btn_low, *btn_high;

	if (mbhc->mbhc_cfg->calibration == NULL) {
		dev_err(card->dev, "%s: calibration data is NULL\n", __func__);
		return;
	}

	btn_det = WCD_MBHC_CAL_BTN_DET_PTR(mbhc->mbhc_cfg->calibration);
	btn_low = btn_det->_v_btn_low;
	btn_high = ((void *)&btn_det->_v_btn_low) +
			(sizeof(btn_det->_v_btn_low[0]) * btn_det->num_btn);

<<<<<<< HEAD
		reg_val = (course << 5) | (fine << 2);
		snd_soc_update_bits(codec, reg_addr, 0xFC, reg_val);
		pr_debug("%s: course: %d fine: %d reg_addr: %x reg_val: %x\n",
				__func__, course, fine, reg_addr, reg_val);
		reg_addr++;
	}

=======
	mbhc->mbhc_cb->set_btn_thr(codec, btn_low, btn_high, btn_det->num_btn,
				   micbias);
>>>>>>> 8462fcf6
}

static void wcd_enable_curr_micbias(const struct wcd_mbhc *mbhc,
				const enum wcd_mbhc_cs_mb_en_flag cs_mb_en)
{

	/*
	 * Some codecs handle micbias/pullup enablement in codec
	 * drivers itself and micbias is not needed for regular
	 * plug type detection. So if micbias_control callback function
	 * is defined, just return.
	 */
	if (mbhc->mbhc_cb->mbhc_micbias_control)
		return;

	pr_debug("%s: enter, cs_mb_en: %d\n", __func__, cs_mb_en);

	switch (cs_mb_en) {
	case WCD_MBHC_EN_CS:
		WCD_MBHC_REG_UPDATE_BITS(WCD_MBHC_MICB_CTRL, 0);
		WCD_MBHC_REG_UPDATE_BITS(WCD_MBHC_BTN_ISRC_CTL, 3);
		/* Program Button threshold registers as per CS */
		wcd_program_btn_threshold(mbhc, false);
		break;
	case WCD_MBHC_EN_MB:
		WCD_MBHC_REG_UPDATE_BITS(WCD_MBHC_BTN_ISRC_CTL, 0);
		WCD_MBHC_REG_UPDATE_BITS(WCD_MBHC_FSM_EN, 1);

		/* Disable PULL_UP_EN & enable MICBIAS */
		WCD_MBHC_REG_UPDATE_BITS(WCD_MBHC_MICB_CTRL, 2);
		/* Program Button threshold registers as per MICBIAS */
		wcd_program_btn_threshold(mbhc, true);
		break;
	case WCD_MBHC_EN_PULLUP:
		WCD_MBHC_REG_UPDATE_BITS(WCD_MBHC_BTN_ISRC_CTL, 3);
		WCD_MBHC_REG_UPDATE_BITS(WCD_MBHC_FSM_EN, 1);
		WCD_MBHC_REG_UPDATE_BITS(WCD_MBHC_MICB_CTRL, 1);
		/* Program Button threshold registers as per MICBIAS */
		wcd_program_btn_threshold(mbhc, true);
		break;
	case WCD_MBHC_EN_NONE:
		WCD_MBHC_REG_UPDATE_BITS(WCD_MBHC_BTN_ISRC_CTL, 0);
		WCD_MBHC_REG_UPDATE_BITS(WCD_MBHC_FSM_EN, 1);
		WCD_MBHC_REG_UPDATE_BITS(WCD_MBHC_MICB_CTRL, 0);
		break;
	default:
		pr_debug("%s: Invalid parameter", __func__);
		break;
	}

	pr_debug("%s: exit\n", __func__);
}

static const char *wcd_mbhc_get_event_string(int event)
{
	switch (event) {
	case WCD_EVENT_PRE_MICBIAS_2_OFF:
		return WCD_MBHC_STRINGIFY(WCD_EVENT_PRE_MICBIAS_2_OFF);
	case WCD_EVENT_POST_MICBIAS_2_OFF:
		return WCD_MBHC_STRINGIFY(WCD_EVENT_POST_MICBIAS_2_OFF);
	case WCD_EVENT_PRE_MICBIAS_2_ON:
		return WCD_MBHC_STRINGIFY(WCD_EVENT_PRE_MICBIAS_2_ON);
	case WCD_EVENT_POST_MICBIAS_2_ON:
		return WCD_MBHC_STRINGIFY(WCD_EVENT_POST_MICBIAS_2_ON);
	case WCD_EVENT_PRE_HPHL_PA_ON:
		return WCD_MBHC_STRINGIFY(WCD_EVENT_PRE_HPHL_PA_ON);
	case WCD_EVENT_POST_HPHL_PA_OFF:
		return WCD_MBHC_STRINGIFY(WCD_EVENT_POST_HPHL_PA_OFF);
	case WCD_EVENT_PRE_HPHR_PA_ON:
		return WCD_MBHC_STRINGIFY(WCD_EVENT_PRE_HPHR_PA_ON);
	case WCD_EVENT_POST_HPHR_PA_OFF:
		return WCD_MBHC_STRINGIFY(WCD_EVENT_POST_HPHR_PA_OFF);
	case WCD_EVENT_PRE_HPHR_PA_OFF:
		return WCD_MBHC_STRINGIFY(WCD_EVENT_PRE_HPHR_PA_OFF);
	case WCD_EVENT_PRE_HPHL_PA_OFF:
		return WCD_MBHC_STRINGIFY(WCD_EVENT_PRE_HPHL_PA_OFF);
	case WCD_EVENT_POST_DAPM_MICBIAS_2_ON:
		return WCD_MBHC_STRINGIFY(WCD_EVENT_POST_DAPM_MICBIAS_2_ON);
	case WCD_EVENT_PRE_DAPM_MICBIAS_2_ON:
		return WCD_MBHC_STRINGIFY(WCD_EVENT_PRE_DAPM_MICBIAS_2_ON);
	case WCD_EVENT_POST_DAPM_MICBIAS_2_OFF:
		return WCD_MBHC_STRINGIFY(WCD_EVENT_POST_DAPM_MICBIAS_2_OFF);
	case WCD_EVENT_PRE_DAPM_MICBIAS_2_OFF:
		return WCD_MBHC_STRINGIFY(WCD_EVENT_PRE_DAPM_MICBIAS_2_OFF);
	case WCD_EVENT_INVALID:
	default:
		return WCD_MBHC_STRINGIFY(WCD_EVENT_INVALID);
	}
}

static int wcd_event_notify(struct notifier_block *self, unsigned long val,
			    void *data)
{
	struct wcd_mbhc *mbhc = (struct wcd_mbhc *)data;
	enum wcd_notify_event event = (enum wcd_notify_event)val;
	struct snd_soc_codec *codec = mbhc->codec;
	bool micbias2 = false;
	bool micbias1 = false;
	u8 fsm_en;

	pr_debug("%s: event %s (%d)\n", __func__,
		 wcd_mbhc_get_event_string(event), event);
	if (mbhc->mbhc_cb->micbias_enable_status) {
		micbias2 = mbhc->mbhc_cb->micbias_enable_status(mbhc,
								MIC_BIAS_2);
		micbias1 = mbhc->mbhc_cb->micbias_enable_status(mbhc,
								MIC_BIAS_1);
	}
	switch (event) {
	/* MICBIAS usage change */
	case WCD_EVENT_POST_DAPM_MICBIAS_2_ON:
		mbhc->is_hs_recording = true;
		pr_debug("%s: is_capture: %d\n", __func__,
			  mbhc->is_hs_recording);
		break;
	case WCD_EVENT_POST_MICBIAS_2_ON:
		if (!mbhc->micbias_enable)
			goto out_micb_en;
		if (mbhc->mbhc_cb->mbhc_common_micb_ctrl) {
			mbhc->mbhc_cb->mbhc_common_micb_ctrl(codec,
					MBHC_COMMON_MICB_PRECHARGE,
					true);
			mbhc->mbhc_cb->mbhc_common_micb_ctrl(codec,
					MBHC_COMMON_MICB_SET_VAL,
					true);
			/*
			 * Special headset needs MICBIAS as 2.7V so wait for
			 * 50 msec for the MICBIAS to reach 2.7 volts.
			 */
			msleep(50);
		}
		if (mbhc->mbhc_cb->set_auto_zeroing)
			mbhc->mbhc_cb->set_auto_zeroing(codec, true);
		if (mbhc->mbhc_cb->mbhc_common_micb_ctrl)
			mbhc->mbhc_cb->mbhc_common_micb_ctrl(codec,
					MBHC_COMMON_MICB_PRECHARGE,
					false);
out_micb_en:
		/* Disable current source if micbias enabled */
		if (mbhc->mbhc_cb->mbhc_micbias_control) {
			WCD_MBHC_REG_READ(WCD_MBHC_FSM_EN, fsm_en);
			if (fsm_en)
				WCD_MBHC_REG_UPDATE_BITS(WCD_MBHC_BTN_ISRC_CTL,
							 0);
		} else {
			mbhc->is_hs_recording = true;
			wcd_enable_curr_micbias(mbhc, WCD_MBHC_EN_MB);
		}
		/* configure cap settings properly when micbias is enabled */
		if (mbhc->mbhc_cb->set_cap_mode)
			mbhc->mbhc_cb->set_cap_mode(codec, micbias1, true);
		break;
	case WCD_EVENT_PRE_MICBIAS_2_OFF:
		/*
		 * Before MICBIAS_2 is turned off, if FSM is enabled,
		 * make sure current source is enabled so as to detect
		 * button press/release events
		 */
		if (mbhc->mbhc_cb->mbhc_micbias_control &&
		    !mbhc->micbias_enable) {
			WCD_MBHC_REG_READ(WCD_MBHC_FSM_EN, fsm_en);
			if (fsm_en)
				WCD_MBHC_REG_UPDATE_BITS(WCD_MBHC_BTN_ISRC_CTL,
							 3);
		}
		break;
	/* MICBIAS usage change */
	case WCD_EVENT_POST_DAPM_MICBIAS_2_OFF:
		mbhc->is_hs_recording = false;
		pr_debug("%s: is_capture: %d\n", __func__,
			  mbhc->is_hs_recording);
		break;
	case WCD_EVENT_POST_MICBIAS_2_OFF:
		if (mbhc->mbhc_cb->set_auto_zeroing)
			mbhc->mbhc_cb->set_auto_zeroing(codec, false);
		if (mbhc->mbhc_cb->set_micbias_value)
			mbhc->mbhc_cb->set_micbias_value(codec);
		if (!mbhc->mbhc_cb->mbhc_micbias_control)
			mbhc->is_hs_recording = false;
		/* Enable PULL UP if PA's are enabled */
		if ((test_bit(WCD_MBHC_EVENT_PA_HPHL, &mbhc->event_state)) ||
				(test_bit(WCD_MBHC_EVENT_PA_HPHR,
					  &mbhc->event_state)))
			/* enable pullup and cs, disable mb */
			wcd_enable_curr_micbias(mbhc, WCD_MBHC_EN_PULLUP);
		else
			/* enable current source and disable mb, pullup*/
			wcd_enable_curr_micbias(mbhc, WCD_MBHC_EN_CS);

		/* configure cap settings properly when micbias is disabled */
		if (mbhc->mbhc_cb->set_cap_mode)
			mbhc->mbhc_cb->set_cap_mode(codec, micbias1, false);
		break;
	case WCD_EVENT_PRE_HPHL_PA_OFF:
		mutex_lock(&mbhc->hphl_pa_lock);
		break;
	case WCD_EVENT_POST_HPHL_PA_OFF:
		clear_bit(WCD_MBHC_HPHL_PA_OFF_ACK, &mbhc->hph_pa_dac_state);
		if (mbhc->hph_status & SND_JACK_OC_HPHL)
			hphlocp_off_report(mbhc, SND_JACK_OC_HPHL);
		clear_bit(WCD_MBHC_EVENT_PA_HPHL, &mbhc->event_state);
		/* check if micbias is enabled */
		if (micbias2)
			/* Disable cs, pullup & enable micbias */
			wcd_enable_curr_micbias(mbhc, WCD_MBHC_EN_MB);
		else
			/* Disable micbias, pullup & enable cs */
			wcd_enable_curr_micbias(mbhc, WCD_MBHC_EN_CS);
		mutex_unlock(&mbhc->hphl_pa_lock);
		break;
	case WCD_EVENT_PRE_HPHR_PA_OFF:
		mutex_lock(&mbhc->hphr_pa_lock);
		break;
	case WCD_EVENT_POST_HPHR_PA_OFF:
		clear_bit(WCD_MBHC_HPHR_PA_OFF_ACK, &mbhc->hph_pa_dac_state);
		if (mbhc->hph_status & SND_JACK_OC_HPHR)
			hphrocp_off_report(mbhc, SND_JACK_OC_HPHR);
		clear_bit(WCD_MBHC_EVENT_PA_HPHR, &mbhc->event_state);
		/* check if micbias is enabled */
		if (micbias2)
			/* Disable cs, pullup & enable micbias */
			wcd_enable_curr_micbias(mbhc, WCD_MBHC_EN_MB);
		else
			/* Disable micbias, pullup & enable cs */
			wcd_enable_curr_micbias(mbhc, WCD_MBHC_EN_CS);
		mutex_unlock(&mbhc->hphr_pa_lock);
		break;
	case WCD_EVENT_PRE_HPHL_PA_ON:
		set_bit(WCD_MBHC_EVENT_PA_HPHL, &mbhc->event_state);
		/* check if micbias is enabled */
		if (micbias2)
			/* Disable cs, pullup & enable micbias */
			wcd_enable_curr_micbias(mbhc, WCD_MBHC_EN_MB);
		else
			/* Disable micbias, enable pullup & cs */
			wcd_enable_curr_micbias(mbhc, WCD_MBHC_EN_PULLUP);
		break;
	case WCD_EVENT_PRE_HPHR_PA_ON:
		set_bit(WCD_MBHC_EVENT_PA_HPHR, &mbhc->event_state);
		/* check if micbias is enabled */
		if (micbias2)
			/* Disable cs, pullup & enable micbias */
			wcd_enable_curr_micbias(mbhc, WCD_MBHC_EN_MB);
		else
			/* Disable micbias, enable pullup & cs */
			wcd_enable_curr_micbias(mbhc, WCD_MBHC_EN_PULLUP);
		break;
	default:
		break;
	}
	return 0;
}

static int wcd_cancel_btn_work(struct wcd_mbhc *mbhc)
{
	int r;

	r = cancel_delayed_work_sync(&mbhc->mbhc_btn_dwork);
	/*
	 * if scheduled mbhc.mbhc_btn_dwork is canceled from here,
	 * we have to unlock from here instead btn_work
	 */
	if (r)
		mbhc->mbhc_cb->lock_sleep(mbhc, false);
	return r;
}

static bool wcd_swch_level_remove(struct wcd_mbhc *mbhc)
{
	u16 result2;

	WCD_MBHC_REG_READ(WCD_MBHC_SWCH_LEVEL_REMOVE, result2);
	return (result2) ? true : false;
}

/* should be called under interrupt context that hold suspend */
static void wcd_schedule_hs_detect_plug(struct wcd_mbhc *mbhc,
					    struct work_struct *work)
{
	pr_debug("%s: scheduling correct_swch_plug\n", __func__);
	WCD_MBHC_RSC_ASSERT_LOCKED(mbhc);
	mbhc->hs_detect_work_stop = false;
	mbhc->mbhc_cb->lock_sleep(mbhc, true);
	schedule_work(work);
}

/* called under codec_resource_lock acquisition */
static void wcd_cancel_hs_detect_plug(struct wcd_mbhc *mbhc,
					 struct work_struct *work)
{
	pr_debug("%s: Canceling correct_plug_swch\n", __func__);
	mbhc->hs_detect_work_stop = true;
	WCD_MBHC_RSC_UNLOCK(mbhc);
	if (cancel_work_sync(work)) {
		pr_debug("%s: correct_plug_swch is canceled\n",
			 __func__);
		mbhc->mbhc_cb->lock_sleep(mbhc, false);
	}
	WCD_MBHC_RSC_LOCK(mbhc);
}

static void wcd_mbhc_clr_and_turnon_hph_padac(struct wcd_mbhc *mbhc)
{
	bool pa_turned_on = false;
	u8 wg_time;

	WCD_MBHC_REG_READ(WCD_MBHC_HPH_CNP_WG_TIME, wg_time);
	wg_time += 1;

	mutex_lock(&mbhc->hphr_pa_lock);
	if (test_and_clear_bit(WCD_MBHC_HPHR_PA_OFF_ACK,
			       &mbhc->hph_pa_dac_state)) {
		pr_debug("%s: HPHR clear flag and enable PA\n", __func__);
		WCD_MBHC_REG_UPDATE_BITS(WCD_MBHC_HPHR_PA_EN, 1);
		pa_turned_on = true;
	}
	mutex_unlock(&mbhc->hphr_pa_lock);
	mutex_lock(&mbhc->hphl_pa_lock);
	if (test_and_clear_bit(WCD_MBHC_HPHL_PA_OFF_ACK,
			       &mbhc->hph_pa_dac_state)) {
		pr_debug("%s: HPHL clear flag and enable PA\n", __func__);
		WCD_MBHC_REG_UPDATE_BITS(WCD_MBHC_HPHL_PA_EN, 1);
		pa_turned_on = true;
	}
	mutex_unlock(&mbhc->hphl_pa_lock);

	if (pa_turned_on) {
		pr_debug("%s: PA was turned on by MBHC and not by DAPM\n",
			 __func__);
		usleep_range(wg_time * 1000, wg_time * 1000 + 50);
	}
}

static bool wcd_mbhc_is_hph_pa_on(struct wcd_mbhc *mbhc)
{
	bool hph_pa_on = false;

	WCD_MBHC_REG_READ(WCD_MBHC_HPH_PA_EN, hph_pa_on);

	return (hph_pa_on) ? true : false;
}

static void wcd_mbhc_set_and_turnoff_hph_padac(struct wcd_mbhc *mbhc)
{
	u8 wg_time;

	WCD_MBHC_REG_READ(WCD_MBHC_HPH_CNP_WG_TIME, wg_time);
	wg_time += 1;

	/* If headphone PA is on, check if userspace receives
	* removal event to sync-up PA's state */
	if (wcd_mbhc_is_hph_pa_on(mbhc)) {
		pr_debug("%s PA is on, setting PA_OFF_ACK\n", __func__);
		set_bit(WCD_MBHC_HPHL_PA_OFF_ACK, &mbhc->hph_pa_dac_state);
		set_bit(WCD_MBHC_HPHR_PA_OFF_ACK, &mbhc->hph_pa_dac_state);
	} else {
		pr_debug("%s PA is off\n", __func__);
	}
	WCD_MBHC_REG_UPDATE_BITS(WCD_MBHC_HPH_PA_EN, 0);
	usleep_range(wg_time * 1000, wg_time * 1000 + 50);
}

int wcd_mbhc_get_impedance(struct wcd_mbhc *mbhc, uint32_t *zl,
			uint32_t *zr)
{
	*zl = mbhc->zl;
	*zr = mbhc->zr;

	if (*zl && *zr)
		return 0;
	else
		return -EINVAL;
}

static void wcd_mbhc_report_plug(struct wcd_mbhc *mbhc, int insertion,
				enum snd_jack_types jack_type)
{
	WCD_MBHC_RSC_ASSERT_LOCKED(mbhc);

	pr_debug("%s: enter insertion %d hph_status %x\n",
		 __func__, insertion, mbhc->hph_status);
	if (!insertion) {
		/* Report removal */
		mbhc->hph_status &= ~jack_type;
		/*
		 * cancel possibly scheduled btn work and
		 * report release if we reported button press
		 */
		if (wcd_cancel_btn_work(mbhc)) {
			pr_debug("%s: button press is canceled\n", __func__);
		} else if (mbhc->buttons_pressed) {
			pr_debug("%s: release of button press%d\n",
				 __func__, jack_type);
			wcd_mbhc_jack_report(mbhc, &mbhc->button_jack, 0,
					    mbhc->buttons_pressed);
			mbhc->buttons_pressed &=
				~WCD_MBHC_JACK_BUTTON_MASK;
		}

		if (mbhc->micbias_enable) {
			if (mbhc->mbhc_cb->mbhc_micbias_control)
				mbhc->mbhc_cb->mbhc_micbias_control(
							mbhc->codec,
							MICB_DISABLE);
			if (mbhc->mbhc_cb->mbhc_micb_ctrl_thr_mic)
				mbhc->mbhc_cb->mbhc_micb_ctrl_thr_mic(
						mbhc->codec,
						MIC_BIAS_2, false);
			mbhc->micbias_enable = false;
		}

		mbhc->hph_type = WCD_MBHC_HPH_NONE;
		mbhc->zl = mbhc->zr = 0;
		pr_debug("%s: Reporting removal %d(%x)\n", __func__,
			 jack_type, mbhc->hph_status);
		wcd_mbhc_jack_report(mbhc, &mbhc->headset_jack,
				mbhc->hph_status, WCD_MBHC_JACK_MASK);
		wcd_mbhc_set_and_turnoff_hph_padac(mbhc);
		hphrocp_off_report(mbhc, SND_JACK_OC_HPHR);
		hphlocp_off_report(mbhc, SND_JACK_OC_HPHL);
		mbhc->current_plug = MBHC_PLUG_TYPE_NONE;
	} else {
		/*
		 * Report removal of current jack type.
		 * Headphone to headset shouldn't report headphone
		 * removal.
		 */
		if (mbhc->mbhc_cfg->detect_extn_cable &&
		    (mbhc->current_plug == MBHC_PLUG_TYPE_HIGH_HPH ||
		    jack_type == SND_JACK_LINEOUT) &&
		    (mbhc->hph_status && mbhc->hph_status != jack_type)) {

			if (mbhc->micbias_enable) {
				if (mbhc->mbhc_cb->mbhc_micbias_control)
					mbhc->mbhc_cb->mbhc_micbias_control(
							mbhc->codec,
							MICB_DISABLE);
				if (mbhc->mbhc_cb->mbhc_micb_ctrl_thr_mic)
					mbhc->mbhc_cb->mbhc_micb_ctrl_thr_mic(
							mbhc->codec,
							MIC_BIAS_2, false);
				mbhc->micbias_enable = false;
			}
			mbhc->hph_type = WCD_MBHC_HPH_NONE;
			mbhc->zl = mbhc->zr = 0;
			pr_debug("%s: Reporting removal (%x)\n",
				 __func__, mbhc->hph_status);
			wcd_mbhc_jack_report(mbhc, &mbhc->headset_jack,
					    0, WCD_MBHC_JACK_MASK);

			if (mbhc->hph_status == SND_JACK_LINEOUT) {

				pr_debug("%s: Enable micbias\n", __func__);
				/* Disable current source and enable micbias */
				wcd_enable_curr_micbias(mbhc, WCD_MBHC_EN_MB);
				pr_debug("%s: set up elec removal detection\n",
					  __func__);
				WCD_MBHC_REG_UPDATE_BITS(
						WCD_MBHC_ELECT_DETECTION_TYPE,
						0);
				usleep_range(200, 210);
				mbhc->mbhc_cb->irq_control(mbhc->codec,
					mbhc->intr_ids->mbhc_hs_rem_intr,
					true);
			}
			mbhc->hph_status &= ~(SND_JACK_HEADSET |
						SND_JACK_LINEOUT |
						SND_JACK_UNSUPPORTED);
		}

		if (mbhc->current_plug == MBHC_PLUG_TYPE_HEADSET &&
			jack_type == SND_JACK_HEADPHONE)
			mbhc->hph_status &= ~SND_JACK_HEADSET;

		/* Report insertion */
		if (jack_type == SND_JACK_HEADPHONE)
			mbhc->current_plug = MBHC_PLUG_TYPE_HEADPHONE;
		else if (jack_type == SND_JACK_UNSUPPORTED)
			mbhc->current_plug = MBHC_PLUG_TYPE_GND_MIC_SWAP;
		else if (jack_type == SND_JACK_HEADSET) {
			mbhc->current_plug = MBHC_PLUG_TYPE_HEADSET;
			mbhc->jiffies_atreport = jiffies;
		}
		else if (jack_type == SND_JACK_LINEOUT)
			mbhc->current_plug = MBHC_PLUG_TYPE_HIGH_HPH;

		if (mbhc->impedance_detect &&
			mbhc->mbhc_cb->compute_impedance &&
			(mbhc->mbhc_cfg->linein_th != 0)) {
				mbhc->mbhc_cb->compute_impedance(mbhc,
						&mbhc->zl, &mbhc->zr);
			if ((mbhc->zl > mbhc->mbhc_cfg->linein_th &&
				mbhc->zl < MAX_IMPED) &&
				(mbhc->zr > mbhc->mbhc_cfg->linein_th &&
				 mbhc->zr < MAX_IMPED) &&
				(jack_type == SND_JACK_HEADPHONE)) {
				jack_type = SND_JACK_LINEOUT;
				mbhc->current_plug = MBHC_PLUG_TYPE_HIGH_HPH;
				if (mbhc->hph_status) {
					mbhc->hph_status &= ~(SND_JACK_HEADSET |
							SND_JACK_LINEOUT |
							SND_JACK_UNSUPPORTED);
					wcd_mbhc_jack_report(mbhc,
							&mbhc->headset_jack,
							mbhc->hph_status,
							WCD_MBHC_JACK_MASK);
				}
				pr_debug("%s: Marking jack type as SND_JACK_LINEOUT\n",
				__func__);
			}
		}

		mbhc->hph_status |= jack_type;

		pr_debug("%s: Reporting insertion %d(%x)\n", __func__,
			 jack_type, mbhc->hph_status);
		wcd_mbhc_jack_report(mbhc, &mbhc->headset_jack,
				    (mbhc->hph_status | SND_JACK_MECHANICAL),
				    WCD_MBHC_JACK_MASK);
		wcd_mbhc_clr_and_turnon_hph_padac(mbhc);
	}
	pr_debug("%s: leave hph_status %x\n", __func__, mbhc->hph_status);
}

static void wcd_mbhc_find_plug_and_report(struct wcd_mbhc *mbhc,
					 enum wcd_mbhc_plug_type plug_type)
{
	pr_debug("%s: enter current_plug(%d) new_plug(%d)\n",
		 __func__, mbhc->current_plug, plug_type);

	WCD_MBHC_RSC_ASSERT_LOCKED(mbhc);

	if (mbhc->current_plug == plug_type) {
		pr_debug("%s: cable already reported, exit\n", __func__);
		goto exit;
	}

	if (plug_type == MBHC_PLUG_TYPE_HEADPHONE) {
		/*
		 * Nothing was reported previously
		 * report a headphone or unsupported
		 */
		wcd_mbhc_report_plug(mbhc, 1, SND_JACK_HEADPHONE);
	} else if (plug_type == MBHC_PLUG_TYPE_GND_MIC_SWAP) {
			if (mbhc->current_plug == MBHC_PLUG_TYPE_HEADPHONE)
				wcd_mbhc_report_plug(mbhc, 0,
						SND_JACK_HEADPHONE);
			if (mbhc->current_plug == MBHC_PLUG_TYPE_HEADSET)
				wcd_mbhc_report_plug(mbhc, 0, SND_JACK_HEADSET);
		wcd_mbhc_report_plug(mbhc, 1, SND_JACK_UNSUPPORTED);
	} else if (plug_type == MBHC_PLUG_TYPE_HEADSET) {
		/*
		 * If Headphone was reported previously, this will
		 * only report the mic line
		 */
		wcd_mbhc_report_plug(mbhc, 1, SND_JACK_HEADSET);
	} else if (plug_type == MBHC_PLUG_TYPE_HIGH_HPH) {
		if (mbhc->mbhc_cfg->detect_extn_cable) {
			/* High impedance device found. Report as LINEOUT */
			wcd_mbhc_report_plug(mbhc, 1, SND_JACK_LINEOUT);
			pr_debug("%s: setup mic trigger for further detection\n",
				 __func__);

			/* Disable HW FSM and current source */
			WCD_MBHC_REG_UPDATE_BITS(WCD_MBHC_FSM_EN, 0);
			WCD_MBHC_REG_UPDATE_BITS(WCD_MBHC_BTN_ISRC_CTL, 0);
			/* Setup for insertion detection */
			WCD_MBHC_REG_UPDATE_BITS(WCD_MBHC_ELECT_DETECTION_TYPE,
						 1);
			/*
			 * Enable HPHL trigger and MIC Schmitt triggers
			 * and request for elec insertion interrupts
			 */
			WCD_MBHC_REG_UPDATE_BITS(WCD_MBHC_ELECT_SCHMT_ISRC,
						 3);
			mbhc->mbhc_cb->irq_control(mbhc->codec,
					mbhc->intr_ids->mbhc_hs_ins_intr,
					true);
		} else {
			wcd_mbhc_report_plug(mbhc, 1, SND_JACK_LINEOUT);
		}
	} else {
		WARN(1, "Unexpected current plug_type %d, plug_type %d\n",
		     mbhc->current_plug, plug_type);
	}
exit:
	pr_debug("%s: leave\n", __func__);
}

/* To determine if cross connection occured */
static int wcd_check_cross_conn(struct wcd_mbhc *mbhc)
{
	u16 swap_res;
	enum wcd_mbhc_plug_type plug_type = MBHC_PLUG_TYPE_NONE;
	s16 reg1;
	bool hphl_sch_res, hphr_sch_res;

	if (wcd_swch_level_remove(mbhc)) {
		pr_debug("%s: Switch level is low\n", __func__);
		return -EINVAL;
	}

	WCD_MBHC_REG_READ(WCD_MBHC_ELECT_SCHMT_ISRC, reg1);
	/*
	 * Check if there is any cross connection,
	 * Micbias and schmitt trigger (HPHL-HPHR)
	 * needs to be enabled. For some codecs like wcd9335,
	 * pull-up will already be enabled when this function
	 * is called for cross-connection identification. No
	 * need to enable micbias in that case.
	 */
	wcd_enable_curr_micbias(mbhc, WCD_MBHC_EN_MB);
	WCD_MBHC_REG_UPDATE_BITS(WCD_MBHC_ELECT_SCHMT_ISRC, 2);

	WCD_MBHC_REG_READ(WCD_MBHC_ELECT_RESULT, swap_res);
	pr_debug("%s: swap_res%x\n", __func__, swap_res);

	/*
	 * Read reg hphl and hphr schmitt result with cross connection
	 * bit. These bits will both be "0" in case of cross connection
	 * otherwise, they stay at 1
	 */
	WCD_MBHC_REG_READ(WCD_MBHC_HPHL_SCHMT_RESULT, hphl_sch_res);
	WCD_MBHC_REG_READ(WCD_MBHC_HPHR_SCHMT_RESULT, hphr_sch_res);
	if (!(hphl_sch_res || hphr_sch_res)) {
		plug_type = MBHC_PLUG_TYPE_GND_MIC_SWAP;
		pr_debug("%s: Cross connection identified\n", __func__);
	} else {
		pr_debug("%s: No Cross connection found\n", __func__);
	}

	/* Disable schmitt trigger and restore micbias */
	WCD_MBHC_REG_UPDATE_BITS(WCD_MBHC_ELECT_SCHMT_ISRC, reg1);
	pr_debug("%s: leave, plug type: %d\n", __func__,  plug_type);

	return (plug_type == MBHC_PLUG_TYPE_GND_MIC_SWAP) ? true : false;
}

static bool wcd_is_special_headset(struct wcd_mbhc *mbhc)
{
	struct snd_soc_codec *codec = mbhc->codec;
	int delay = 0, rc;
	bool ret = false;
	bool hs_comp_res;

	/*
	 * Increase micbias to 2.7V to detect headsets with
	 * threshold on microphone
	 */
	if (mbhc->mbhc_cb->mbhc_micbias_control &&
	    !mbhc->mbhc_cb->mbhc_micb_ctrl_thr_mic) {
		pr_debug("%s: callback fn micb_ctrl_thr_mic not defined\n",
			 __func__);
		return false;
	} else if (mbhc->mbhc_cb->mbhc_micb_ctrl_thr_mic) {
		rc = mbhc->mbhc_cb->mbhc_micb_ctrl_thr_mic(codec,
							MIC_BIAS_2, true);
		if (rc) {
			pr_err("%s: Micbias control for thr mic failed, rc: %d\n",
				__func__, rc);
			return false;
		}
	}

	wcd_enable_curr_micbias(mbhc, WCD_MBHC_EN_MB);

	pr_debug("%s: special headset, start register writes\n", __func__);

	WCD_MBHC_REG_READ(WCD_MBHC_HS_COMP_RESULT, hs_comp_res);
	while (hs_comp_res)  {
		if (mbhc->hs_detect_work_stop) {
			pr_debug("%s: stop requested: %d\n", __func__,
					mbhc->hs_detect_work_stop);
			break;
		}
		delay = delay + 50;
		if (mbhc->mbhc_cb->mbhc_common_micb_ctrl) {
			mbhc->mbhc_cb->mbhc_common_micb_ctrl(codec,
					MBHC_COMMON_MICB_PRECHARGE,
					true);
			mbhc->mbhc_cb->mbhc_common_micb_ctrl(codec,
					MBHC_COMMON_MICB_SET_VAL,
					true);
		}
		/* Wait for 50msec for MICBIAS to settle down */
		msleep(50);
		if (mbhc->mbhc_cb->set_auto_zeroing)
			mbhc->mbhc_cb->set_auto_zeroing(codec, true);
		/* Wait for 50msec for FSM to update result values */
		msleep(50);
		WCD_MBHC_REG_READ(WCD_MBHC_HS_COMP_RESULT, hs_comp_res);
		if (!(hs_comp_res))
			pr_debug("%s: Special headset detected in %d msecs\n",
					__func__, (delay * 2));
		if (delay == SPECIAL_HS_DETECT_TIME_MS) {
			pr_debug("%s: Spl headset didnt get detect in 4 sec\n",
					__func__);
			break;
		}
	}
	if (!(hs_comp_res)) {
		pr_debug("%s: Headset with threshold found\n",  __func__);
		mbhc->micbias_enable = true;
		ret = true;
	}
	if (mbhc->mbhc_cb->mbhc_common_micb_ctrl)
		mbhc->mbhc_cb->mbhc_common_micb_ctrl(codec,
				MBHC_COMMON_MICB_PRECHARGE,
				false);
	if (mbhc->mbhc_cb->set_micbias_value)
		mbhc->mbhc_cb->set_micbias_value(codec);
	if (mbhc->mbhc_cb->set_auto_zeroing)
		mbhc->mbhc_cb->set_auto_zeroing(codec, false);

	if (mbhc->mbhc_cb->mbhc_micb_ctrl_thr_mic &&
	    !mbhc->micbias_enable)
		mbhc->mbhc_cb->mbhc_micb_ctrl_thr_mic(codec, MIC_BIAS_2,
						      false);

	pr_debug("%s: leave, micb_enable: %d\n", __func__,
		  mbhc->micbias_enable);
	return ret;
}

static void wcd_mbhc_update_fsm_source(struct wcd_mbhc *mbhc,
				       enum wcd_mbhc_plug_type plug_type)
{
	bool micbias2;

	micbias2 = mbhc->mbhc_cb->micbias_enable_status(mbhc,
							MIC_BIAS_2);
	switch (plug_type) {
	case MBHC_PLUG_TYPE_HEADPHONE:
		WCD_MBHC_REG_UPDATE_BITS(WCD_MBHC_BTN_ISRC_CTL, 3);
		break;
	case MBHC_PLUG_TYPE_HEADSET:
		if (!mbhc->is_hs_recording && !micbias2)
			WCD_MBHC_REG_UPDATE_BITS(WCD_MBHC_BTN_ISRC_CTL, 3);
		break;
	default:
		WCD_MBHC_REG_UPDATE_BITS(WCD_MBHC_BTN_ISRC_CTL, 0);
		break;

	};
}

static void wcd_enable_mbhc_supply(struct wcd_mbhc *mbhc,
			enum wcd_mbhc_plug_type plug_type)
{

	struct snd_soc_codec *codec = mbhc->codec;

	/*
	 * Do not disable micbias if recording is going on or
	 * headset is inserted on the other side of the extn
	 * cable. If headset has been detected current source
	 * needs to be kept enabled for button detection to work.
	 * If the accessory type is invalid or unsupported, we
	 * dont need to enable either of them.
	 */
	if (det_extn_cable_en && mbhc->is_extn_cable &&
		mbhc->mbhc_cb && mbhc->mbhc_cb->extn_use_mb &&
		mbhc->mbhc_cb->extn_use_mb(codec)) {
		if (plug_type == MBHC_PLUG_TYPE_HEADPHONE ||
		    plug_type == MBHC_PLUG_TYPE_HEADSET)
			wcd_enable_curr_micbias(mbhc, WCD_MBHC_EN_MB);
	} else {
		if (plug_type == MBHC_PLUG_TYPE_HEADSET) {
			if (mbhc->is_hs_recording)
				wcd_enable_curr_micbias(mbhc,
							WCD_MBHC_EN_MB);
			else if ((test_bit(WCD_MBHC_EVENT_PA_HPHL,
				&mbhc->event_state)) ||
				(test_bit(WCD_MBHC_EVENT_PA_HPHR,
				&mbhc->event_state)))
					wcd_enable_curr_micbias(mbhc,
							WCD_MBHC_EN_PULLUP);
			else
				wcd_enable_curr_micbias(mbhc,
							WCD_MBHC_EN_CS);
		} else if (plug_type == MBHC_PLUG_TYPE_HEADPHONE) {
			wcd_enable_curr_micbias(mbhc, WCD_MBHC_EN_CS);
		} else {
			wcd_enable_curr_micbias(mbhc, WCD_MBHC_EN_NONE);
		}
	}
}

static void wcd_correct_swch_plug(struct work_struct *work)
{
	struct wcd_mbhc *mbhc;
	struct snd_soc_codec *codec;
	enum wcd_mbhc_plug_type plug_type = MBHC_PLUG_TYPE_INVALID;
	unsigned long timeout;
	u16 hs_comp_res, hphl_sch, mic_sch, btn_result;
	bool wrk_complete = false;
	int pt_gnd_mic_swap_cnt = 0;
	int no_gnd_mic_swap_cnt = 0;
	bool is_pa_on = false;
	bool micbias2 = false;
	bool micbias1 = false;
	int ret = 0;
	int rc;

	pr_debug("%s: enter\n", __func__);

	mbhc = container_of(work, struct wcd_mbhc, correct_plug_swch);
	codec = mbhc->codec;

	/*
	 * Enable micbias/pullup for detection in correct work.
	 * This work will get scheduled from detect_plug_type which
	 * will already request for pullup/micbias. If the pullup/micbias
	 * is handled with ref-counts by individual codec drivers, there is
	 * no need to enabale micbias/pullup here
	 */

	wcd_enable_curr_micbias(mbhc, WCD_MBHC_EN_MB);


	if (mbhc->current_plug == MBHC_PLUG_TYPE_GND_MIC_SWAP) {
		mbhc->current_plug = MBHC_PLUG_TYPE_NONE;
		goto correct_plug_type;
	}

	/* Enable HW FSM */
	WCD_MBHC_REG_UPDATE_BITS(WCD_MBHC_FSM_EN, 1);
	/*
	 * Check for any button press interrupts before starting 3-sec
	 * loop.
	 */
	rc = wait_for_completion_timeout(&mbhc->btn_press_compl,
			msecs_to_jiffies(WCD_MBHC_BTN_PRESS_COMPL_TIMEOUT_MS));

	WCD_MBHC_REG_READ(WCD_MBHC_BTN_RESULT, btn_result);
	WCD_MBHC_REG_READ(WCD_MBHC_HS_COMP_RESULT, hs_comp_res);

	if (!rc) {
		pr_debug("%s No btn press interrupt\n", __func__);
		if (!btn_result && !hs_comp_res)
			plug_type = MBHC_PLUG_TYPE_HEADSET;
		else if (!btn_result && hs_comp_res)
			plug_type = MBHC_PLUG_TYPE_HIGH_HPH;
		else
			plug_type = MBHC_PLUG_TYPE_INVALID;
	} else {
		if (!btn_result && !hs_comp_res)
			plug_type = MBHC_PLUG_TYPE_HEADPHONE;
		else
			plug_type = MBHC_PLUG_TYPE_INVALID;
	}

	pr_debug("%s: Valid plug found, plug type is %d\n",
			 __func__, plug_type);
	if (plug_type == MBHC_PLUG_TYPE_HEADSET ||
	    plug_type == MBHC_PLUG_TYPE_HEADPHONE) {
		WCD_MBHC_RSC_LOCK(mbhc);
		wcd_mbhc_find_plug_and_report(mbhc, plug_type);
		WCD_MBHC_RSC_UNLOCK(mbhc);
	}

correct_plug_type:

	timeout = jiffies + msecs_to_jiffies(HS_DETECT_PLUG_TIME_MS);
	while (!time_after(jiffies, timeout)) {
		if (mbhc->hs_detect_work_stop) {
			pr_debug("%s: stop requested: %d\n", __func__,
					mbhc->hs_detect_work_stop);
			wcd_enable_curr_micbias(mbhc,
						WCD_MBHC_EN_NONE);
			goto exit;
		}
		if (mbhc->btn_press_intr) {
			wcd_cancel_btn_work(mbhc);
			mbhc->btn_press_intr = false;
		}
		/* Toggle FSM */
		WCD_MBHC_REG_UPDATE_BITS(WCD_MBHC_FSM_EN, 0);
		WCD_MBHC_REG_UPDATE_BITS(WCD_MBHC_FSM_EN, 1);

		/* allow sometime and re-check stop requested again */
		msleep(20);
		if (mbhc->hs_detect_work_stop) {
			pr_debug("%s: stop requested: %d\n", __func__,
					mbhc->hs_detect_work_stop);
			wcd_enable_curr_micbias(mbhc,
						WCD_MBHC_EN_NONE);
			goto exit;
		}
		WCD_MBHC_REG_READ(WCD_MBHC_HS_COMP_RESULT, hs_comp_res);

		pr_debug("%s: hs_comp_res: %x\n", __func__, hs_comp_res);
		if (mbhc->mbhc_cb->hph_pa_on_status)
			is_pa_on = mbhc->mbhc_cb->hph_pa_on_status(codec);

		/*
		 * instead of hogging system by contineous polling, wait for
		 * sometime and re-check stop request again.
		 */
		msleep(180);
		if ((!hs_comp_res) && (!is_pa_on)) {
			/* Check for cross connection*/
			ret = wcd_check_cross_conn(mbhc);
			if (ret < 0) {
				continue;
			} else if (ret > 0) {
				pt_gnd_mic_swap_cnt++;
				no_gnd_mic_swap_cnt = 0;
				if (pt_gnd_mic_swap_cnt <
						GND_MIC_SWAP_THRESHOLD) {
					continue;
				} else if (pt_gnd_mic_swap_cnt >
						GND_MIC_SWAP_THRESHOLD) {
					/*
					 * This is due to GND/MIC switch didn't
					 * work,  Report unsupported plug.
					 */
					pr_debug("%s: switch didnt work\n",
						  __func__);
					plug_type = MBHC_PLUG_TYPE_GND_MIC_SWAP;
					goto report;
				} else {
					plug_type = MBHC_PLUG_TYPE_GND_MIC_SWAP;
				}
			} else {
				no_gnd_mic_swap_cnt++;
				pt_gnd_mic_swap_cnt = 0;
				plug_type = MBHC_PLUG_TYPE_HEADSET;
				if (no_gnd_mic_swap_cnt <
						GND_MIC_SWAP_THRESHOLD) {
					continue;
				} else {
					no_gnd_mic_swap_cnt = 0;
				}
			}
			if ((pt_gnd_mic_swap_cnt == GND_MIC_SWAP_THRESHOLD) &&
				(plug_type == MBHC_PLUG_TYPE_GND_MIC_SWAP)) {
				/*
				 * if switch is toggled, check again,
				 * otherwise report unsupported plug
				 */
				if (mbhc->mbhc_cfg->swap_gnd_mic &&
					mbhc->mbhc_cfg->swap_gnd_mic(codec)) {
					pr_debug("%s: US_EU gpio present,flip switch\n"
						, __func__);
					continue;
				}
			}
		}

		WCD_MBHC_REG_READ(WCD_MBHC_HPHL_SCHMT_RESULT, hphl_sch);
		WCD_MBHC_REG_READ(WCD_MBHC_MIC_SCHMT_RESULT, mic_sch);
		if (hs_comp_res && !(hphl_sch || mic_sch)) {
			pr_debug("%s: cable is extension cable\n", __func__);
			plug_type = MBHC_PLUG_TYPE_HIGH_HPH;
			wrk_complete = true;
		} else {
			pr_debug("%s: cable might be headset: %d\n", __func__,
					plug_type);
			if (!(plug_type == MBHC_PLUG_TYPE_GND_MIC_SWAP)) {
				plug_type = MBHC_PLUG_TYPE_HEADSET;
				/*
				 * Report headset only if not already reported
				 * and if there is not button press without
				 * release
				 */
				if (mbhc->current_plug !=
						MBHC_PLUG_TYPE_HEADSET &&
						!mbhc->btn_press_intr) {
					pr_debug("%s: cable is headset\n",
							__func__);
					goto report;
				}
			}
			wrk_complete = false;
		}
	}
	if (!wrk_complete && mbhc->btn_press_intr) {
		pr_debug("%s: Can be slow insertion of headphone\n", __func__);
		wcd_cancel_btn_work(mbhc);
		plug_type = MBHC_PLUG_TYPE_HEADPHONE;
	}
	/*
	 * If plug_tye is headset, we might have already reported either in
	 * detect_plug-type or in above while loop, no need to report again
	 */
	if (!wrk_complete && plug_type == MBHC_PLUG_TYPE_HEADSET) {
		pr_debug("%s: Headset already reported\n", __func__);
		goto enable_supply;
	}

	if (plug_type == MBHC_PLUG_TYPE_HIGH_HPH &&
		(!det_extn_cable_en)) {
		if (wcd_is_special_headset(mbhc)) {
			pr_debug("%s: Special headset found %d\n",
					__func__, plug_type);
			plug_type = MBHC_PLUG_TYPE_HEADSET;
			goto report;
		}
	}

report:
	pr_debug("%s: Valid plug found, plug type %d wrk_cmpt %d btn_intr %d\n",
			__func__, plug_type, wrk_complete,
			mbhc->btn_press_intr);
	WCD_MBHC_RSC_LOCK(mbhc);
	wcd_mbhc_find_plug_and_report(mbhc, plug_type);
	WCD_MBHC_RSC_UNLOCK(mbhc);
enable_supply:
	if (mbhc->mbhc_cb->mbhc_micbias_control)
		wcd_mbhc_update_fsm_source(mbhc, plug_type);
	else
		wcd_enable_mbhc_supply(mbhc, plug_type);
exit:
	if (mbhc->mbhc_cb->mbhc_micbias_control &&
	    !mbhc->micbias_enable)
		mbhc->mbhc_cb->mbhc_micbias_control(codec,
						    MICB_DISABLE);
	if (mbhc->mbhc_cb->micbias_enable_status) {
		micbias1 = mbhc->mbhc_cb->micbias_enable_status(mbhc,
								MIC_BIAS_1);
		micbias2 = mbhc->mbhc_cb->micbias_enable_status(mbhc,
								MIC_BIAS_2);
	}
	if (mbhc->mbhc_cb->set_cap_mode)
		mbhc->mbhc_cb->set_cap_mode(codec, micbias1, micbias2);

	if (mbhc->mbhc_cb->hph_pull_down_ctrl)
		mbhc->mbhc_cb->hph_pull_down_ctrl(codec, true);

	mbhc->mbhc_cb->lock_sleep(mbhc, false);
	pr_debug("%s: leave\n", __func__);
}

/* called under codec_resource_lock acquisition */
static void wcd_mbhc_detect_plug_type(struct wcd_mbhc *mbhc)
{
	struct snd_soc_codec *codec = mbhc->codec;
	enum wcd_mbhc_plug_type plug_type;
	bool micbias1 = false;
	int cross_conn;
	int try = 0;

	pr_debug("%s: enter\n", __func__);
	WCD_MBHC_RSC_ASSERT_LOCKED(mbhc);

	if (mbhc->mbhc_cb->hph_pull_down_ctrl)
		mbhc->mbhc_cb->hph_pull_down_ctrl(codec, false);

	if (mbhc->mbhc_cb->micbias_enable_status)
		micbias1 = mbhc->mbhc_cb->micbias_enable_status(mbhc,
								MIC_BIAS_1);

	if (mbhc->mbhc_cb->set_cap_mode)
		mbhc->mbhc_cb->set_cap_mode(codec, micbias1, true);

	if (mbhc->mbhc_cb->mbhc_micbias_control)
		mbhc->mbhc_cb->mbhc_micbias_control(codec, MICB_ENABLE);
	else
		wcd_enable_curr_micbias(mbhc, WCD_MBHC_EN_MB);

	do {
		cross_conn = wcd_check_cross_conn(mbhc);
		try++;
	} while (try < GND_MIC_SWAP_THRESHOLD);

	if (cross_conn > 0) {
		pr_debug("%s: cross con found, start polling\n",
			 __func__);
		plug_type = MBHC_PLUG_TYPE_GND_MIC_SWAP;
		if (!mbhc->current_plug)
			mbhc->current_plug = plug_type;
		pr_debug("%s: Plug found, plug type is %d\n",
			 __func__, plug_type);
	}

	/* Re-initialize button press completion object */
	reinit_completion(&mbhc->btn_press_compl);
	wcd_schedule_hs_detect_plug(mbhc, &mbhc->correct_plug_swch);
	pr_debug("%s: leave\n", __func__);
}

static void wcd_mbhc_swch_irq_handler(struct wcd_mbhc *mbhc)
{
	bool detection_type;
	bool micbias1 = false;
	struct snd_soc_codec *codec = mbhc->codec;

	dev_dbg(codec->dev, "%s: enter\n", __func__);

	WCD_MBHC_RSC_LOCK(mbhc);

	mbhc->in_swch_irq_handler = true;

	/* cancel pending button press */
	if (wcd_cancel_btn_work(mbhc))
		pr_debug("%s: button press is canceled\n", __func__);

	WCD_MBHC_REG_READ(WCD_MBHC_MECH_DETECTION_TYPE, detection_type);

	/* Set the detection type appropriately */
	WCD_MBHC_REG_UPDATE_BITS(WCD_MBHC_MECH_DETECTION_TYPE,
				 !detection_type);

	/*
	 * For faster pull-up, adjust the pull-up current to 3uA.
	 * Possible that some codecs may choose not to update the
	 * pull up current, in which case this callback function
	 * will not be defined.
	 */

	pr_debug("%s: mbhc->current_plug: %d detection_type: %d\n", __func__,
			mbhc->current_plug, detection_type);
	wcd_cancel_hs_detect_plug(mbhc, &mbhc->correct_plug_swch);

	if (mbhc->mbhc_cb->micbias_enable_status)
		micbias1 = mbhc->mbhc_cb->micbias_enable_status(mbhc,
						MIC_BIAS_1);

	if ((mbhc->current_plug == MBHC_PLUG_TYPE_NONE) &&
	    detection_type) {
		/* Make sure MASTER_BIAS_CTL is enabled */
		mbhc->mbhc_cb->mbhc_bias(codec, true);

		if (mbhc->mbhc_cb->mbhc_common_micb_ctrl)
			mbhc->mbhc_cb->mbhc_common_micb_ctrl(codec,
					MBHC_COMMON_MICB_TAIL_CURR, true);

		if (!mbhc->mbhc_cfg->hs_ext_micbias &&
		     mbhc->mbhc_cb->micb_internal)
			/*
			 * Enable Tx2 RBias if the headset
			 * is using internal micbias
			 */
			mbhc->mbhc_cb->micb_internal(codec, 1, true);

		/* Remove micbias pulldown */
		WCD_MBHC_REG_UPDATE_BITS(WCD_MBHC_PULLDOWN_CTRL, 0);
		/* Apply trim if needed on the device */
		if (mbhc->mbhc_cb->trim_btn_reg)
			mbhc->mbhc_cb->trim_btn_reg(codec);
		/* Enable external voltage source to micbias if present */
		if (mbhc->mbhc_cb->enable_mb_source)
			mbhc->mbhc_cb->enable_mb_source(codec, true);
		mbhc->btn_press_intr = false;
		wcd_mbhc_detect_plug_type(mbhc);
	} else if ((mbhc->current_plug != MBHC_PLUG_TYPE_NONE)
			&& !detection_type) {
		/* Disable external voltage source to micbias if present */
		if (mbhc->mbhc_cb->enable_mb_source)
			mbhc->mbhc_cb->enable_mb_source(codec, false);
		/* Disable HW FSM */
		WCD_MBHC_REG_UPDATE_BITS(WCD_MBHC_FSM_EN, 0);
		WCD_MBHC_REG_UPDATE_BITS(WCD_MBHC_BTN_ISRC_CTL, 0);
		if (mbhc->mbhc_cb->mbhc_common_micb_ctrl)
			mbhc->mbhc_cb->mbhc_common_micb_ctrl(codec,
					MBHC_COMMON_MICB_TAIL_CURR, false);

		if (mbhc->mbhc_cb->set_cap_mode)
			mbhc->mbhc_cb->set_cap_mode(codec, micbias1, false);

		mbhc->btn_press_intr = false;
		if (mbhc->current_plug == MBHC_PLUG_TYPE_HEADPHONE) {
			wcd_mbhc_report_plug(mbhc, 0, SND_JACK_HEADPHONE);
		} else if (mbhc->current_plug == MBHC_PLUG_TYPE_GND_MIC_SWAP) {
			wcd_mbhc_report_plug(mbhc, 0, SND_JACK_UNSUPPORTED);
		} else if (mbhc->current_plug == MBHC_PLUG_TYPE_HEADSET) {
			/* make sure to turn off Rbias */
			if (mbhc->mbhc_cb->micb_internal)
				mbhc->mbhc_cb->micb_internal(codec, 1, false);

			/* Pulldown micbias */
			WCD_MBHC_REG_UPDATE_BITS(WCD_MBHC_PULLDOWN_CTRL, 1);
			mbhc->mbhc_cb->irq_control(codec,
					mbhc->intr_ids->mbhc_hs_rem_intr,
					false);
			mbhc->mbhc_cb->irq_control(codec,
					mbhc->intr_ids->mbhc_hs_ins_intr,
					false);
			WCD_MBHC_REG_UPDATE_BITS(WCD_MBHC_ELECT_DETECTION_TYPE,
						 1);
			WCD_MBHC_REG_UPDATE_BITS(WCD_MBHC_ELECT_SCHMT_ISRC, 0);
			wcd_mbhc_report_plug(mbhc, 0, SND_JACK_HEADSET);
		} else if (mbhc->current_plug == MBHC_PLUG_TYPE_HIGH_HPH) {
			mbhc->is_extn_cable = false;
			mbhc->mbhc_cb->irq_control(codec,
					mbhc->intr_ids->mbhc_hs_rem_intr,
					false);
			mbhc->mbhc_cb->irq_control(codec,
					mbhc->intr_ids->mbhc_hs_ins_intr,
					false);
			WCD_MBHC_REG_UPDATE_BITS(WCD_MBHC_ELECT_DETECTION_TYPE,
						 1);
			WCD_MBHC_REG_UPDATE_BITS(WCD_MBHC_ELECT_SCHMT_ISRC, 0);
			wcd_mbhc_report_plug(mbhc, 0, SND_JACK_LINEOUT);
		}
	} else if (!detection_type) {
		/* Disable external voltage source to micbias if present */
		if (mbhc->mbhc_cb->enable_mb_source)
			mbhc->mbhc_cb->enable_mb_source(codec, false);
		/* Disable HW FSM */
		WCD_MBHC_REG_UPDATE_BITS(WCD_MBHC_FSM_EN, 0);
		WCD_MBHC_REG_UPDATE_BITS(WCD_MBHC_BTN_ISRC_CTL, 0);
	}

	mbhc->in_swch_irq_handler = false;
	WCD_MBHC_RSC_UNLOCK(mbhc);
	pr_debug("%s: leave\n", __func__);
}

static irqreturn_t wcd_mbhc_mech_plug_detect_irq(int irq, void *data)
{
	int r = IRQ_HANDLED;
	struct wcd_mbhc *mbhc = data;

	pr_debug("%s: enter\n", __func__);
	if (unlikely((mbhc->mbhc_cb->lock_sleep(mbhc, true)) == false)) {
		pr_warn("%s: failed to hold suspend\n", __func__);
		r = IRQ_NONE;
	} else {
		/* Call handler */
		wcd_mbhc_swch_irq_handler(mbhc);
		mbhc->mbhc_cb->lock_sleep(mbhc, false);
	}
	pr_debug("%s: leave %d\n", __func__, r);
	return r;
}

static int wcd_mbhc_get_button_mask(struct wcd_mbhc *mbhc)
{
	int mask = 0;
	int btn;

	btn = mbhc->mbhc_cb->map_btn_code_to_num(mbhc->codec);

	switch (btn) {
	case 0:
		mask = SND_JACK_BTN_0;
		break;
	case 1:
		mask = SND_JACK_BTN_1;
		break;
	case 2:
		mask = SND_JACK_BTN_2;
		break;
	case 3:
		mask = SND_JACK_BTN_3;
		break;
	case 4:
		mask = SND_JACK_BTN_4;
		break;
	case 5:
		mask = SND_JACK_BTN_5;
		break;
	case 6:
		mask = SND_JACK_BTN_6;
		break;
	case 7:
		mask = SND_JACK_BTN_7;
		break;
	default:
		break;
	}

	return mask;
}

static irqreturn_t wcd_mbhc_hs_ins_irq(int irq, void *data)
{
	struct wcd_mbhc *mbhc = data;
	bool detection_type, hphl_sch, mic_sch;
	u16 elect_result;
	static u16 hphl_trigerred;
	static u16 mic_trigerred;

	pr_debug("%s: enter\n", __func__);
	if (!mbhc->mbhc_cfg->detect_extn_cable) {
		pr_debug("%s: Returning as Extension cable feature not enabled\n",
			__func__);
		return IRQ_HANDLED;
	}
	WCD_MBHC_RSC_LOCK(mbhc);

	WCD_MBHC_REG_READ(WCD_MBHC_ELECT_DETECTION_TYPE, detection_type);
	WCD_MBHC_REG_READ(WCD_MBHC_ELECT_RESULT, elect_result);

	pr_debug("%s: detection_type %d, elect_result %x\n", __func__,
				detection_type, elect_result);
	if (detection_type) {
		/* check if both Left and MIC Schmitt triggers are triggered */
		WCD_MBHC_REG_READ(WCD_MBHC_HPHL_SCHMT_RESULT, hphl_sch);
		WCD_MBHC_REG_READ(WCD_MBHC_MIC_SCHMT_RESULT, mic_sch);
		if (hphl_sch && mic_sch) {
			/* Go for plug type determination */
			pr_debug("%s: Go for plug type determination\n",
				  __func__);
			goto determine_plug;

		} else {
			if (mic_sch) {
				mic_trigerred++;
				pr_debug("%s: Insertion MIC trigerred %d\n",
					 __func__, mic_trigerred);
				WCD_MBHC_REG_UPDATE_BITS(
						WCD_MBHC_ELECT_SCHMT_ISRC,
						0);
				msleep(20);
				WCD_MBHC_REG_UPDATE_BITS(
						WCD_MBHC_ELECT_SCHMT_ISRC,
						1);
			}
			if (hphl_sch) {
				hphl_trigerred++;
				pr_debug("%s: Insertion HPHL trigerred %d\n",
					 __func__, hphl_trigerred);
			}
			if (mic_trigerred && hphl_trigerred) {
				/* Go for plug type determination */
				pr_debug("%s: Go for plug type determination\n",
					 __func__);
				goto determine_plug;
			}
		}
	}
	WCD_MBHC_RSC_UNLOCK(mbhc);
	pr_debug("%s: leave\n", __func__);
	return IRQ_HANDLED;

determine_plug:
	/*
	 * Disable HPHL trigger and MIC Schmitt triggers.
	 * Setup for insertion detection.
	 */
	pr_debug("%s: Disable insertion interrupt\n", __func__);
	mbhc->mbhc_cb->irq_control(mbhc->codec,
				   mbhc->intr_ids->mbhc_hs_ins_intr,
				   false);

	WCD_MBHC_REG_UPDATE_BITS(WCD_MBHC_ELECT_SCHMT_ISRC, 0);
	/* Enable HW FSM */
	hphl_trigerred = 0;
	mic_trigerred = 0;
	mbhc->is_extn_cable = true;
	mbhc->btn_press_intr = false;
	wcd_mbhc_detect_plug_type(mbhc);
	WCD_MBHC_RSC_UNLOCK(mbhc);
	pr_debug("%s: leave\n", __func__);
	return IRQ_HANDLED;
}

static irqreturn_t wcd_mbhc_hs_rem_irq(int irq, void *data)
{
	struct wcd_mbhc *mbhc = data;
	u8 hs_comp_result, hphl_sch, mic_sch;
	static u16 hphl_trigerred;
	static u16 mic_trigerred;
	unsigned long timeout;
	bool removed = true;
	int retry = 0;

	pr_debug("%s: enter\n", __func__);

	WCD_MBHC_RSC_LOCK(mbhc);

	timeout = jiffies +
		  msecs_to_jiffies(WCD_FAKE_REMOVAL_MIN_PERIOD_MS);
	do {
		retry++;
		/*
		 * read the result register every 10ms to look for
		 * any change in HS_COMP_RESULT bit
		 */
		usleep_range(10000, 10100);
		WCD_MBHC_REG_READ(WCD_MBHC_HS_COMP_RESULT, hs_comp_result);
		pr_debug("%s: Check result reg for fake removal: hs_comp_res %x\n",
			 __func__, hs_comp_result);
		if ((!hs_comp_result) &&
		    retry > FAKE_REM_RETRY_ATTEMPTS) {
			removed = false;
			break;
		}
	} while (!time_after(jiffies, timeout));

	pr_debug("%s: headset %s actually removed\n", __func__,
		removed ? "" : "not ");

	WCD_MBHC_REG_READ(WCD_MBHC_HPHL_SCHMT_RESULT, hphl_sch);
	WCD_MBHC_REG_READ(WCD_MBHC_MIC_SCHMT_RESULT, mic_sch);
	WCD_MBHC_REG_READ(WCD_MBHC_HS_COMP_RESULT, hs_comp_result);

	if (removed) {
		if (!(hphl_sch && mic_sch && hs_comp_result)) {
			/*
			 * extension cable is still plugged in
			 * report it as LINEOUT device
			 */
			goto report_unplug;
		} else {
			if (!mic_sch) {
				mic_trigerred++;
				pr_debug("%s: Removal MIC trigerred %d\n",
					 __func__, mic_trigerred);
			}
			if (!hphl_sch) {
				hphl_trigerred++;
				pr_debug("%s: Removal HPHL trigerred %d\n",
					 __func__, hphl_trigerred);
			}
			if (mic_trigerred && hphl_trigerred) {
				/*
				 * extension cable is still plugged in
				 * report it as LINEOUT device
				 */
				goto report_unplug;
			}
		}
	}
	WCD_MBHC_RSC_UNLOCK(mbhc);
	pr_debug("%s: leave\n", __func__);
	return IRQ_HANDLED;

report_unplug:

	/* cancel pending button press */
	if (wcd_cancel_btn_work(mbhc))
		pr_debug("%s: button press is canceled\n", __func__);
	/* cancel correct work function */
	wcd_cancel_hs_detect_plug(mbhc, &mbhc->correct_plug_swch);

	pr_debug("%s: Report extension cable\n", __func__);
	wcd_mbhc_report_plug(mbhc, 1, SND_JACK_LINEOUT);
	/*
	 * If PA is enabled HPHL schmitt trigger can
	 * be unreliable, make sure to disable it
	 */
	if (test_bit(WCD_MBHC_EVENT_PA_HPHL,
		&mbhc->event_state))
		wcd_mbhc_set_and_turnoff_hph_padac(mbhc);
	/*
	 * Disable HPHL trigger and MIC Schmitt triggers.
	 * Setup for insertion detection.
	 */
	mbhc->mbhc_cb->irq_control(mbhc->codec,
				   mbhc->intr_ids->mbhc_hs_rem_intr,
				   false);
	wcd_enable_curr_micbias(mbhc, WCD_MBHC_EN_NONE);
	/* Disable HW FSM */
	WCD_MBHC_REG_UPDATE_BITS(WCD_MBHC_FSM_EN, 0);
	WCD_MBHC_REG_UPDATE_BITS(WCD_MBHC_ELECT_SCHMT_ISRC, 3);

	/* Set the detection type appropriately */
	WCD_MBHC_REG_UPDATE_BITS(WCD_MBHC_ELECT_DETECTION_TYPE, 1);
	mbhc->mbhc_cb->irq_control(mbhc->codec,
				   mbhc->intr_ids->mbhc_hs_ins_intr, true);
	hphl_trigerred = 0;
	mic_trigerred = 0;
	WCD_MBHC_RSC_UNLOCK(mbhc);
	pr_debug("%s: leave\n", __func__);
	return IRQ_HANDLED;
}

static void wcd_btn_lpress_fn(struct work_struct *work)
{
	struct delayed_work *dwork;
	struct wcd_mbhc *mbhc;
	s16 btn_result;

	pr_debug("%s: Enter\n", __func__);

	dwork = to_delayed_work(work);
	mbhc = container_of(dwork, struct wcd_mbhc, mbhc_btn_dwork);

	WCD_MBHC_REG_READ(WCD_MBHC_BTN_RESULT, btn_result);
	if (mbhc->current_plug == MBHC_PLUG_TYPE_HEADSET) {
		pr_debug("%s: Reporting long button press event, btn_result: %d\n",
			 __func__, btn_result);
		wcd_mbhc_jack_report(mbhc, &mbhc->button_jack,
				mbhc->buttons_pressed, mbhc->buttons_pressed);
	}
	pr_debug("%s: leave\n", __func__);
	mbhc->mbhc_cb->lock_sleep(mbhc, false);
}

static bool wcd_mbhc_fw_validate(const void *data, size_t size)
{
	u32 cfg_offset;
	struct wcd_mbhc_btn_detect_cfg *btn_cfg;
	struct firmware_cal fw;

	fw.data = (void *)data;
	fw.size = size;

	if (fw.size < WCD_MBHC_CAL_MIN_SIZE)
		return false;

	/*
	 * Previous check guarantees that there is enough fw data up
	 * to num_btn
	 */
	btn_cfg = WCD_MBHC_CAL_BTN_DET_PTR(fw.data);
	cfg_offset = (u32) ((void *) btn_cfg - (void *) fw.data);
	if (fw.size < (cfg_offset + WCD_MBHC_CAL_BTN_SZ(btn_cfg)))
		return false;

	return true;
}

static irqreturn_t wcd_mbhc_btn_press_handler(int irq, void *data)
{
	struct wcd_mbhc *mbhc = data;
	int mask;
	unsigned long msec_val;

	pr_debug("%s: enter\n", __func__);
	complete(&mbhc->btn_press_compl);
	WCD_MBHC_RSC_LOCK(mbhc);
	/* send event to sw intr handler*/
	mbhc->is_btn_press = true;
	wcd_cancel_btn_work(mbhc);
	if (wcd_swch_level_remove(mbhc)) {
		pr_debug("%s: Switch level is low ", __func__);
		goto done;
	}
	mbhc->btn_press_intr = true;

	msec_val = jiffies_to_msecs(jiffies - mbhc->jiffies_atreport);
	pr_debug("%s: msec_val = %ld\n", __func__, msec_val);
	if (msec_val < MBHC_BUTTON_PRESS_THRESHOLD_MIN) {
		pr_debug("%s: Too short, ignore button press\n", __func__);
		goto done;
	}

	/* If switch interrupt already kicked in, ignore button press */
	if (mbhc->in_swch_irq_handler) {
		pr_debug("%s: Swtich level changed, ignore button press\n",
			 __func__);
		goto done;
	}
	if (mbhc->current_plug != MBHC_PLUG_TYPE_HEADSET) {
		pr_debug("%s: Plug isn't headset, ignore button press\n",
				__func__);
		goto done;
	}
	mask = wcd_mbhc_get_button_mask(mbhc);
	mbhc->buttons_pressed |= mask;
	mbhc->mbhc_cb->lock_sleep(mbhc, true);
	if (schedule_delayed_work(&mbhc->mbhc_btn_dwork,
				msecs_to_jiffies(400)) == 0) {
		WARN(1, "Button pressed twice without release event\n");
		mbhc->mbhc_cb->lock_sleep(mbhc, false);
	}
done:
	pr_debug("%s: leave\n", __func__);
	WCD_MBHC_RSC_UNLOCK(mbhc);
	return IRQ_HANDLED;
}

static irqreturn_t wcd_mbhc_release_handler(int irq, void *data)
{
	struct wcd_mbhc *mbhc = data;
	int ret;

	pr_debug("%s: enter\n", __func__);
	WCD_MBHC_RSC_LOCK(mbhc);
	if (wcd_swch_level_remove(mbhc)) {
		pr_debug("%s: Switch level is low ", __func__);
		goto exit;
	}

	if (mbhc->btn_press_intr) {
		mbhc->btn_press_intr = false;
	} else {
		pr_debug("%s: This release is for fake btn press\n", __func__);
		goto exit;
	}

	/*
	 * If current plug is headphone then there is no chance to
	 * get btn release interrupt, so connected cable should be
	 * headset not headphone.
	 */
	if (mbhc->current_plug == MBHC_PLUG_TYPE_HEADPHONE) {
		wcd_mbhc_report_plug(mbhc, 1, SND_JACK_HEADSET);
		goto exit;

	}
	if (mbhc->buttons_pressed & WCD_MBHC_JACK_BUTTON_MASK) {
		ret = wcd_cancel_btn_work(mbhc);
		if (ret == 0) {
			pr_debug("%s: Reporting long button release event\n",
				 __func__);
			wcd_mbhc_jack_report(mbhc, &mbhc->button_jack,
					0, mbhc->buttons_pressed);
		} else {
			if (mbhc->in_swch_irq_handler) {
				pr_debug("%s: Switch irq kicked in, ignore\n",
					__func__);
			} else {
				pr_debug("%s: Reporting btn press\n",
					 __func__);
				wcd_mbhc_jack_report(mbhc,
						     &mbhc->button_jack,
						     mbhc->buttons_pressed,
						     mbhc->buttons_pressed);
				pr_debug("%s: Reporting btn release\n",
					 __func__);
				wcd_mbhc_jack_report(mbhc,
						&mbhc->button_jack,
						0, mbhc->buttons_pressed);
			}
		}
		mbhc->buttons_pressed &= ~WCD_MBHC_JACK_BUTTON_MASK;
	}
exit:
	pr_debug("%s: leave\n", __func__);
	WCD_MBHC_RSC_UNLOCK(mbhc);
	return IRQ_HANDLED;
}

static irqreturn_t wcd_mbhc_hphl_ocp_irq(int irq, void *data)
{
	struct wcd_mbhc *mbhc = data;

	pr_debug("%s: received HPHL OCP irq\n", __func__);
	if (mbhc) {
		if ((mbhc->hphlocp_cnt < OCP_ATTEMPT) &&
		    (!mbhc->hphrocp_cnt)) {
			pr_debug("%s: retry\n", __func__);
			mbhc->hphlocp_cnt++;
			WCD_MBHC_REG_UPDATE_BITS(WCD_MBHC_OCP_FSM_EN, 0);
			WCD_MBHC_REG_UPDATE_BITS(WCD_MBHC_OCP_FSM_EN, 1);
		} else {
			mbhc->mbhc_cb->irq_control(mbhc->codec,
						   mbhc->intr_ids->hph_left_ocp,
						   false);
			mbhc->hph_status |= SND_JACK_OC_HPHL;
			wcd_mbhc_jack_report(mbhc, &mbhc->headset_jack,
					    mbhc->hph_status,
					    WCD_MBHC_JACK_MASK);
		}
	} else {
		pr_err("%s: Bad wcd9xxx_spmi private data\n", __func__);
	}
	return IRQ_HANDLED;
}

static irqreturn_t wcd_mbhc_hphr_ocp_irq(int irq, void *data)
{
	struct wcd_mbhc *mbhc = data;

	pr_debug("%s: received HPHR OCP irq\n", __func__);
	if ((mbhc->hphrocp_cnt < OCP_ATTEMPT) &&
	    (!mbhc->hphlocp_cnt)) {
		pr_debug("%s: retry\n", __func__);
		mbhc->hphrocp_cnt++;
		WCD_MBHC_REG_UPDATE_BITS(WCD_MBHC_OCP_FSM_EN, 0);
		WCD_MBHC_REG_UPDATE_BITS(WCD_MBHC_OCP_FSM_EN, 1);
	} else {
		mbhc->mbhc_cb->irq_control(mbhc->codec,
					   mbhc->intr_ids->hph_right_ocp,
					   false);
		mbhc->hph_status |= SND_JACK_OC_HPHR;
		wcd_mbhc_jack_report(mbhc, &mbhc->headset_jack,
				    mbhc->hph_status, WCD_MBHC_JACK_MASK);
	}
	return IRQ_HANDLED;
}

static void wcd_mbhc_moisture_config(struct wcd_mbhc *mbhc)
{
	if (mbhc->mbhc_cfg->moist_cfg.m_vref_ctl == V_OFF)
		return;
	WCD_MBHC_REG_UPDATE_BITS(WCD_MBHC_MOISTURE_VREF,
				 mbhc->mbhc_cfg->moist_cfg.m_vref_ctl);
	if (mbhc->mbhc_cb->hph_pull_up_control)
		mbhc->mbhc_cb->hph_pull_up_control(mbhc->codec,
				mbhc->mbhc_cfg->moist_cfg.m_iref_ctl);
}
static int wcd_mbhc_initialise(struct wcd_mbhc *mbhc)
{
	int ret = 0;
	struct snd_soc_codec *codec = mbhc->codec;

	pr_debug("%s: enter\n", __func__);
	WCD_MBHC_RSC_LOCK(mbhc);

	/* enable HS detection */
	if (mbhc->mbhc_cb->hph_pull_up_control)
		mbhc->mbhc_cb->hph_pull_up_control(codec, I_DEFAULT);
	else
		WCD_MBHC_REG_UPDATE_BITS(WCD_MBHC_HS_L_DET_PULL_UP_CTRL, 3);
	wcd_mbhc_moisture_config(mbhc);
	WCD_MBHC_REG_UPDATE_BITS(WCD_MBHC_HPHL_PLUG_TYPE, mbhc->hphl_swh);
	WCD_MBHC_REG_UPDATE_BITS(WCD_MBHC_GND_PLUG_TYPE, mbhc->gnd_swh);
	WCD_MBHC_REG_UPDATE_BITS(WCD_MBHC_SW_HPH_LP_100K_TO_GND, 1);
	if (mbhc->mbhc_cfg->gnd_det_en && mbhc->mbhc_cb->mbhc_gnd_det_ctrl)
		mbhc->mbhc_cb->mbhc_gnd_det_ctrl(codec, true);
	WCD_MBHC_REG_UPDATE_BITS(WCD_MBHC_HS_L_DET_PULL_UP_COMP_CTRL, 1);
	WCD_MBHC_REG_UPDATE_BITS(WCD_MBHC_L_DET_EN, 1);

	/* Insertion debounce set to 256ms */
	WCD_MBHC_REG_UPDATE_BITS(WCD_MBHC_INSREM_DBNC, 9);
	/* Button Debounce set to 16ms */
	WCD_MBHC_REG_UPDATE_BITS(WCD_MBHC_BTN_DBNC, 2);

	/* Enable micbias ramp */
	if (mbhc->mbhc_cb->mbhc_micb_ramp_control)
		mbhc->mbhc_cb->mbhc_micb_ramp_control(codec, true);
	/* enable bias */
	mbhc->mbhc_cb->mbhc_bias(codec, true);
	/* enable MBHC clock */
	if (mbhc->mbhc_cb->clk_setup)
		mbhc->mbhc_cb->clk_setup(codec, true);

	/* program HS_VREF value */
	wcd_program_hs_vref(mbhc);

	wcd_program_btn_threshold(mbhc, false);
	snd_soc_update_bits(codec, MSM8X16_WCD_A_ANALOG_MBHC_BTN3_CTL, 0x03, 0x03);

	INIT_WORK(&mbhc->correct_plug_swch, wcd_correct_swch_plug);

	init_completion(&mbhc->btn_press_compl);

	WCD_MBHC_RSC_UNLOCK(mbhc);
	pr_debug("%s: leave\n", __func__);
	return ret;
}

static void wcd_mbhc_fw_read(struct work_struct *work)
{
	struct delayed_work *dwork;
	struct wcd_mbhc *mbhc;
	struct snd_soc_codec *codec;
	const struct firmware *fw;
	struct firmware_cal *fw_data = NULL;
	int ret = -1, retry = 0;
	bool use_default_cal = false;

	dwork = to_delayed_work(work);
	mbhc = container_of(dwork, struct wcd_mbhc, mbhc_firmware_dwork);
	codec = mbhc->codec;

	while (retry < FW_READ_ATTEMPTS) {
		retry++;
		pr_debug("%s:Attempt %d to request MBHC firmware\n",
			__func__, retry);
		if (mbhc->mbhc_cb->get_hwdep_fw_cal)
			fw_data = mbhc->mbhc_cb->get_hwdep_fw_cal(codec,
					WCD9XXX_MBHC_CAL);
		if (!fw_data)
			ret = request_firmware(&fw, "wcd9320/wcd9320_mbhc.bin",
				       codec->dev);
		/*
		 * if request_firmware and hwdep cal both fail then
		 * sleep for 4sec for the userspace to send data to kernel
		 * retry for few times before bailing out
		 */
		if ((ret != 0) && !fw_data) {
			usleep_range(FW_READ_TIMEOUT, FW_READ_TIMEOUT +
					WCD_MBHC_USLEEP_RANGE_MARGIN_US);
		} else {
			pr_debug("%s: MBHC Firmware read succesful\n",
					__func__);
			break;
		}
	}
	if (!fw_data)
		pr_debug("%s: using request_firmware\n", __func__);
	else
		pr_debug("%s: using hwdep cal\n", __func__);

	if (ret != 0 && !fw_data) {
		pr_err("%s: Cannot load MBHC firmware use default cal\n",
		       __func__);
		use_default_cal = true;
	}
	if (!use_default_cal) {
		const void *data;
		size_t size;

		if (fw_data) {
			data = fw_data->data;
			size = fw_data->size;
		} else {
			data = fw->data;
			size = fw->size;
		}
		if (wcd_mbhc_fw_validate(data, size) == false) {
			pr_err("%s: Invalid MBHC cal data size use default cal\n",
				__func__);
			if (!fw_data)
				release_firmware(fw);
		} else {
			if (fw_data) {
				mbhc->mbhc_cfg->calibration =
					(void *)fw_data->data;
				mbhc->mbhc_cal = fw_data;
			} else {
				mbhc->mbhc_cfg->calibration =
					(void *)fw->data;
				mbhc->mbhc_fw = fw;
			}
		}

	}

	(void) wcd_mbhc_initialise(mbhc);
}

int wcd_mbhc_set_keycode(struct wcd_mbhc *mbhc)
{
	enum snd_jack_types type;
	int i, ret, result = 0;
	int *btn_key_code;

	btn_key_code = mbhc->mbhc_cfg->key_code;

	for (i = 0 ; i < WCD_MBHC_KEYCODE_NUM ; i++) {
		if (btn_key_code[i] != 0) {
			switch (i) {
			case 0:
				type = SND_JACK_BTN_0;
				break;
			case 1:
				type = SND_JACK_BTN_1;
				break;
			case 2:
				type = SND_JACK_BTN_2;
				break;
			case 3:
				type = SND_JACK_BTN_3;
				break;
			case 4:
				type = SND_JACK_BTN_4;
				break;
			case 5:
				type = SND_JACK_BTN_5;
				break;
			case 6:
				type = SND_JACK_BTN_6;
				break;
			case 7:
				type = SND_JACK_BTN_7;
				break;
			default:
				WARN_ONCE(1, "Wrong button number:%d\n", i);
				result = -1;
				return result;
			}
			ret = snd_jack_set_key(mbhc->button_jack.jack,
							type,
							btn_key_code[i]);
			if (ret) {
				pr_err("%s: Failed to set code for %d\n",
					__func__, btn_key_code[i]);
				result = -1;
				return result;
			}
			input_set_capability(
				mbhc->button_jack.jack->input_dev,
				EV_KEY, btn_key_code[i]);
			pr_debug("%s: set btn%d key code:%d\n", __func__,
				i, btn_key_code[i]);
		}
	}
	if (btn_key_code[0])
		mbhc->is_btn_already_regd = true;
	return result;
}

int wcd_mbhc_start(struct wcd_mbhc *mbhc,
		       struct wcd_mbhc_config *mbhc_cfg)
{
	int rc = 0;

	pr_debug("%s: enter\n", __func__);
	/* update the mbhc config */
	mbhc->mbhc_cfg = mbhc_cfg;

	/* Set btn key code */
	if ((!mbhc->is_btn_already_regd) && wcd_mbhc_set_keycode(mbhc))
		pr_err("Set btn key code error!!!\n");

	if (!mbhc->mbhc_cfg->read_fw_bin ||
	    (mbhc->mbhc_cfg->read_fw_bin && mbhc->mbhc_fw) ||
	    (mbhc->mbhc_cfg->read_fw_bin && mbhc->mbhc_cal)) {
		rc = wcd_mbhc_initialise(mbhc);
	} else {
		if (!mbhc->mbhc_fw || !mbhc->mbhc_cal)
			schedule_delayed_work(&mbhc->mbhc_firmware_dwork,
				      usecs_to_jiffies(FW_READ_TIMEOUT));
		else
			pr_err("%s: Skipping to read mbhc fw, 0x%p %p\n",
				 __func__, mbhc->mbhc_fw, mbhc->mbhc_cal);
	}
	pr_debug("%s: leave %d\n", __func__, rc);
	return rc;
}
EXPORT_SYMBOL(wcd_mbhc_start);

void wcd_mbhc_stop(struct wcd_mbhc *mbhc)
{
	pr_debug("%s: enter\n", __func__);
	if (mbhc->current_plug != MBHC_PLUG_TYPE_NONE) {
		if (mbhc->mbhc_cb && mbhc->mbhc_cb->skip_imped_detect)
			mbhc->mbhc_cb->skip_imped_detect(mbhc->codec);
	}
	mbhc->current_plug = MBHC_PLUG_TYPE_NONE;
	mbhc->hph_status = 0;
	mbhc->mbhc_cb->irq_control(mbhc->codec, mbhc->intr_ids->hph_left_ocp,
				   false);
	mbhc->mbhc_cb->irq_control(mbhc->codec, mbhc->intr_ids->hph_right_ocp,
				   false);

	if (mbhc->mbhc_fw || mbhc->mbhc_cal) {
		cancel_delayed_work_sync(&mbhc->mbhc_firmware_dwork);
		if (!mbhc->mbhc_cal)
			release_firmware(mbhc->mbhc_fw);
		mbhc->mbhc_fw = NULL;
		mbhc->mbhc_cal = NULL;
	}
	pr_debug("%s: leave\n", __func__);
}
EXPORT_SYMBOL(wcd_mbhc_stop);

/*
 * wcd_mbhc_init : initialize MBHC internal structures.
 *
 * NOTE: mbhc->mbhc_cfg is not YET configure so shouldn't be used
 */
int wcd_mbhc_init(struct wcd_mbhc *mbhc, struct snd_soc_codec *codec,
		      const struct wcd_mbhc_cb *mbhc_cb,
		      const struct wcd_mbhc_intr *mbhc_cdc_intr_ids,
		      struct wcd_mbhc_register *wcd_mbhc_regs,
		      bool impedance_det_en)
{
	int ret = 0;
	int hph_swh = 0;
	int gnd_swh = 0;
	struct snd_soc_card *card = codec->card;
	const char *hph_switch = "qcom,msm-mbhc-hphl-swh";
	const char *gnd_switch = "qcom,msm-mbhc-gnd-swh";

	pr_debug("%s: enter\n", __func__);

	ret = of_property_read_u32(card->dev->of_node, hph_switch, &hph_swh);
	if (ret) {
		dev_err(card->dev,
			"%s: missing %s in dt node\n", __func__, hph_switch);
		goto err;
	}

	ret = of_property_read_u32(card->dev->of_node, gnd_switch, &gnd_swh);
	if (ret) {
		dev_err(card->dev,
			"%s: missing %s in dt node\n", __func__, gnd_switch);
		goto err;
	}

	mbhc->in_swch_irq_handler = false;
	mbhc->current_plug = MBHC_PLUG_TYPE_NONE;
	mbhc->is_btn_press = false;
	mbhc->codec = codec;
	mbhc->intr_ids = mbhc_cdc_intr_ids;
	mbhc->impedance_detect = impedance_det_en;
	mbhc->hphl_swh = hph_swh;
	mbhc->gnd_swh = gnd_swh;
	mbhc->micbias_enable = false;
	mbhc->mbhc_cb = mbhc_cb;
	mbhc->btn_press_intr = false;
	mbhc->is_hs_recording = false;
	mbhc->is_extn_cable = false;
	mbhc->hph_type = WCD_MBHC_HPH_NONE;
	mbhc->wcd_mbhc_regs = wcd_mbhc_regs;

	if (mbhc->intr_ids == NULL) {
		pr_err("%s: Interrupt mapping not provided\n", __func__);
		return -EINVAL;
	}
	if (!mbhc->wcd_mbhc_regs) {
		dev_err(codec->dev, "%s: mbhc registers are not defined\n",
			__func__);
		return -EINVAL;
	}

	/* Check if IRQ and other required callbacks are defined or not */
	if (!mbhc_cb || !mbhc_cb->request_irq || !mbhc_cb->irq_control ||
	    !mbhc_cb->free_irq || !mbhc_cb->map_btn_code_to_num ||
	    !mbhc_cb->lock_sleep || !mbhc_cb->mbhc_bias ||
	    !mbhc_cb->set_btn_thr) {
		dev_err(codec->dev, "%s: required mbhc callbacks are not defined\n",
			__func__);
		return -EINVAL;
	}

	if (mbhc->headset_jack.jack == NULL) {
		ret = snd_soc_jack_new(codec, "Headset Jack",
				WCD_MBHC_JACK_MASK, &mbhc->headset_jack);
		if (ret) {
			pr_err("%s: Failed to create new jack\n", __func__);
			return ret;
		}

		ret = snd_soc_jack_new(codec, "Button Jack",
				       WCD_MBHC_JACK_BUTTON_MASK,
				       &mbhc->button_jack);
		if (ret) {
			pr_err("Failed to create new jack\n");
			return ret;
		}

		ret = snd_jack_set_key(mbhc->button_jack.jack,
				       SND_JACK_BTN_0,
				       KEY_MEDIA);
		if (ret) {
			pr_err("%s: Failed to set code for btn-0\n",
				__func__);
			return ret;
		}

		set_bit(INPUT_PROP_NO_DUMMY_RELEASE,
			mbhc->button_jack.jack->input_dev->propbit);

		INIT_DELAYED_WORK(&mbhc->mbhc_firmware_dwork,
				  wcd_mbhc_fw_read);
		INIT_DELAYED_WORK(&mbhc->mbhc_btn_dwork, wcd_btn_lpress_fn);
	}
	mutex_init(&mbhc->hphl_pa_lock);
	mutex_init(&mbhc->hphr_pa_lock);

	/* Register event notifier */
	mbhc->nblock.notifier_call = wcd_event_notify;
	if (mbhc->mbhc_cb->register_notifier) {
		ret = mbhc->mbhc_cb->register_notifier(codec, &mbhc->nblock,
						       true);
		if (ret) {
			pr_err("%s: Failed to register notifier %d\n",
				__func__, ret);
			return ret;
		}
	}

	init_waitqueue_head(&mbhc->wait_btn_press);
	mutex_init(&mbhc->codec_resource_lock);

	ret = mbhc->mbhc_cb->request_irq(codec, mbhc->intr_ids->mbhc_sw_intr,
				  wcd_mbhc_mech_plug_detect_irq,
				  "mbhc sw intr", mbhc);
	if (ret) {
		pr_err("%s: Failed to request irq %d, ret = %d\n", __func__,
		       mbhc->intr_ids->mbhc_sw_intr, ret);
		goto err_mbhc_sw_irq;
	}

	ret = mbhc->mbhc_cb->request_irq(codec,
					 mbhc->intr_ids->mbhc_btn_press_intr,
					 wcd_mbhc_btn_press_handler,
					 "Button Press detect",
					 mbhc);
	if (ret) {
		pr_err("%s: Failed to request irq %d\n", __func__,
		       mbhc->intr_ids->mbhc_btn_press_intr);
		goto err_btn_press_irq;
	}

	ret = mbhc->mbhc_cb->request_irq(codec,
					 mbhc->intr_ids->mbhc_btn_release_intr,
					 wcd_mbhc_release_handler,
					 "Button Release detect", mbhc);
	if (ret) {
		pr_err("%s: Failed to request irq %d\n", __func__,
			mbhc->intr_ids->mbhc_btn_release_intr);
		goto err_btn_release_irq;
	}

	ret = mbhc->mbhc_cb->request_irq(codec,
					 mbhc->intr_ids->mbhc_hs_ins_intr,
					 wcd_mbhc_hs_ins_irq,
					 "Elect Insert", mbhc);
	if (ret) {
		pr_err("%s: Failed to request irq %d\n", __func__,
		       mbhc->intr_ids->mbhc_hs_ins_intr);
		goto err_mbhc_hs_ins_irq;
	}
	mbhc->mbhc_cb->irq_control(codec, mbhc->intr_ids->mbhc_hs_ins_intr,
				   false);

	ret = mbhc->mbhc_cb->request_irq(codec,
					 mbhc->intr_ids->mbhc_hs_rem_intr,
					 wcd_mbhc_hs_rem_irq,
					 "Elect Remove", mbhc);
	if (ret) {
		pr_err("%s: Failed to request irq %d\n", __func__,
		       mbhc->intr_ids->mbhc_hs_rem_intr);
		goto err_mbhc_hs_rem_irq;
	}
	mbhc->mbhc_cb->irq_control(codec, mbhc->intr_ids->mbhc_hs_rem_intr,
				   false);

	ret = mbhc->mbhc_cb->request_irq(codec, mbhc->intr_ids->hph_left_ocp,
				  wcd_mbhc_hphl_ocp_irq, "HPH_L OCP detect",
				  mbhc);
	if (ret) {
		pr_err("%s: Failed to request irq %d\n", __func__,
		       mbhc->intr_ids->hph_left_ocp);
		goto err_hphl_ocp_irq;
	}

	ret = mbhc->mbhc_cb->request_irq(codec, mbhc->intr_ids->hph_right_ocp,
				  wcd_mbhc_hphr_ocp_irq, "HPH_R OCP detect",
				  mbhc);
	if (ret) {
		pr_err("%s: Failed to request irq %d\n", __func__,
		       mbhc->intr_ids->hph_right_ocp);
		goto err_hphr_ocp_irq;
	}

	pr_debug("%s: leave ret %d\n", __func__, ret);
	return ret;

err_hphr_ocp_irq:
	mbhc->mbhc_cb->free_irq(codec, mbhc->intr_ids->hph_left_ocp, mbhc);
err_hphl_ocp_irq:
	mbhc->mbhc_cb->free_irq(codec, mbhc->intr_ids->mbhc_hs_rem_intr, mbhc);
err_mbhc_hs_rem_irq:
	mbhc->mbhc_cb->free_irq(codec, mbhc->intr_ids->mbhc_hs_ins_intr, mbhc);
err_mbhc_hs_ins_irq:
	mbhc->mbhc_cb->free_irq(codec, mbhc->intr_ids->mbhc_btn_release_intr,
				mbhc);
err_btn_release_irq:
	mbhc->mbhc_cb->free_irq(codec, mbhc->intr_ids->mbhc_btn_press_intr,
				mbhc);
err_btn_press_irq:
	mbhc->mbhc_cb->free_irq(codec, mbhc->intr_ids->mbhc_sw_intr, mbhc);
err_mbhc_sw_irq:
	if (mbhc->mbhc_cb->register_notifier)
		mbhc->mbhc_cb->register_notifier(codec, &mbhc->nblock, false);
	mutex_destroy(&mbhc->codec_resource_lock);
err:
	pr_debug("%s: leave ret %d\n", __func__, ret);
	return ret;
}
EXPORT_SYMBOL(wcd_mbhc_init);

void wcd_mbhc_deinit(struct wcd_mbhc *mbhc)
{
	struct snd_soc_codec *codec = mbhc->codec;

	mbhc->mbhc_cb->free_irq(codec, mbhc->intr_ids->mbhc_sw_intr, mbhc);
	mbhc->mbhc_cb->free_irq(codec, mbhc->intr_ids->mbhc_btn_press_intr,
				mbhc);
	mbhc->mbhc_cb->free_irq(codec, mbhc->intr_ids->mbhc_btn_release_intr,
				mbhc);
	mbhc->mbhc_cb->free_irq(codec, mbhc->intr_ids->mbhc_hs_ins_intr, mbhc);
	mbhc->mbhc_cb->free_irq(codec, mbhc->intr_ids->mbhc_hs_rem_intr, mbhc);
	mbhc->mbhc_cb->free_irq(codec, mbhc->intr_ids->hph_left_ocp, mbhc);
	mbhc->mbhc_cb->free_irq(codec, mbhc->intr_ids->hph_right_ocp, mbhc);
	if (mbhc->mbhc_cb && mbhc->mbhc_cb->register_notifier)
		mbhc->mbhc_cb->register_notifier(codec, &mbhc->nblock, false);
	mutex_destroy(&mbhc->codec_resource_lock);
}
EXPORT_SYMBOL(wcd_mbhc_deinit);

MODULE_DESCRIPTION("wcd MBHC v2 module");
MODULE_LICENSE("GPL v2");<|MERGE_RESOLUTION|>--- conflicted
+++ resolved
@@ -29,6 +29,7 @@
 #include <sound/soc.h>
 #include <sound/jack.h>
 #include "wcd-mbhc-v2.h"
+#include "msm8x16_wcd_registers.h"
 #include "wcdcal-hwdep.h"
 
 #define WCD_MBHC_JACK_MASK (SND_JACK_HEADSET | SND_JACK_OC_HPHL | \
@@ -138,18 +139,8 @@
 	btn_high = ((void *)&btn_det->_v_btn_low) +
 			(sizeof(btn_det->_v_btn_low[0]) * btn_det->num_btn);
 
-<<<<<<< HEAD
-		reg_val = (course << 5) | (fine << 2);
-		snd_soc_update_bits(codec, reg_addr, 0xFC, reg_val);
-		pr_debug("%s: course: %d fine: %d reg_addr: %x reg_val: %x\n",
-				__func__, course, fine, reg_addr, reg_val);
-		reg_addr++;
-	}
-
-=======
 	mbhc->mbhc_cb->set_btn_thr(codec, btn_low, btn_high, btn_det->num_btn,
 				   micbias);
->>>>>>> 8462fcf6
 }
 
 static void wcd_enable_curr_micbias(const struct wcd_mbhc *mbhc,
