/*
 *  compress_core.c - compress offload core
 *
 *  Copyright (C) 2011 Intel Corporation
 *  Authors:	Vinod Koul <vinod.koul@linux.intel.com>
 *		Pierre-Louis Bossart <pierre-louis.bossart@linux.intel.com>
 *  ~~~~~~~~~~~~~~~~~~~~~~~~~~~~~~~~~~~~~~~~~~~~~~~~~~~~~~~~~~~~~~~~~~~~~~~~~~
 *
 *  This program is free software; you can redistribute it and/or modify
 *  it under the terms of the GNU General Public License as published by
 *  the Free Software Foundation; version 2 of the License.
 *
 *  This program is distributed in the hope that it will be useful, but
 *  WITHOUT ANY WARRANTY; without even the implied warranty of
 *  MERCHANTABILITY or FITNESS FOR A PARTICULAR PURPOSE.  See the GNU
 *  General Public License for more details.
 *
 *  You should have received a copy of the GNU General Public License along
 *  with this program; if not, write to the Free Software Foundation, Inc.,
 *  59 Temple Place, Suite 330, Boston, MA 02111-1307 USA.
 *
 * ~~~~~~~~~~~~~~~~~~~~~~~~~~~~~~~~~~~~~~~~~~~~~~~~~~~~~~~~~~~~~~~~~~~~~~~~~~
 *
 */
#define FORMAT(fmt) "%s: %d: " fmt, __func__, __LINE__
#define pr_fmt(fmt) KBUILD_MODNAME ": " FORMAT(fmt)

#include <linux/file.h>
#include <linux/fs.h>
#include <linux/list.h>
#include <linux/math64.h>
#include <linux/mm.h>
#include <linux/mutex.h>
#include <linux/poll.h>
#include <linux/slab.h>
#include <linux/sched.h>
#include <linux/types.h>
#include <linux/uio.h>
#include <linux/uaccess.h>
#include <linux/module.h>
#include <sound/core.h>
#include <sound/initval.h>
#include <sound/compress_params.h>
#include <sound/compress_offload.h>
#include <sound/compress_driver.h>

/* TODO:
 * - add substream support for multiple devices in case of
 *	SND_DYNAMIC_MINORS is not used
 * - Multiple node representation
 *	driver should be able to register multiple nodes
 */

static DEFINE_MUTEX(device_mutex);

struct snd_compr_file {
	unsigned long caps;
	struct snd_compr_stream stream;
};

/*
 * a note on stream states used:
 * we use follwing states in the compressed core
 * SNDRV_PCM_STATE_OPEN: When stream has been opened.
 * SNDRV_PCM_STATE_SETUP: When stream has been initialized. This is done by
 *	calling SNDRV_COMPRESS_SET_PARAMS. running streams will come to this
 *	state at stop by calling SNDRV_COMPRESS_STOP, or at end of drain.
 * SNDRV_PCM_STATE_RUNNING: When stream has been started and is
 *	decoding/encoding and rendering/capturing data.
 * SNDRV_PCM_STATE_DRAINING: When stream is draining current data. This is done
 *	by calling SNDRV_COMPRESS_DRAIN.
 * SNDRV_PCM_STATE_PAUSED: When stream is paused. This is done by calling
 *	SNDRV_COMPRESS_PAUSE. It can be stopped or resumed by calling
 *	SNDRV_COMPRESS_STOP or SNDRV_COMPRESS_RESUME respectively.
 */
static int snd_compr_open(struct inode *inode, struct file *f)
{
	struct snd_compr *compr;
	struct snd_compr_file *data;
	struct snd_compr_runtime *runtime;
	enum snd_compr_direction dirn;
	int maj = imajor(inode);
	int ret;

	if ((f->f_flags & O_ACCMODE) == O_WRONLY)
		dirn = SND_COMPRESS_PLAYBACK;
	else if ((f->f_flags & O_ACCMODE) == O_RDONLY)
		dirn = SND_COMPRESS_CAPTURE;
	else
		return -EINVAL;

	if (maj == snd_major)
		compr = snd_lookup_minor_data(iminor(inode),
					SNDRV_DEVICE_TYPE_COMPRESS);
	else
		return -EBADFD;

	if (compr == NULL) {
		pr_err("no device data!!!\n");
		return -ENODEV;
	}

	if (dirn != compr->direction) {
		pr_err("this device doesn't support this direction\n");
		snd_card_unref(compr->card);
		return -EINVAL;
	}

	data = kzalloc(sizeof(*data), GFP_KERNEL);
	if (!data) {
		snd_card_unref(compr->card);
		return -ENOMEM;
	}
	data->stream.ops = compr->ops;
	data->stream.direction = dirn;
	data->stream.private_data = compr->private_data;
	data->stream.device = compr;
	runtime = kzalloc(sizeof(*runtime), GFP_KERNEL);
	if (!runtime) {
		kfree(data);
		snd_card_unref(compr->card);
		return -ENOMEM;
	}
	runtime->state = SNDRV_PCM_STATE_OPEN;
	init_waitqueue_head(&runtime->sleep);
	data->stream.runtime = runtime;
	f->private_data = (void *)data;
	mutex_lock(&compr->lock);
	ret = compr->ops->open(&data->stream);
	mutex_unlock(&compr->lock);
	if (ret) {
		kfree(runtime);
		kfree(data);
	}
	snd_card_unref(compr->card);
	return 0;
}

static int snd_compr_free(struct inode *inode, struct file *f)
{
	struct snd_compr_file *data = f->private_data;
	struct snd_compr_runtime *runtime = data->stream.runtime;

	switch (runtime->state) {
	case SNDRV_PCM_STATE_RUNNING:
	case SNDRV_PCM_STATE_DRAINING:
	case SNDRV_PCM_STATE_PAUSED:
		data->stream.ops->trigger(&data->stream,
					SNDRV_PCM_TRIGGER_STOP);
		break;
	default:
		break;
	}

	data->stream.ops->free(&data->stream);
	kfree(data->stream.runtime->buffer);
	kfree(data->stream.runtime);
	kfree(data);
	return 0;
}

static int snd_compr_update_tstamp(struct snd_compr_stream *stream,
		struct snd_compr_tstamp *tstamp)
{
	if (!stream->ops->pointer)
		return -ENOTSUPP;
	stream->ops->pointer(stream, tstamp);
	pr_debug("dsp consumed till %d total %d bytes\n",
		tstamp->byte_offset, tstamp->copied_total);
	if (stream->direction == SND_COMPRESS_PLAYBACK)
		stream->runtime->total_bytes_transferred = tstamp->copied_total;
	else
		stream->runtime->total_bytes_available = tstamp->copied_total;
	return 0;
}

static size_t snd_compr_calc_avail(struct snd_compr_stream *stream,
		struct snd_compr_avail *avail)
{
	memset(avail, 0, sizeof(*avail));
	snd_compr_update_tstamp(stream, &avail->tstamp);
	/* Still need to return avail even if tstamp can't be filled in */

	if (stream->runtime->total_bytes_available == 0 &&
			stream->runtime->state == SNDRV_PCM_STATE_SETUP &&
			stream->direction == SND_COMPRESS_PLAYBACK) {
		pr_debug("detected init and someone forgot to do a write\n");
		return stream->runtime->buffer_size;
	}
	pr_debug("app wrote %lld, DSP consumed %lld\n",
			stream->runtime->total_bytes_available,
			stream->runtime->total_bytes_transferred);
	if (stream->runtime->total_bytes_available ==
				stream->runtime->total_bytes_transferred) {
		if (stream->direction == SND_COMPRESS_PLAYBACK) {
			pr_debug("both pointers are same, returning full avail\n");
			return stream->runtime->buffer_size;
		} else {
			pr_debug("both pointers are same, returning no avail\n");
			return 0;
		}
	}

	avail->avail = stream->runtime->total_bytes_available -
			stream->runtime->total_bytes_transferred;
	if (stream->direction == SND_COMPRESS_PLAYBACK)
		avail->avail = stream->runtime->buffer_size - avail->avail;

	pr_debug("ret avail as %lld\n", avail->avail);
	return avail->avail;
}

static inline size_t snd_compr_get_avail(struct snd_compr_stream *stream)
{
	struct snd_compr_avail avail;

	return snd_compr_calc_avail(stream, &avail);
}

static int
snd_compr_ioctl_avail(struct snd_compr_stream *stream, unsigned long arg)
{
	struct snd_compr_avail ioctl_avail;
	size_t avail;

	avail = snd_compr_calc_avail(stream, &ioctl_avail);
	ioctl_avail.avail = avail;

	if (copy_to_user((__u64 __user *)arg,
				&ioctl_avail, sizeof(ioctl_avail)))
		return -EFAULT;
	return 0;
}

static int snd_compr_write_data(struct snd_compr_stream *stream,
	       const char __user *buf, size_t count)
{
	void *dstn;
	size_t copy;
	struct snd_compr_runtime *runtime = stream->runtime;
	/* 64-bit Modulus */
	u64 app_pointer = div64_u64(runtime->total_bytes_available,
				    runtime->buffer_size);
	app_pointer = runtime->total_bytes_available -
		      (app_pointer * runtime->buffer_size);

	dstn = runtime->buffer + app_pointer;
	pr_debug("copying %ld at %lld\n",
			(unsigned long)count, app_pointer);
	if (count < runtime->buffer_size - app_pointer) {
		if (copy_from_user(dstn, buf, count))
			return -EFAULT;
	} else {
		copy = runtime->buffer_size - app_pointer;
		if (copy_from_user(dstn, buf, copy))
			return -EFAULT;
		if (copy_from_user(runtime->buffer, buf + copy, count - copy))
			return -EFAULT;
	}
	/* if DSP cares, let it know data has been written */
	if (stream->ops->ack)
		stream->ops->ack(stream, count);
	return count;
}

static ssize_t snd_compr_write(struct file *f, const char __user *buf,
		size_t count, loff_t *offset)
{
	struct snd_compr_file *data = f->private_data;
	struct snd_compr_stream *stream;
	size_t avail;
	int retval;

	if (snd_BUG_ON(!data))
		return -EFAULT;

	stream = &data->stream;
	mutex_lock(&stream->device->lock);
	/* write is allowed when stream is running or has been steup */
	if (stream->runtime->state != SNDRV_PCM_STATE_SETUP &&
			stream->runtime->state != SNDRV_PCM_STATE_RUNNING) {
		mutex_unlock(&stream->device->lock);
		return -EBADFD;
	}

	avail = snd_compr_get_avail(stream);
	pr_debug("avail returned %ld\n", (unsigned long)avail);
	/* calculate how much we can write to buffer */
	if (avail > count)
		avail = count;

	if (stream->ops->copy) {
		char __user* cbuf = (char __user*)buf;
		retval = stream->ops->copy(stream, cbuf, avail);
	} else {
		retval = snd_compr_write_data(stream, buf, avail);
	}
	if (retval > 0)
		stream->runtime->total_bytes_available += retval;

	/* while initiating the stream, write should be called before START
	 * call, so in setup move state */
	if (stream->runtime->state == SNDRV_PCM_STATE_SETUP) {
		stream->runtime->state = SNDRV_PCM_STATE_PREPARED;
		pr_debug("stream prepared, Houston we are good to go\n");
	}

	mutex_unlock(&stream->device->lock);
	return retval;
}


static ssize_t snd_compr_read(struct file *f, char __user *buf,
		size_t count, loff_t *offset)
{
	struct snd_compr_file *data = f->private_data;
	struct snd_compr_stream *stream;
	size_t avail;
	int retval;

	if (snd_BUG_ON(!data))
		return -EFAULT;

	stream = &data->stream;
	mutex_lock(&stream->device->lock);

	/* read is allowed when stream is running, paused, draining and setup
	 * (yes setup is state which we transition to after stop, so if user
	 * wants to read data after stop we allow that)
	 */
	switch (stream->runtime->state) {
	case SNDRV_PCM_STATE_OPEN:
	case SNDRV_PCM_STATE_PREPARED:
	case SNDRV_PCM_STATE_XRUN:
	case SNDRV_PCM_STATE_SUSPENDED:
	case SNDRV_PCM_STATE_DISCONNECTED:
		retval = -EBADFD;
		goto out;
	}

	avail = snd_compr_get_avail(stream);
	pr_debug("avail returned %ld\n", (unsigned long)avail);
	/* calculate how much we can read from buffer */
	if (avail > count)
		avail = count;

	if (stream->ops->copy) {
		retval = stream->ops->copy(stream, buf, avail);
	} else {
		retval = -ENXIO;
		goto out;
	}
	if (retval > 0)
		stream->runtime->total_bytes_transferred += retval;

out:
	mutex_unlock(&stream->device->lock);
	return retval;
}

static int snd_compr_mmap(struct file *f, struct vm_area_struct *vma)
{
	return -ENXIO;
}

static inline int snd_compr_get_poll(struct snd_compr_stream *stream)
{
	if (stream->direction == SND_COMPRESS_PLAYBACK)
		return POLLOUT | POLLWRNORM;
	else
		return POLLIN | POLLRDNORM;
}

static unsigned int snd_compr_poll(struct file *f, poll_table *wait)
{
	struct snd_compr_file *data = f->private_data;
	struct snd_compr_stream *stream;
	size_t avail;
	int retval = 0;

	if (snd_BUG_ON(!data))
		return -EFAULT;
	stream = &data->stream;
	if (snd_BUG_ON(!stream))
		return -EFAULT;

	mutex_lock(&stream->device->lock);
	if (stream->runtime->state == SNDRV_PCM_STATE_PAUSED ||
			stream->runtime->state == SNDRV_PCM_STATE_OPEN) {
		retval = -EBADFD;
		goto out;
	}
	poll_wait(f, &stream->runtime->sleep, wait);

	avail = snd_compr_get_avail(stream);
	pr_debug("avail is %ld\n", (unsigned long)avail);
	/* check if we have at least one fragment to fill */
	switch (stream->runtime->state) {
	case SNDRV_PCM_STATE_DRAINING:
		/* stream has been woken up after drain is complete
		 * draining done so set stream state to stopped
		 */
		retval = snd_compr_get_poll(stream);
		stream->runtime->state = SNDRV_PCM_STATE_SETUP;
		break;
	case SNDRV_PCM_STATE_RUNNING:
	case SNDRV_PCM_STATE_PREPARED:
	case SNDRV_PCM_STATE_PAUSED:
		if (avail >= stream->runtime->fragment_size)
			retval = snd_compr_get_poll(stream);
		break;
	default:
		if (stream->direction == SND_COMPRESS_PLAYBACK)
			retval = POLLOUT | POLLWRNORM | POLLERR;
		else
			retval = POLLIN | POLLRDNORM | POLLERR;
		break;
	}
out:
	mutex_unlock(&stream->device->lock);
	return retval;
}

static int
snd_compr_get_caps(struct snd_compr_stream *stream, unsigned long arg)
{
	int retval;
	struct snd_compr_caps caps;

	if (!stream->ops->get_caps)
		return -ENXIO;

	memset(&caps, 0, sizeof(caps));
	retval = stream->ops->get_caps(stream, &caps);
	if (retval)
		goto out;
	if (copy_to_user((void __user *)arg, &caps, sizeof(caps)))
		retval = -EFAULT;
out:
	return retval;
}

static int
snd_compr_get_codec_caps(struct snd_compr_stream *stream, unsigned long arg)
{
	int retval;
	struct snd_compr_codec_caps *caps;

	if (!stream->ops->get_codec_caps)
		return -ENXIO;

	caps = kzalloc(sizeof(*caps), GFP_KERNEL);
	if (!caps)
		return -ENOMEM;

	retval = stream->ops->get_codec_caps(stream, caps);
	if (retval)
		goto out;
	if (copy_to_user((void __user *)arg, caps, sizeof(*caps)))
		retval = -EFAULT;

out:
	kfree(caps);
	return retval;
}

/* revisit this with snd_pcm_preallocate_xxx */
static int snd_compr_allocate_buffer(struct snd_compr_stream *stream,
		struct snd_compr_params *params)
{
	unsigned int buffer_size;
	void *buffer;

	buffer_size = params->buffer.fragment_size * params->buffer.fragments;
	if (stream->ops->copy) {
		buffer = NULL;
		/* if copy is defined the driver will be required to copy
		 * the data from core
		 */
	} else {
		buffer = kmalloc(buffer_size, GFP_KERNEL);
		if (!buffer)
			return -ENOMEM;
	}
	stream->runtime->fragment_size = params->buffer.fragment_size;
	stream->runtime->fragments = params->buffer.fragments;
	stream->runtime->buffer = buffer;
	stream->runtime->buffer_size = buffer_size;
	return 0;
}

static int snd_compress_check_input(struct snd_compr_params *params)
{
	/* first let's check the buffer parameter's */
	if (params->buffer.fragment_size == 0 ||
			params->buffer.fragments > SIZE_MAX / params->buffer.fragment_size)
		return -EINVAL;

	/* now codec parameters */
	if (params->codec.id == 0 || params->codec.id > SND_AUDIOCODEC_MAX)
		return -EINVAL;

	if (params->codec.ch_in == 0 || params->codec.ch_out == 0)
		return -EINVAL;

	if (!(params->codec.sample_rate & SNDRV_PCM_RATE_8000_192000))
		return -EINVAL;

	return 0;
}

static int
snd_compr_set_params(struct snd_compr_stream *stream, unsigned long arg)
{
	struct snd_compr_params *params;
	int retval;

	if (stream->runtime->state == SNDRV_PCM_STATE_OPEN) {
		/*
		 * we should allow parameter change only when stream has been
		 * opened not in other cases
		 */
		params = kmalloc(sizeof(*params), GFP_KERNEL);
		if (!params)
			return -ENOMEM;
		if (copy_from_user(params, (void __user *)arg, sizeof(*params))) {
			retval = -EFAULT;
			goto out;
		}

		retval = snd_compress_check_input(params);
		if (retval)
			goto out;

		retval = snd_compr_allocate_buffer(stream, params);
		if (retval) {
			retval = -ENOMEM;
			goto out;
		}

		retval = stream->ops->set_params(stream, params);
		if (retval)
			goto out;

		stream->metadata_set = false;
		stream->next_track = false;

		if (stream->direction == SND_COMPRESS_PLAYBACK)
			stream->runtime->state = SNDRV_PCM_STATE_SETUP;
		else
			stream->runtime->state = SNDRV_PCM_STATE_PREPARED;
	} else {
		return -EPERM;
	}
out:
	kfree(params);
	return retval;
}

static int
snd_compr_get_params(struct snd_compr_stream *stream, unsigned long arg)
{
	struct snd_codec *params;
	int retval;

	if (!stream->ops->get_params)
		return -EBADFD;

	params = kzalloc(sizeof(*params), GFP_KERNEL);
	if (!params)
		return -ENOMEM;
	retval = stream->ops->get_params(stream, params);
	if (retval)
		goto out;
	if (copy_to_user((char __user *)arg, params, sizeof(*params)))
		retval = -EFAULT;

out:
	kfree(params);
	return retval;
}

static int
snd_compr_get_metadata(struct snd_compr_stream *stream, unsigned long arg)
{
	struct snd_compr_metadata metadata;
	int retval;

	if (!stream->ops->get_metadata)
		return -ENXIO;

	if (copy_from_user(&metadata, (void __user *)arg, sizeof(metadata)))
		return -EFAULT;

	retval = stream->ops->get_metadata(stream, &metadata);
	if (retval != 0)
		return retval;

	if (copy_to_user((void __user *)arg, &metadata, sizeof(metadata)))
		return -EFAULT;

	return 0;
}

static int
snd_compr_set_metadata(struct snd_compr_stream *stream, unsigned long arg)
{
	struct snd_compr_metadata metadata;
	int retval;

	if (!stream->ops->set_metadata)
		return -ENXIO;
	/*
	* we should allow parameter change only when stream has been
	* opened not in other cases
	*/
	if (copy_from_user(&metadata, (void __user *)arg, sizeof(metadata)))
		return -EFAULT;

	retval = stream->ops->set_metadata(stream, &metadata);
	stream->metadata_set = true;

	return retval;
}

static inline int
snd_compr_tstamp(struct snd_compr_stream *stream, unsigned long arg)
{
	struct snd_compr_tstamp tstamp;
	int ret;

	memset(&tstamp, 0, sizeof(tstamp));
	ret = snd_compr_update_tstamp(stream, &tstamp);
	if (ret == 0)
		ret = copy_to_user((struct snd_compr_tstamp __user *)arg,
			&tstamp, sizeof(tstamp)) ? -EFAULT : 0;
	return ret;
}

static int snd_compr_pause(struct snd_compr_stream *stream)
{
	int retval;

	if (stream->runtime->state != SNDRV_PCM_STATE_RUNNING)
		return -EPERM;
	retval = stream->ops->trigger(stream, SNDRV_PCM_TRIGGER_PAUSE_PUSH);
	if (!retval)
		stream->runtime->state = SNDRV_PCM_STATE_PAUSED;
	return retval;
}

static int snd_compr_resume(struct snd_compr_stream *stream)
{
	int retval;

	if (stream->runtime->state != SNDRV_PCM_STATE_PAUSED)
		return -EPERM;
	retval = stream->ops->trigger(stream, SNDRV_PCM_TRIGGER_PAUSE_RELEASE);
	if (!retval)
		stream->runtime->state = SNDRV_PCM_STATE_RUNNING;
	return retval;
}

static int snd_compr_start(struct snd_compr_stream *stream)
{
	int retval;

	if (stream->runtime->state != SNDRV_PCM_STATE_PREPARED)
		return -EPERM;
	retval = stream->ops->trigger(stream, SNDRV_PCM_TRIGGER_START);
	if (!retval)
		stream->runtime->state = SNDRV_PCM_STATE_RUNNING;
	return retval;
}

static int snd_compr_stop(struct snd_compr_stream *stream)
{
	int retval;

	if (stream->runtime->state == SNDRV_PCM_STATE_PREPARED ||
			stream->runtime->state == SNDRV_PCM_STATE_SETUP)
		return -EPERM;
	retval = stream->ops->trigger(stream, SNDRV_PCM_TRIGGER_STOP);
	if (!retval) {
		snd_compr_drain_notify(stream);
		stream->runtime->total_bytes_available = 0;
		stream->runtime->total_bytes_transferred = 0;
	}
	return retval;
}

<<<<<<< HEAD
/* this fn is called without lock being held and we change stream states here
 * so while using the stream state auquire the lock but relase before invoking
 * DSP as the call will possibly take a while
 */
=======
static int snd_compress_wait_for_drain(struct snd_compr_stream *stream)
{
	int ret;

	/*
	 * We are called with lock held. So drop the lock while we wait for
	 * drain complete notfication from the driver
	 *
	 * It is expected that driver will notify the drain completion and then
	 * stream will be moved to SETUP state, even if draining resulted in an
	 * error. We can trigger next track after this.
	 */
	stream->runtime->state = SNDRV_PCM_STATE_DRAINING;
	mutex_unlock(&stream->device->lock);

	/* we wait for drain to complete here, drain can return when
	 * interruption occurred, wait returned error or success.
	 * For the first two cases we don't do anything different here and
	 * return after waking up
	 */

	ret = wait_event_interruptible(stream->runtime->sleep,
			(stream->runtime->state != SNDRV_PCM_STATE_DRAINING));
	if (ret == -ERESTARTSYS)
		pr_debug("wait aborted by a signal");
	else if (ret)
		pr_debug("wait for drain failed with %d\n", ret);


	wake_up(&stream->runtime->sleep);
	mutex_lock(&stream->device->lock);

	return ret;
}

>>>>>>> 020abbc9
static int snd_compr_drain(struct snd_compr_stream *stream)
{
	int retval;

	mutex_lock(&stream->device->lock);
	if (stream->runtime->state == SNDRV_PCM_STATE_PREPARED ||
<<<<<<< HEAD
			stream->runtime->state == SNDRV_PCM_STATE_SETUP) {
		retval = -EPERM;
		goto ret;
	}
	mutex_unlock(&stream->device->lock);
	retval = stream->ops->trigger(stream, SND_COMPR_TRIGGER_DRAIN);
	mutex_lock(&stream->device->lock);
	if (!retval) {
		stream->runtime->state = SNDRV_PCM_STATE_DRAINING;
=======
			stream->runtime->state == SNDRV_PCM_STATE_SETUP)
		return -EPERM;

	retval = stream->ops->trigger(stream, SND_COMPR_TRIGGER_DRAIN);
	if (retval) {
		pr_debug("SND_COMPR_TRIGGER_DRAIN failed %d\n", retval);
>>>>>>> 020abbc9
		wake_up(&stream->runtime->sleep);
		return retval;
	}
<<<<<<< HEAD
ret:
	mutex_unlock(&stream->device->lock);
	return retval;
=======

	return snd_compress_wait_for_drain(stream);
>>>>>>> 020abbc9
}

static int snd_compr_next_track(struct snd_compr_stream *stream)
{
	int retval;

	/* only a running stream can transition to next track */
	if (stream->runtime->state != SNDRV_PCM_STATE_RUNNING)
		return -EPERM;

	/* you can signal next track isf this is intended to be a gapless stream
	 * and current track metadata is set
	 */
	if (stream->metadata_set == false)
		return -EPERM;

	retval = stream->ops->trigger(stream, SND_COMPR_TRIGGER_NEXT_TRACK);
	if (retval != 0)
		return retval;
	stream->metadata_set = false;
	stream->next_track = true;
	return 0;
}

static int snd_compr_partial_drain(struct snd_compr_stream *stream)
{
	int retval;

	mutex_lock(&stream->device->lock);
	if (stream->runtime->state == SNDRV_PCM_STATE_PREPARED ||
			stream->runtime->state == SNDRV_PCM_STATE_SETUP) {
		mutex_unlock(&stream->device->lock);
		return -EPERM;
	}
	mutex_unlock(&stream->device->lock);
	/* stream can be drained only when next track has been signalled */
	if (stream->next_track == false)
		return -EPERM;

	retval = stream->ops->trigger(stream, SND_COMPR_TRIGGER_PARTIAL_DRAIN);
	if (retval) {
		pr_debug("Partial drain returned failure\n");
		wake_up(&stream->runtime->sleep);
		return retval;
	}

	stream->next_track = false;
	return snd_compress_wait_for_drain(stream);
}

static int snd_compress_simple_ioctls(struct file *file,
				struct snd_compr_stream *stream,
				unsigned int cmd, unsigned long arg)
{
	int retval = -ENOTTY;

	switch (_IOC_NR(cmd)) {
	case _IOC_NR(SNDRV_COMPRESS_IOCTL_VERSION):
		retval = put_user(SNDRV_COMPRESS_VERSION,
				(int __user *)arg) ? -EFAULT : 0;
		break;

	case _IOC_NR(SNDRV_COMPRESS_GET_CAPS):
		retval = snd_compr_get_caps(stream, arg);
		break;

	case _IOC_NR(SNDRV_COMPRESS_GET_CODEC_CAPS):
		retval = snd_compr_get_codec_caps(stream, arg);
		break;


	case _IOC_NR(SNDRV_COMPRESS_TSTAMP):
		retval = snd_compr_tstamp(stream, arg);
		break;

	case _IOC_NR(SNDRV_COMPRESS_AVAIL):
		retval = snd_compr_ioctl_avail(stream, arg);
		break;

	/* drain and partial drain need special handling
	 * we need to drop the locks here as the streams would get blocked on
	 * the dsp to get drained. The locking would be handled in respective
	 * function here
	 */
	case _IOC_NR(SNDRV_COMPRESS_DRAIN):
		retval = snd_compr_drain(stream);
		break;

	case _IOC_NR(SNDRV_COMPRESS_PARTIAL_DRAIN):
		retval = snd_compr_partial_drain(stream);
		break;
	}

	return retval;
}

static long snd_compr_ioctl(struct file *f, unsigned int cmd, unsigned long arg)
{
	struct snd_compr_file *data = f->private_data;
	struct snd_compr_stream *stream;
	int retval = -ENOTTY;

	if (snd_BUG_ON(!data))
		return -EFAULT;
	stream = &data->stream;
	if (snd_BUG_ON(!stream))
		return -EFAULT;

	mutex_lock(&stream->device->lock);
	switch (_IOC_NR(cmd)) {
	case _IOC_NR(SNDRV_COMPRESS_SET_PARAMS):
		retval = snd_compr_set_params(stream, arg);
		break;

	case _IOC_NR(SNDRV_COMPRESS_GET_PARAMS):
		retval = snd_compr_get_params(stream, arg);
		break;

	case _IOC_NR(SNDRV_COMPRESS_SET_METADATA):
		retval = snd_compr_set_metadata(stream, arg);
		break;

	case _IOC_NR(SNDRV_COMPRESS_GET_METADATA):
		retval = snd_compr_get_metadata(stream, arg);
		break;

	case _IOC_NR(SNDRV_COMPRESS_PAUSE):
		retval = snd_compr_pause(stream);
		break;

	case _IOC_NR(SNDRV_COMPRESS_RESUME):
		retval = snd_compr_resume(stream);
		break;

	case _IOC_NR(SNDRV_COMPRESS_START):
		retval = snd_compr_start(stream);
		break;

	case _IOC_NR(SNDRV_COMPRESS_STOP):
		retval = snd_compr_stop(stream);
		break;

	case _IOC_NR(SNDRV_COMPRESS_NEXT_TRACK):
		retval = snd_compr_next_track(stream);
		break;

	default:
		mutex_unlock(&stream->device->lock);
		return snd_compress_simple_ioctls(f, stream, cmd, arg);

	}

	mutex_unlock(&stream->device->lock);
	return retval;
}

static const struct file_operations snd_compr_file_ops = {
		.owner =	THIS_MODULE,
		.open =		snd_compr_open,
		.release =	snd_compr_free,
		.write =	snd_compr_write,
		.read =		snd_compr_read,
		.unlocked_ioctl = snd_compr_ioctl,
		.mmap =		snd_compr_mmap,
		.poll =		snd_compr_poll,
};

static int snd_compress_dev_register(struct snd_device *device)
{
	int ret = -EINVAL;
	char str[16];
	struct snd_compr *compr;

	if (snd_BUG_ON(!device || !device->device_data))
		return -EBADFD;
	compr = device->device_data;

	sprintf(str, "comprC%iD%i", compr->card->number, compr->device);
	pr_debug("reg %s for device %s, direction %d\n", str, compr->name,
			compr->direction);
	/* register compressed device */
	ret = snd_register_device(SNDRV_DEVICE_TYPE_COMPRESS, compr->card,
			compr->device, &snd_compr_file_ops, compr, str);
	if (ret < 0) {
		pr_err("snd_register_device failed\n %d", ret);
		return ret;
	}
	return ret;

}

static int snd_compress_dev_disconnect(struct snd_device *device)
{
	struct snd_compr *compr;

	compr = device->device_data;
	snd_unregister_device(SNDRV_DEVICE_TYPE_COMPRESS, compr->card,
		compr->device);
	return 0;
}

/*
 * snd_compress_new: create new compress device
 * @card: sound card pointer
 * @device: device number
 * @dirn: device direction, should be of type enum snd_compr_direction
 * @compr: compress device pointer
 */
int snd_compress_new(struct snd_card *card, int device,
			int dirn, struct snd_compr *compr)
{
	static struct snd_device_ops ops = {
		.dev_free = NULL,
		.dev_register = snd_compress_dev_register,
		.dev_disconnect = snd_compress_dev_disconnect,
	};

	compr->card = card;
	compr->device = device;
	compr->direction = dirn;
	return snd_device_new(card, SNDRV_DEV_COMPRESS, compr, &ops);
}
EXPORT_SYMBOL_GPL(snd_compress_new);

/*
 * snd_compress_free: free compress device
 * @card: sound card pointer
 * @compr: compress device pointer
 */
void snd_compress_free(struct snd_card *card, struct snd_compr *compr)
{
	snd_device_free(card, compr);
}
EXPORT_SYMBOL_GPL(snd_compress_free);

static int snd_compress_add_device(struct snd_compr *device)
{
	int ret;

	if (!device->card)
		return -EINVAL;

	/* register the card */
	ret = snd_card_register(device->card);
	if (ret)
		goto out;
	return 0;

out:
	pr_err("failed with %d\n", ret);
	return ret;

}

static int snd_compress_remove_device(struct snd_compr *device)
{
	return snd_card_free(device->card);
}

/**
 * snd_compress_register - register compressed device
 *
 * @device: compressed device to register
 */
int snd_compress_register(struct snd_compr *device)
{
	int retval;

	if (device->name == NULL || device->dev == NULL || device->ops == NULL)
		return -EINVAL;

	pr_debug("Registering compressed device %s\n", device->name);
	if (snd_BUG_ON(!device->ops->open))
		return -EINVAL;
	if (snd_BUG_ON(!device->ops->free))
		return -EINVAL;
	if (snd_BUG_ON(!device->ops->set_params))
		return -EINVAL;
	if (snd_BUG_ON(!device->ops->trigger))
		return -EINVAL;

	mutex_init(&device->lock);

	/* register a compressed card */
	mutex_lock(&device_mutex);
	retval = snd_compress_add_device(device);
	mutex_unlock(&device_mutex);
	return retval;
}
EXPORT_SYMBOL_GPL(snd_compress_register);

int snd_compress_deregister(struct snd_compr *device)
{
	pr_debug("Removing compressed device %s\n", device->name);
	mutex_lock(&device_mutex);
	snd_compress_remove_device(device);
	mutex_unlock(&device_mutex);
	return 0;
}
EXPORT_SYMBOL_GPL(snd_compress_deregister);

static int __init snd_compress_init(void)
{
	return 0;
}

static void __exit snd_compress_exit(void)
{
}

module_init(snd_compress_init);
module_exit(snd_compress_exit);

MODULE_DESCRIPTION("ALSA Compressed offload framework");
MODULE_AUTHOR("Vinod Koul <vinod.koul@linux.intel.com>");
MODULE_LICENSE("GPL v2");<|MERGE_RESOLUTION|>--- conflicted
+++ resolved
@@ -682,62 +682,24 @@
 		return -EPERM;
 	retval = stream->ops->trigger(stream, SNDRV_PCM_TRIGGER_STOP);
 	if (!retval) {
-		snd_compr_drain_notify(stream);
+		stream->runtime->state = SNDRV_PCM_STATE_SETUP;
+		wake_up(&stream->runtime->sleep);
 		stream->runtime->total_bytes_available = 0;
 		stream->runtime->total_bytes_transferred = 0;
 	}
 	return retval;
 }
 
-<<<<<<< HEAD
 /* this fn is called without lock being held and we change stream states here
  * so while using the stream state auquire the lock but relase before invoking
  * DSP as the call will possibly take a while
  */
-=======
-static int snd_compress_wait_for_drain(struct snd_compr_stream *stream)
-{
-	int ret;
-
-	/*
-	 * We are called with lock held. So drop the lock while we wait for
-	 * drain complete notfication from the driver
-	 *
-	 * It is expected that driver will notify the drain completion and then
-	 * stream will be moved to SETUP state, even if draining resulted in an
-	 * error. We can trigger next track after this.
-	 */
-	stream->runtime->state = SNDRV_PCM_STATE_DRAINING;
-	mutex_unlock(&stream->device->lock);
-
-	/* we wait for drain to complete here, drain can return when
-	 * interruption occurred, wait returned error or success.
-	 * For the first two cases we don't do anything different here and
-	 * return after waking up
-	 */
-
-	ret = wait_event_interruptible(stream->runtime->sleep,
-			(stream->runtime->state != SNDRV_PCM_STATE_DRAINING));
-	if (ret == -ERESTARTSYS)
-		pr_debug("wait aborted by a signal");
-	else if (ret)
-		pr_debug("wait for drain failed with %d\n", ret);
-
-
-	wake_up(&stream->runtime->sleep);
-	mutex_lock(&stream->device->lock);
-
-	return ret;
-}
-
->>>>>>> 020abbc9
 static int snd_compr_drain(struct snd_compr_stream *stream)
 {
 	int retval;
 
 	mutex_lock(&stream->device->lock);
 	if (stream->runtime->state == SNDRV_PCM_STATE_PREPARED ||
-<<<<<<< HEAD
 			stream->runtime->state == SNDRV_PCM_STATE_SETUP) {
 		retval = -EPERM;
 		goto ret;
@@ -747,25 +709,11 @@
 	mutex_lock(&stream->device->lock);
 	if (!retval) {
 		stream->runtime->state = SNDRV_PCM_STATE_DRAINING;
-=======
-			stream->runtime->state == SNDRV_PCM_STATE_SETUP)
-		return -EPERM;
-
-	retval = stream->ops->trigger(stream, SND_COMPR_TRIGGER_DRAIN);
-	if (retval) {
-		pr_debug("SND_COMPR_TRIGGER_DRAIN failed %d\n", retval);
->>>>>>> 020abbc9
 		wake_up(&stream->runtime->sleep);
-		return retval;
-	}
-<<<<<<< HEAD
+	}
 ret:
 	mutex_unlock(&stream->device->lock);
 	return retval;
-=======
-
-	return snd_compress_wait_for_drain(stream);
->>>>>>> 020abbc9
 }
 
 static int snd_compr_next_track(struct snd_compr_stream *stream)
@@ -806,14 +754,9 @@
 		return -EPERM;
 
 	retval = stream->ops->trigger(stream, SND_COMPR_TRIGGER_PARTIAL_DRAIN);
-	if (retval) {
-		pr_debug("Partial drain returned failure\n");
-		wake_up(&stream->runtime->sleep);
-		return retval;
-	}
 
 	stream->next_track = false;
-	return snd_compress_wait_for_drain(stream);
+	return retval;
 }
 
 static int snd_compress_simple_ioctls(struct file *file,
