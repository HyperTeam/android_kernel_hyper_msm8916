--- conflicted
+++ resolved
@@ -161,10 +161,7 @@
 	struct mutex op_lock;
 	enum inv_devices chip_type;
 	struct workqueue_struct *data_wq;
-<<<<<<< HEAD
-=======
 	struct work_struct resume_work;
->>>>>>> 83846d11
 	struct delayed_work fifo_flush_work;
 	struct mpu_reg_map reg;
 	struct mpu_chip_config cfg;
@@ -1829,10 +1826,7 @@
 			struct mpu6050_sensor, gyro_cdev);
 
 	mutex_lock(&sensor->op_lock);
-<<<<<<< HEAD
-=======
-
->>>>>>> 83846d11
+
 	if (max_latency <= sensor->gyro_poll_ms)
 		sensor->batch_gyro = false;
 	else
@@ -3091,10 +3085,7 @@
 	}
 
 	INIT_DELAYED_WORK(&sensor->fifo_flush_work, mpu6050_fifo_flush_fn);
-<<<<<<< HEAD
-=======
 	INIT_WORK(&sensor->resume_work, mpu6050_resume_work_fn);
->>>>>>> 83846d11
 
 	hrtimer_init(&sensor->gyro_timer, CLOCK_BOOTTIME, HRTIMER_MODE_REL);
 	sensor->gyro_timer.function = gyro_timer_handle;
@@ -3418,76 +3409,8 @@
 
 	mutex_lock(&sensor->op_lock);
 
-<<<<<<< HEAD
-	if (sensor->cfg.mot_det_on) {
-		/* keep accel on and config motion detection wakeup */
-		irq_set_irq_wake(client->irq, 0);
-		mpu6050_set_motion_det(sensor, false);
-		mpu6050_set_interrupt(sensor,
-				BIT_DATA_RDY_EN, true);
-		dev_dbg(&client->dev, "Disable motion detection success\n");
-		goto exit;
-	}
-
-	/* Keep sensor power on to prevent bad power state */
-	ret = mpu6050_power_ctl(sensor, true);
-	if (ret < 0) {
-		dev_err(&client->dev, "Power on mpu6050 failed\n");
-		goto exit;
-	}
-	/* Reset sensor to recovery from unexpected state */
-	mpu6050_reset_chip(sensor);
-
-	ret = mpu6050_restore_context(sensor);
-	if (ret < 0) {
-		dev_err(&client->dev, "Failed to restore context\n");
-		goto exit;
-	}
-
-	/* Enter sleep mode if both accel and gyro are not enabled */
-	ret = mpu6050_set_power_mode(sensor, sensor->cfg.enable);
-	if (ret < 0) {
-		dev_err(&client->dev, "Failed to set power mode enable=%d\n",
-					sensor->cfg.enable);
-		goto exit;
-	}
-
-	if (sensor->cfg.gyro_enable) {
-		ret = mpu6050_gyro_enable(sensor, true);
-		if (ret < 0) {
-			dev_err(&client->dev, "Failed to enable gyro\n");
-			goto exit;
-		}
-
-		if (sensor->use_poll) {
-			ktime_t ktime;
-			ktime = ktime_set(0,
-					sensor->gyro_poll_ms * NSEC_PER_MSEC);
-			hrtimer_start(&sensor->gyro_timer, ktime,
-					HRTIMER_MODE_REL);
-
-		}
-	}
-
-	if (sensor->cfg.accel_enable) {
-		ret = mpu6050_accel_enable(sensor, true);
-		if (ret < 0) {
-			dev_err(&client->dev, "Failed to enable accel\n");
-			goto exit;
-		}
-
-		if (sensor->use_poll) {
-			ktime_t ktime;
-			ktime = ktime_set(0,
-					sensor->accel_poll_ms * NSEC_PER_MSEC);
-			hrtimer_start(&sensor->accel_timer, ktime,
-					HRTIMER_MODE_REL);
-		}
-	}
-=======
 	if (sensor->cfg.gyro_enable || sensor->cfg.accel_enable)
 		queue_work(sensor->data_wq, &sensor->resume_work);
->>>>>>> 83846d11
 
 	mutex_unlock(&sensor->op_lock);
 
