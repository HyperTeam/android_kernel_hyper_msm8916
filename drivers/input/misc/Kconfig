#
# Input misc drivers configuration
#
menuconfig INPUT_MISC
	bool "Miscellaneous devices"
	help
	  Say Y here, and a list of miscellaneous input drivers will be displayed.
	  Everything that didn't fit into the other categories is here. This option
	  doesn't affect the kernel.

	  If unsure, say Y.

if INPUT_MISC

config INPUT_88PM860X_ONKEY
	tristate "88PM860x ONKEY support"
	depends on MFD_88PM860X
	help
	  Support the ONKEY of Marvell 88PM860x PMICs as an input device
	  reporting power button status.

	  To compile this driver as a module, choose M here: the module
	  will be called 88pm860x_onkey.

config INPUT_88PM80X_ONKEY
	tristate "88PM80x ONKEY support"
	depends on MFD_88PM800
	help
	  Support the ONKEY of Marvell 88PM80x PMICs as an input device
	  reporting power button status.

	  To compile this driver as a module, choose M here: the module
	  will be called 88pm80x_onkey.

config INPUT_AB8500_PONKEY
	tristate "AB8500 Pon (PowerOn) Key"
	depends on AB8500_CORE
	help
	  Say Y here to use the PowerOn Key for ST-Ericsson's AB8500
	  Mix-Sig PMIC.

	  To compile this driver as a module, choose M here: the module
	  will be called ab8500-ponkey.

config INPUT_AD714X
	tristate "Analog Devices AD714x Capacitance Touch Sensor"
	help
	  Say Y here if you want to support an AD7142/3/7/8/7A touch sensor.

	  You should select a bus connection too.

	  To compile this driver as a module, choose M here: the
	  module will be called ad714x.

config INPUT_AD714X_I2C
	tristate "support I2C bus connection"
	depends on INPUT_AD714X && I2C
	default y
	help
	  Say Y here if you have AD7142/AD7147 hooked to an I2C bus.

	  To compile this driver as a module, choose M here: the
	  module will be called ad714x-i2c.

config INPUT_AD714X_SPI
	tristate "support SPI bus connection"
	depends on INPUT_AD714X && SPI
	default y
	help
	  Say Y here if you have AD7142/AD7147 hooked to a SPI bus.

	  To compile this driver as a module, choose M here: the
	  module will be called ad714x-spi.

config INPUT_ARIZONA_HAPTICS
	tristate "Arizona haptics support"
	depends on MFD_ARIZONA && SND_SOC
	select INPUT_FF_MEMLESS
	help
	  Say Y to enable support for the haptics module in Arizona CODECs.

	  To compile this driver as a module, choose M here: the
	  module will be called arizona-haptics.

config INPUT_BMA150
	tristate "BMA150/SMB380 acceleration sensor support"
	depends on I2C
	select INPUT_POLLDEV
	help
	  Say Y here if you have Bosch Sensortec's BMA150 or SMB380
	  acceleration sensor hooked to an I2C bus.

	  To compile this driver as a module, choose M here: the
	  module will be called bma150.

config INPUT_HBTP_INPUT
	tristate "HBTP input driver support"
	help
	  This option enables an input driver for the host based touch
	  processing.

	  Say Y to enable HBTP input driver.

	  To compile this driver as a module, choose M here: the
	  module will be called hbtp_input.

config INPUT_PCSPKR
	tristate "PC Speaker support"
	depends on PCSPKR_PLATFORM
	help
	  Say Y here if you want the standard PC Speaker to be used for
	  bells and whistles.

	  If unsure, say Y.

	  To compile this driver as a module, choose M here: the
	  module will be called pcspkr.

config INPUT_PM8XXX_VIBRATOR
	tristate "Qualcomm PM8XXX vibrator support"
	depends on MFD_PM8XXX
	select INPUT_FF_MEMLESS
	help
	  This option enables device driver support for the vibrator
	  on Qualcomm PM8xxx chip. This driver supports ff-memless interface
	  from input framework.

	  To compile this driver as module, choose M here: the
	  module will be called pm8xxx-vibrator.

config INPUT_PMIC8XXX_PWRKEY
	tristate "PMIC8XXX power key support"
	depends on MFD_PM8XXX
	help
	  Say Y here if you want support for the PMIC8XXX power key.

	  If unsure, say N.

	  To compile this driver as a module, choose M here: the
	  module will be called pmic8xxx-pwrkey.

config INPUT_SPARCSPKR
	tristate "SPARC Speaker support"
	depends on PCI && SPARC64
	help
	  Say Y here if you want the standard Speaker on Sparc PCI systems
	  to be used for bells and whistles.

	  If unsure, say Y.

	  To compile this driver as a module, choose M here: the
	  module will be called sparcspkr.

config INPUT_M68K_BEEP
	tristate "M68k Beeper support"
	depends on M68K

config INPUT_MAX8925_ONKEY
	tristate "MAX8925 ONKEY support"
	depends on MFD_MAX8925
	help
	  Support the ONKEY of MAX8925 PMICs as an input device
	  reporting power button status.

	  To compile this driver as a module, choose M here: the module
	  will be called max8925_onkey.

config INPUT_MAX8997_HAPTIC
	tristate "MAXIM MAX8997 haptic controller support"
	depends on HAVE_PWM && MFD_MAX8997
	select INPUT_FF_MEMLESS
	help
	  This option enables device driver support for the haptic controller
	  on MAXIM MAX8997 chip. This driver supports ff-memless interface
	  from input framework.

	  To compile this driver as module, choose M here: the
	  module will be called max8997-haptic.

config INPUT_MC13783_PWRBUTTON
	tristate "MC13783 ON buttons"
	depends on MFD_MC13783
	help
	  Support the ON buttons of MC13783 PMIC as an input device
	  reporting power button status.

	  To compile this driver as a module, choose M here: the module
	  will be called mc13783-pwrbutton.

config INPUT_MMA8450
	tristate "MMA8450 - Freescale's 3-Axis, 8/12-bit Digital Accelerometer"
	depends on I2C
	select INPUT_POLLDEV
	help
	  Say Y here if you want to support Freescale's MMA8450 Accelerometer
	  through I2C interface.

	  To compile this driver as a module, choose M here: the
	  module will be called mma8450.

config INPUT_MPU3050
	tristate "MPU3050 Triaxial gyroscope sensor"
	depends on I2C
	help
	  Say Y here if you want to support InvenSense MPU3050
	  connected via an I2C bus.

	  To compile this driver as a module, choose M here: the
	  module will be called mpu3050.

config SENSORS_MPU6050
	tristate "MPU6050 6-axix gyroscope + acceleromater combo"
	depends on I2C
	help
	  Say Y here if you want to support InvenSense MPU6050
	  connected via an I2C bus.

	  To compile this driver as a module, choose M here: the
	  module will be called mpu6050.

config SENSORS_LIS3DH
	tristate "ST LIS3DH 3-axis digital acceleromater"
	depends on I2C
	help
	  Say Y here if you want to support STMicroelectronics LIS3DH
	  accelerometer connected via an I2C bus.

	  To compile this driver as a module, choose M here: the
	  module will be called lis3dh_acc.

config INPUT_APANEL
	tristate "Fujitsu Lifebook Application Panel buttons"
	depends on X86 && I2C && LEDS_CLASS
	select INPUT_POLLDEV
	select CHECK_SIGNATURE
	help
	 Say Y here for support of the Application Panel buttons, used on
	 Fujitsu Lifebook. These are attached to the mainboard through
	 an SMBus interface managed by the I2C Intel ICH (i801) driver,
	 which you should also build for this kernel.

	 To compile this driver as a module, choose M here: the module will
	 be called apanel.

config INPUT_GP2A
	tristate "Sharp GP2AP002A00F I2C Proximity/Opto sensor driver"
	depends on I2C
	depends on GPIOLIB
	help
	  Say Y here if you have a Sharp GP2AP002A00F proximity/als combo-chip
	  hooked to an I2C bus.

	  To compile this driver as a module, choose M here: the
	  module will be called gp2ap002a00f.

config INPUT_GPIO_TILT_POLLED
	tristate "Polled GPIO tilt switch"
	depends on GPIOLIB
	select INPUT_POLLDEV
	help
	  This driver implements support for tilt switches connected
	  to GPIO pins that are not capable of generating interrupts.

	  The list of gpios to use and the mapping of their states
	  to specific angles is done via platform data.

	  To compile this driver as a module, choose M here: the
	  module will be called gpio_tilt_polled.

config INPUT_IXP4XX_BEEPER
	tristate "IXP4XX Beeper support"
	depends on ARCH_IXP4XX
	help
	  If you say yes here, you can connect a beeper to the
	  ixp4xx gpio pins. This is used by the LinkSys NSLU2.

	  If unsure, say Y.

	  To compile this driver as a module, choose M here: the
	  module will be called ixp4xx-beeper.

config INPUT_COBALT_BTNS
	tristate "Cobalt button interface"
	depends on MIPS_COBALT
	select INPUT_POLLDEV
	help
	  Say Y here if you want to support MIPS Cobalt button interface.

	  To compile this driver as a module, choose M here: the
	  module will be called cobalt_btns.

config INPUT_WISTRON_BTNS
	tristate "x86 Wistron laptop button interface"
	depends on X86 && !X86_64
	select INPUT_POLLDEV
	select INPUT_SPARSEKMAP
	select NEW_LEDS
	select LEDS_CLASS
	select CHECK_SIGNATURE
	help
	  Say Y here for support of Wistron laptop button interfaces, used on
	  laptops of various brands, including Acer and Fujitsu-Siemens. If
	  available, mail and wifi LEDs will be controllable via /sys/class/leds.

	  To compile this driver as a module, choose M here: the module will
	  be called wistron_btns.

config INPUT_ATLAS_BTNS
	tristate "x86 Atlas button interface"
	depends on X86 && ACPI
	help
	  Say Y here for support of Atlas wallmount touchscreen buttons.
	  The events will show up as scancodes F1 through F9 via evdev.

	  To compile this driver as a module, choose M here: the module will
	  be called atlas_btns.

config INPUT_ATI_REMOTE2
	tristate "ATI / Philips USB RF remote control"
	depends on USB_ARCH_HAS_HCD
	select USB
	help
	  Say Y here if you want to use an ATI or Philips USB RF remote control.
	  These are RF remotes with USB receivers.
	  ATI Remote Wonder II comes with some ATI's All-In-Wonder video cards
	  and is also available as a separate product.
	  This driver provides mouse pointer, left and right mouse buttons,
	  and maps all the other remote buttons to keypress events.

	  To compile this driver as a module, choose M here: the module will be
	  called ati_remote2.

config INPUT_KEYCHORD
	tristate "Key chord input driver support"
	help
	  Say Y here if you want to enable the key chord driver
	  accessible at /dev/keychord.  This driver can be used
	  for receiving notifications when client specified key
	  combinations are pressed.

	  To compile this driver as a module, choose M here: the
	  module will be called keychord.

config INPUT_KEYSPAN_REMOTE
	tristate "Keyspan DMR USB remote control"
	depends on USB_ARCH_HAS_HCD
	select USB
	help
	  Say Y here if you want to use a Keyspan DMR USB remote control.
	  Currently only the UIA-11 type of receiver has been tested.  The tag
	  on the receiver that connects to the USB port should have a P/N that
	  will tell you what type of DMR you have.  The UIA-10 type is not
	  supported at this time.  This driver maps all buttons to keypress
	  events.

	  To compile this driver as a module, choose M here: the module will
	  be called keyspan_remote.

config INPUT_KXTJ9
	tristate "Kionix KXTJ9 tri-axis digital accelerometer"
	depends on I2C
	help
	  Say Y here to enable support for the Kionix KXTJ9 digital tri-axis
	  accelerometer.

	  To compile this driver as a module, choose M here: the module will
	  be called kxtj9.

config INPUT_KXTJ9_POLLED_MODE
	bool "Enable polling mode support"
	depends on INPUT_KXTJ9
	select INPUT_POLLDEV
	help
	  Say Y here if you need accelerometer to work in polling mode.

config INPUT_POWERMATE
	tristate "Griffin PowerMate and Contour Jog support"
	depends on USB_ARCH_HAS_HCD
	select USB
	help
	  Say Y here if you want to use Griffin PowerMate or Contour Jog devices.
	  These are aluminum dials which can measure clockwise and anticlockwise
	  rotation.  The dial also acts as a pushbutton.  The base contains an LED
	  which can be instructed to pulse or to switch to a particular intensity.

	  You can download userspace tools from
	  <http://sowerbutts.com/powermate/>.

	  To compile this driver as a module, choose M here: the
	  module will be called powermate.

config INPUT_YEALINK
	tristate "Yealink usb-p1k voip phone"
	depends on USB_ARCH_HAS_HCD
	select USB
	help
	  Say Y here if you want to enable keyboard and LCD functions of the
	  Yealink usb-p1k usb phones. The audio part is enabled by the generic
	  usb sound driver, so you might want to enable that as well.

	  For information about how to use these additional functions, see
	  <file:Documentation/input/yealink.txt>.

	  To compile this driver as a module, choose M here: the module will be
	  called yealink.

config INPUT_CM109
	tristate "C-Media CM109 USB I/O Controller"
	depends on USB_ARCH_HAS_HCD
	select USB
	help
	  Say Y here if you want to enable keyboard and buzzer functions of the
	  C-Media CM109 usb phones. The audio part is enabled by the generic
	  usb sound driver, so you might want to enable that as well.

	  To compile this driver as a module, choose M here: the module will be
	  called cm109.

config INPUT_RETU_PWRBUTTON
	tristate "Retu Power button Driver"
	depends on MFD_RETU
	help
	  Say Y here if you want to enable power key reporting via the
	  Retu chips found in Nokia Internet Tablets (770, N800, N810).

	  To compile this driver as a module, choose M here. The module will
	  be called retu-pwrbutton.

config INPUT_TWL4030_PWRBUTTON
	tristate "TWL4030 Power button Driver"
	depends on TWL4030_CORE
	help
	  Say Y here if you want to enable power key reporting via the
	  TWL4030 family of chips.

	  To compile this driver as a module, choose M here. The module will
	  be called twl4030_pwrbutton.

config INPUT_TWL4030_VIBRA
	tristate "Support for TWL4030 Vibrator"
	depends on TWL4030_CORE
	select MFD_TWL4030_AUDIO
	select INPUT_FF_MEMLESS
	help
	  This option enables support for TWL4030 Vibrator Driver.

	  To compile this driver as a module, choose M here. The module will
	  be called twl4030_vibra.

config INPUT_TWL6040_VIBRA
	tristate "Support for TWL6040 Vibrator"
	depends on TWL6040_CORE
	select INPUT_FF_MEMLESS
	help
	  This option enables support for TWL6040 Vibrator Driver.

	  To compile this driver as a module, choose M here. The module will
	  be called twl6040_vibra.

config INPUT_UINPUT
	tristate "User level driver support"
	help
	  Say Y here if you want to support user level drivers for input
	  subsystem accessible under char device 10:223 - /dev/input/uinput.

	  To compile this driver as a module, choose M here: the
	  module will be called uinput.

config INPUT_SGI_BTNS
	tristate "SGI Indy/O2 volume button interface"
	depends on SGI_IP22 || SGI_IP32
	select INPUT_POLLDEV
	help
	  Say Y here if you want to support SGI Indy/O2 volume button interface.

	  To compile this driver as a module, choose M here: the
	  module will be called sgi_btns.

config INPUT_GPIO
	tristate "GPIO driver support"
	help
	  Say Y here if you want to support gpio based keys, wheels etc...

config INPUT_ISA1200_FF_MEMLESS
	tristate "ISA1200 haptic ff-memless support"
	depends on I2C
	select INPUT_FF_MEMLESS
	help
	  ISA1200 is a high performance enhanced haptic chip.
	  Say Y here if you want to support ISA1200 connected via I2C,
	  and select N if you are unsure.

	  To compile this driver as a module, choose M here: the
	  module will be called isa1200-ff-memless.

config HP_SDC_RTC
	tristate "HP SDC Real Time Clock"
	depends on (GSC || HP300) && SERIO
	select HP_SDC
	help
	  Say Y here if you want to support the built-in real time clock
	  of the HP SDC controller.

config INPUT_PCF50633_PMU
	tristate "PCF50633 PMU events"
	depends on MFD_PCF50633
	help
	 Say Y to include support for delivering  PMU events via  input
	 layer on NXP PCF50633.

config INPUT_PCF8574
	tristate "PCF8574 Keypad input device"
	depends on I2C
	help
	  Say Y here if you want to support a keypad connected via I2C
	  with a PCF8574.

	  To compile this driver as a module, choose M here: the
	  module will be called pcf8574_keypad.

config INPUT_PWM_BEEPER
	tristate "PWM beeper support"
	depends on HAVE_PWM || PWM
	help
	  Say Y here to get support for PWM based beeper devices.

	  If unsure, say N.

	  To compile this driver as a module, choose M here: the module will be
	  called pwm-beeper.

config INPUT_GPIO_ROTARY_ENCODER
	tristate "Rotary encoders connected to GPIO pins"
	depends on GPIOLIB
	help
	  Say Y here to add support for rotary encoders connected to GPIO lines.
	  Check file:Documentation/input/rotary-encoder.txt for more
	  information.

	  To compile this driver as a module, choose M here: the
	  module will be called rotary_encoder.

config INPUT_RB532_BUTTON
	tristate "Mikrotik Routerboard 532 button interface"
	depends on MIKROTIK_RB532
	depends on GPIOLIB
	select INPUT_POLLDEV
	help
	  Say Y here if you want support for the S1 button built into
	  Mikrotik's Routerboard 532.

	  To compile this driver as a module, choose M here: the
	  module will be called rb532_button.

config INPUT_DA9052_ONKEY
	tristate "Dialog DA9052/DA9053 Onkey"
	depends on PMIC_DA9052
	help
	  Support the ONKEY of Dialog DA9052 PMICs as an input device
	  reporting power button status.

	  To compile this driver as a module, choose M here: the
	  module will be called da9052_onkey.

config INPUT_DA9055_ONKEY
	tristate "Dialog Semiconductor DA9055 ONKEY"
	depends on MFD_DA9055
	help
	  Support the ONKEY of DA9055 PMICs as an input device
	  reporting power button status.

	  To compile this driver as a module, choose M here: the module
	  will be called da9055_onkey.

config INPUT_DM355EVM
	tristate "TI DaVinci DM355 EVM Keypad and IR Remote"
	depends on MFD_DM355EVM_MSP
	select INPUT_SPARSEKMAP
	help
	  Supports the pushbuttons and IR remote used with
	  the DM355 EVM board.

	  To compile this driver as a module, choose M here: the
	  module will be called dm355evm_keys.

config INPUT_BFIN_ROTARY
	tristate "Blackfin Rotary support"
	depends on BF54x || BF52x
	help
	  Say Y here if you want to use the Blackfin Rotary.

	  To compile this driver as a module, choose M here: the
	  module will be called bfin-rotary.

config INPUT_WM831X_ON
	tristate "WM831X ON pin"
	depends on MFD_WM831X
	help
	  Support the ON pin of WM831X PMICs as an input device
	  reporting power button status.

	  To compile this driver as a module, choose M here: the module
	  will be called wm831x_on.

config INPUT_PCAP
	tristate "Motorola EZX PCAP misc input events"
	depends on EZX_PCAP
	help
	  Say Y here if you want to use Power key and Headphone button
	  on Motorola EZX phones.

	  To compile this driver as a module, choose M here: the
	  module will be called pcap_keys.

config INPUT_ADXL34X
	tristate "Analog Devices ADXL34x Three-Axis Digital Accelerometer"
	default n
	help
	  Say Y here if you have a Accelerometer interface using the
	  ADXL345/6 controller, and your board-specific initialization
	  code includes that in its table of devices.

	  This driver can use either I2C or SPI communication to the
	  ADXL345/6 controller.  Select the appropriate method for
	  your system.

	  If unsure, say N (but it's safe to say "Y").

	  To compile this driver as a module, choose M here: the
	  module will be called adxl34x.

config INPUT_ADXL34X_I2C
	tristate "support I2C bus connection"
	depends on INPUT_ADXL34X && I2C
	default y
	help
	  Say Y here if you have ADXL345/6 hooked to an I2C bus.

	  To compile this driver as a module, choose M here: the
	  module will be called adxl34x-i2c.

config INPUT_ADXL34X_SPI
	tristate "support SPI bus connection"
	depends on INPUT_ADXL34X && SPI
	default y
	help
	  Say Y here if you have ADXL345/6 hooked to a SPI bus.

	  To compile this driver as a module, choose M here: the
	  module will be called adxl34x-spi.

config INPUT_IMS_PCU
	tristate "IMS Passenger Control Unit driver"
	depends on USB
	depends on LEDS_CLASS
	help
	  Say Y here if you have system with IMS Rave Passenger Control Unit.

	  To compile this driver as a module, choose M here: the module will be
	  called ims_pcu.

config INPUT_CMA3000
	tristate "VTI CMA3000 Tri-axis accelerometer"
	help
	  Say Y here if you want to use VTI CMA3000_D0x Accelerometer
	  driver

	  This driver currently only supports I2C interface to the
	  controller. Also select the I2C method.

	  If unsure, say N

	  To compile this driver as a module, choose M here: the
	  module will be called cma3000_d0x.

config INPUT_CMA3000_I2C
	tristate "Support I2C bus connection"
	depends on INPUT_CMA3000 && I2C
	help
	  Say Y here if you want to use VTI CMA3000_D0x Accelerometer
	  through I2C interface.

	  To compile this driver as a module, choose M here: the
	  module will be called cma3000_d0x_i2c.

config INPUT_XEN_KBDDEV_FRONTEND
	tristate "Xen virtual keyboard and mouse support"
	depends on XEN
	default y
	select XEN_XENBUS_FRONTEND
	help
	  This driver implements the front-end of the Xen virtual
	  keyboard and mouse device driver.  It communicates with a back-end
	  in another domain.

	  To compile this driver as a module, choose M here: the
	  module will be called xen-kbdfront.

config BMP18X
       tristate "BMP18X digital pressure sensor"
       depends on (I2C ) && SYSFS
       help
         If you say yes here you get support for Bosch Sensortec
	 digital pressure sensors BMP085, BMP180.

         To compile this driver as a module, choose M here: the
         module will be called bmp18x-core.

config BMP18X_I2C
       tristate "support I2C bus connection"
       depends on BMP18X && I2C
       help
         Say Y here if you want to support Bosch Sensortec digital pressure
         sensor hooked to an I2C bus.

         To compile this driver as a module, choose M here: the
         module will be called bmp18x-i2c.

config SENSORS_MMA8X5X
	tristate "MMA8451/MMA8452/MMA8453/MMA8652/MMA8653 device driver"
	depends on I2C && SYSFS
	select INPUT_POLLDEV
	default n
	help
	  If you say yes here you get support for the Freescale MMA8451/
	  MMA8452/MMA8453/MMA8652/MMA8653  sensors.

	  To compile this driver as a module, choose M here: the
	  module will be called mma8x5x.

config SENSORS_MMA_POSITION
	int "MMA8x5x Accelerate Sensor Position Setting"
	depends on SENSORS_MMA8X5X
	default "0"
	help
	  this provide the sensor position setting , value is between 0~7

config SENSORS_AP3426
	tristate "AP3426 3-in-1 digital ALPS+PS+IRLED sensor driver"
	depends on I2C
	help
	  Say Y here if you want to enable the AP3426 ALPS sensor
	  driver.

	  To compile this driver as a module, choose M here: the
	  module will be called ap3426.

config SENSORS_AP3426_CM
	tristate "AP3426 3-in-1 digital ALPS+PS+IRLED sensor driver (CM variant)"
	depends on I2C
	help
	  Say Y here if you want to enable the AP3426 ALPS sensor
	  driver (CM variant).

	  To compile this driver as a module, choose M here: the
	  module will be called ap3426.

config SENSORS_LTR553
	tristate "LTR553 light and proximity device driver"
	depends on I2C
	help
	  Say Y here if you want to enable the LTR553 light and
	  proximity sensor driver.

	  To compile this driver as a module, choose M here: the
	  module will be called ltr553.

config SENSORS_LTR559
	tristate "LTR559 light and proximity device driver"
	depends on I2C
	default n
	help
	  Say Y here you want to enable for the liteon ltr559
	  light and proximity sensors driver.

	  To compile this driver as a module, choose M here: the
	  module will be called ltr559.

config SENSORS_MMC3416X
	tristate "MMC3416xPJ 3-axis magnetic sensor driver"
	depends on I2C
	help
	  Say Y here if you want to enable the MMC3416xPJ magnetic sensor
	  driver.

	  To compile this driver as a module, choose M here: the
	  module will be called mmc3416x.

config SENSORS_MMC3416X_ALLOW_OVERFLOW
	tristate "MMC3416X sensor overflow check"
	depends on SENSORS_MMC3416X
	help
	  Say Y here if you want to allow overflow in MMC3416X sensor.

config SENSORS_AKM09911
	tristate "AKM09911 3-axis electronic compass sensor driver"
	depends on I2C
	help
	  Say Y here if you want to enable the akm09911 ecompass sensor
	  driver.

	  To compile this driver as a module, choose M here: the
	  module will be called akm09911.

config SENSORS_AKM8963
	tristate "AKM8963 3-axis electronic compass sensor driver"
	depends on I2C
	default n
	help
	  Say Y here if you want to enable the akm8963 ecompass sensor
	  driver.

	  To compile this driver as a module, choose M here: the
	  module will be called akm8963.

config SENSORS_STK3X1X
	tristate "STK3X1X device driver"
	depends on I2C
	default n
	help
	  Say Y here you want to enable for the sitronix stk3x1x
	  light and proximity sensors driver.

	  To compile this driver as a module, choose M here: the
	  module will be called stk3x1x.

config SENSORS_CAPELLA_CM36283
	tristate "CM36283 proximity and light sensor"
	depends on I2C
	default n
	help
	  Say Y here to enable the CM36283 Proximity
	  Sensor with Ambient Light Sensor.

	  To compile this driver as a module, choose M here: the
	  module will be called CM36283.

config INPUT_KIONIX_ACCEL
	tristate "KIONIX_ACCEL"
	depends on I2C=y
	help
	  If you say yes here you get support for the Kionix digital 3-axis
	  accelerometer.
	  This driver can also be built as a module. If so, the module will be
	  called kionix_accel.

config SENSORS_BMA2X2
	tristate "BMA2x2 acceleration sensor support"
	depends on I2C
	help
	  If you say yes here, you get support for Bosch Sensortec's
	  acceleration sensors BMA255/BMA254/BMA355/BMA250E/BMA222E/BMA280.

config SENSORS_BMA2X2_ENABLE_INT1
	tristate "BMA2X2 acceleration sensor interrupt INT1 support"
	depends on SENSORS_BMA2X2
	help
	 If you say yes here, you get INT1 support for Bosch Sensortec
	 acceleration sensors BMA255/BMA254/BMA355/BMA250E/BMA222E/BMA280.
	 Select it will disable interrupt INT2 support

config SENSORS_BMA2X2_ENABLE_INT2
	tristate "BMA2X2 acceleration sensor interrupt INT2 support"
	depends on SENSORS_BMA2X2 && !SENSORS_BMA2X2_ENABLE_INT1
	help
	 If you say yes here, you get INT2 support for Bosch Sensortec
	 acceleration sensors BMA255/BMA254/BMA355/BMA250E/BMA222E/BMA280.
	 Can only open if you do NOT open interrupt INT1 support

config SENSORS_BMA2X2_HRT
	tristate "BMA2x2 acceleration sensor hrt support"
	depends on SENSORS_BMA2X2
	help
	 If you say yes here, you use high resolution timer to trigger
	 sensor data report.

<<<<<<< HEAD
config SENSORS_BMA2X2_ENABLE_IDENT
	tristate "BMA2X2 acceleration sensor identification header support"
	depends on SENSORS_BMA2X2
	default y
	help
	 If you say yes here, you get IDENT support for Bosch Sensortec
	 acceleration sensors BMA255/BMA254/BMA355/BMA250E/BMA222E/BMA280.
	 Select it will enable identification support

config SENSORS_BMM050
	tristate "BMM050 Magnetic Sensor Driver"
	depends on I2C
	help
	  If you say yes here, you get support for Bosch Sensortec's
	  sensor BMM050 Magnetic Sensor

config SENSORS_BMG
	tristate "Bosch Gyroscope Sensor Driver"
	depends on I2C
	help
	  If you say yes here, you get support for Bosch Sensortec's
	  gyroscope sensor drivers of BMG160/BMI055/BMI058 e.t.c.

config SENSORS_BMG_FIFO
	bool "Bosch Gyroscope FIFO Support"
	depends on SENSORS_BMG
	help
	  If you say yes here, you get support for Gyroscope sensor FIFO operations.

=======
>>>>>>> cffb3572
config SIG_MOTION
	tristate "support significant motion sensor function"
	depends on SENSORS_BMA2X2  && ( SENSORS_BMA2X2_ENABLE_INT1 || SENSORS_BMA2X2_ENABLE_INT2)
	help
	 If you say yes here, if you want to support Bosch significant motion sensor function

config DOUBLE_TAP
	tristate "support double tap sensor function"
	depends on SENSORS_BMA2X2  && ( SENSORS_BMA2X2_ENABLE_INT1 || SENSORS_BMA2X2_ENABLE_INT2)
	help
	 If you say yes here, you get support Bosch double tap sensor function

config SENSORS_BMI058
	tristate "BMI058 Sensor Support"
	depends on (SENSORS_BMG || SENSORS_BMA2X2)
	help
	 If you say yes here, you get support for Bosch Sensortec's
	 sensor driver of BMI058.

config INPUT_LSM6DX0
	tristate "STMicroelectronics LSM6DS0 and LSM6DL0"
	depends on INPUT
	depends on I2C
	help
	  Say Y here to enable STMicroelectronics LSM6DS0 or LSM6DL0inertial
	  module.

	  To compile this driver as a module, choose M here: the
	  module will be called lsm6dx0.

config SENSORS_ST480
	tristate "Senodia ST480 magnetic sensor support"
	depends on I2C
	default n
	help
	  If you say yes here you get support for Senodia
	  magnetic sensors ST480.

endif
<|MERGE_RESOLUTION|>--- conflicted
+++ resolved
@@ -874,7 +874,6 @@
 	 If you say yes here, you use high resolution timer to trigger
 	 sensor data report.
 
-<<<<<<< HEAD
 config SENSORS_BMA2X2_ENABLE_IDENT
 	tristate "BMA2X2 acceleration sensor identification header support"
 	depends on SENSORS_BMA2X2
@@ -904,8 +903,6 @@
 	help
 	  If you say yes here, you get support for Gyroscope sensor FIFO operations.
 
-=======
->>>>>>> cffb3572
 config SIG_MOTION
 	tristate "support significant motion sensor function"
 	depends on SENSORS_BMA2X2  && ( SENSORS_BMA2X2_ENABLE_INT1 || SENSORS_BMA2X2_ENABLE_INT2)
