/*
 * Japan Display Inc. BU21150 touch screen driver.
 *
 * Copyright (c) 2014-2015, The Linux Foundation. All rights reserved.
 * Copyright (C) 2013-2015 Japan Display Inc.
 *
 * This program is free software; you can redistribute it and/or
 * modify it under the terms of the GNU General Public License
 * version 2, and only version 2, as published by the
 * Free Software Foundation.
 *
 * This program is distributed in the hope that it will be useful,
 * but WITHOUT ANY WARRANTY; without even the implied warranty of
 * MERCHANTABILITY or FITNESS FOR A PARTICULAR PURPOSE.  See the
 * GNU General Public License for more details.
 *
 * You should have received a copy of the GNU General Public License
 * along with this program; if not, write to the Free Software
 * Foundation, Inc., 51 Franklin Street, Fifth Floor, Boston,
 * MA  02110-1301, USA.
 *
 */
#include <linux/uaccess.h>
#include <linux/fs.h>
#include <linux/miscdevice.h>
#include <linux/module.h>
#include <linux/spi/spi.h>
#include <linux/gpio.h>
#include <linux/input/bu21150.h>
#include <linux/device.h>
#include <linux/regulator/consumer.h>
#include <linux/delay.h>
#include <linux/of_gpio.h>
#include <linux/interrupt.h>
#include <asm/byteorder.h>
#include <linux/timer.h>
#include <linux/notifier.h>
#include <linux/fb.h>
#include <linux/msm_mdp.h>
#include <linux/list.h>

/* define */
#define DEVICE_NAME   "jdi-bu21150"
#define SYSFS_PROPERTY_PATH   "afe_properties"
#define REG_INT_RUN_ENB (0x00CE)
#define REG_SENS_START (0x0086)
#define REG_READ_DATA (0x0400)
#define MAX_FRAME_SIZE (8*1024+16)  /* byte */
#define SPI_HEADER_SIZE (3)
#define SPI_BITS_PER_WORD_READ (8)
#define SPI_BITS_PER_WORD_WRITE (8)
#define FRAME_HEADER_SIZE (16)  /* byte */
#define GPIO_LOW  (0)
#define GPIO_HIGH (1)
#define WAITQ_WAIT   (0)
#define WAITQ_WAKEUP (1)
#define TIMEOUT_SCALE       (50)
#define ESD_TEST_TIMER_MS	(10000)
#define BU21150_MIN_VOLTAGE_UV	2700000
#define BU21150_MAX_VOLTAGE_UV	3300000
#define BU21150_VDD_DIG_VOLTAGE_UV	1800000
#define BU21150_MAX_OPS_LOAD_UA	150000
#define BU21150_PIN_ENABLE_DELAY_US		1000
#define BU21150_PINCTRL_VALID_STATE_CNT		2
#define	BU21150_RESET_DURATION_US		10
#define	BU21150_HOLD_DURATION_US		10
#define BU21150_REG_INT_RUN_ENB_DELAY1_MS	70
#define BU21150_REG_INT_RUN_ENB_DELAY2_US	1000

#define AFE_SCAN_DEFAULT			0x00
#define AFE_SCAN_SELF_CAP			0x01
#define AFE_SCAN_MUTUAL_CAP			0x02
#define AFE_SCAN_GESTURE_SELF_CAP		0x04
#define AFE_SCAN_GESTURE_MUTUAL_CAP		0x08

#define BU21150_PINCTRL_TS_ACT			"pmx_ts_active"
#define BU21150_PINCTRL_TS_SUS			"pmx_ts_suspend"
#define BU21150_PINCTRL_AFE_PWR_ACT		"afe_pwr_active"
#define BU21150_PINCTRL_AFE_PWR_SUS		"afe_pwr_suspend"
#define BU21150_PINCTRL_MOD_EN_ACT		"mod_en_active"
#define BU21150_PINCTRL_MOD_EN_SUS		"mod_en_suspend"
#define BU21150_PINCTRL_DISP_VSN_ACT		"disp_vsn_active"
#define BU21150_PINCTRL_DISP_VSN_SUS		"disp_vsn_suspend"
#define BU21150_PINCTRL_DDIC_RST_ACT		"ddic_rst_active"
#define BU21150_PINCTRL_DDIC_RST_SUS		"ddic_rst_suspend"

#define BU21150_LIST_MAX_FRAMES			20

struct bu21150_frame {
	struct list_head list;
	u8 frame[MAX_FRAME_SIZE];
	struct timeval tv;
};

/* struct */
struct bu21150_data {
	/* system */
	struct spi_device *client;
	struct pinctrl *ts_pinctrl;
	struct pinctrl_state *gpio_state_active;
	struct pinctrl_state *gpio_state_suspend;
	struct pinctrl_state *afe_pwr_state_active;
	struct pinctrl_state *afe_pwr_state_suspend;
	struct pinctrl_state *mod_en_state_active;
	struct pinctrl_state *mod_en_state_suspend;
	struct pinctrl_state *disp_vsn_state_active;
	struct pinctrl_state *disp_vsn_state_suspend;
	struct pinctrl_state *ddic_rst_state_active;
	struct pinctrl_state *ddic_rst_state_suspend;
	struct notifier_block fb_notif;
	/* frame */
	struct bu21150_ioctl_get_frame_data req_get;
	struct bu21150_frame frame_list;
	u8 frame_count;
	struct bu21150_ioctl_get_frame_data frame_get;
	struct mutex mutex_frame;
	struct mutex mutex_wake;
<<<<<<< HEAD
	struct mutex mutex_irq;
=======
>>>>>>> 83846d11
	bool irq_enabled;
	/* frame work */
	u8 frame_work[MAX_FRAME_SIZE];
	struct bu21150_ioctl_get_frame_data frame_work_get;
	struct kobject *bu21150_obj;
	/* waitq */
	u8 frame_waitq_flag;
	wait_queue_head_t frame_waitq;
	/* reset */
	u8 reset_flag;
	/* timeout */
	u8 timeout_enb;
	u8 set_timer_flag;
	u8 timeout_flag;
	u32 timeout;
	/* spi */
	u8 spi_buf[MAX_FRAME_SIZE];
	/* power */
	struct regulator *vcc_ana;
	struct regulator *vcc_dig;
	/* dtsi */
	int irq_gpio;
	int rst_gpio;
	int afe_pwr_gpio;
	int mod_en_gpio;
	int disp_vsn_gpio;
	int ddic_rst_gpio;
	int irq_count;
	const char *panel_model;
	const char *afe_version;
	const char *pitch_type;
	const char *afe_vendor;
	u16 scan_mode;
	bool wake_up;
	bool timeout_enable;
	bool stay_awake;
	bool suspended;
	u8 unblock_flag;
	u8 force_unblock_flag;
	bool lcd_on;
};

struct ser_req {
	struct spi_message    msg;
	struct spi_transfer    xfer[2];
	u16 sample ____cacheline_aligned;
};

/* static function declaration */
static int bu21150_probe(struct spi_device *client);
static int bu21150_remove(struct spi_device *client);
static int bu21150_open(struct inode *inode, struct file *filp);
static int bu21150_release(struct inode *inode, struct file *filp);
static long bu21150_ioctl(struct file *filp, unsigned int cmd,
	unsigned long arg);
static long bu21150_ioctl_get_frame(unsigned long arg);
static long bu21150_ioctl_reset(unsigned long arg);
static long bu21150_ioctl_spi_read(unsigned long arg);
static long bu21150_ioctl_spi_write(unsigned long arg);
static long bu21150_ioctl_suspend(void);
static long bu21150_ioctl_resume(void);
static long bu21150_ioctl_unblock(void);
static long bu21150_ioctl_unblock_release(void);
static long bu21150_ioctl_set_timeout(unsigned long arg);
static long bu21150_ioctl_set_scan_mode(unsigned long arg);
static irqreturn_t bu21150_irq_thread(int irq, void *dev_id);
static void swap_2byte(unsigned char *buf, unsigned int size);
static int bu21150_read_register(u32 addr, u16 size, u8 *data);
static int bu21150_write_register(u32 addr, u16 size, u8 *data);
static void wake_up_frame_waitq(struct bu21150_data *ts);
static long wait_frame_waitq(struct bu21150_data *ts, u8 flag);
static int is_same_bu21150_ioctl_get_frame_data(
	struct bu21150_ioctl_get_frame_data *data1,
	struct bu21150_ioctl_get_frame_data *data2);
static void copy_frame(struct bu21150_data *ts);
#ifdef CHECK_SAME_FRAME
static void check_same_frame(struct bu21150_data *ts);
#endif
static bool parse_dtsi(struct device *dev, struct bu21150_data *ts);
static void get_frame_timer_init(void);
static void get_frame_timer_handler(unsigned long data);
static void get_frame_timer_delete(void);
static int bu21150_fb_suspend(struct device *dev);
static int bu21150_fb_early_resume(struct device *dev);
<<<<<<< HEAD
=======
static int bu21150_fb_resume(struct device *dev);
>>>>>>> 83846d11
static int fb_notifier_callback(struct notifier_block *self,
					unsigned long event, void *data);

/* static variables */
static struct spi_device *g_client_bu21150;
static int g_io_opened;
static struct timer_list get_frame_timer;

static void bu21150_enable_irq(struct bu21150_data *ts)
{
	mutex_lock(&ts->mutex_irq);
	if (!ts->irq_count) {
		enable_irq(ts->client->irq);
		ts->irq_count++;
	} else {
		pr_err("%s: irq is already enabled\n", __func__);
	}
	mutex_unlock(&ts->mutex_irq);
}

static void bu21150_disable_irq(struct bu21150_data *ts)
{

	mutex_lock(&ts->mutex_irq);
	if (ts->irq_count) {
		disable_irq(ts->client->irq);
		ts->irq_count--;
	} else {
		pr_err("%s: irq is already disabled\n", __func__);
	}
	mutex_unlock(&ts->mutex_irq);
}

static ssize_t bu21150_wake_up_enable_store(struct kobject *kobj,
		struct kobj_attribute *attr, const char *buf, size_t count)
{
	struct bu21150_data *ts = spi_get_drvdata(g_client_bu21150);
	unsigned long state;
	ssize_t ret;

	ret = kstrtoul(buf, 10, &state);
	if (ret)
		return ret;

	if (!!state == ts->wake_up)
		return count;

	mutex_lock(&ts->mutex_wake);
	if (state == 0) {
		if (!ts->wake_up)
			goto exit;
		disable_irq_wake(ts->client->irq);
		device_init_wakeup(&ts->client->dev, false);
		ts->wake_up = false;
	} else {
		if (ts->wake_up)
			goto exit;
		device_init_wakeup(&ts->client->dev, true);
		enable_irq_wake(ts->client->irq);
		ts->wake_up = true;
	}

exit:
	mutex_unlock(&ts->mutex_wake);

	return count;
}

static ssize_t bu21150_wake_up_enable_show(struct kobject *kobj,
			struct kobj_attribute *attr, char *buf)
{
	struct bu21150_data *ts = spi_get_drvdata(g_client_bu21150);

	return snprintf(buf, PAGE_SIZE, "%u", ts->wake_up);
}

static ssize_t bu21150_trigger_esd_store(struct kobject *kobj,
		struct kobj_attribute *attr, const char *buf, size_t count)
{
	struct bu21150_data *ts = spi_get_drvdata(g_client_bu21150);

	if (!ts->irq_enabled) {
		pr_err("%s: irq is not requested\n", __func__);
		return -EINVAL;
	}

	bu21150_disable_irq(ts);
	msleep(ESD_TEST_TIMER_MS);
	bu21150_enable_irq(ts);

	return count;
}


static ssize_t bu21150_hallib_name_show(struct kobject *kobj,
			struct kobj_attribute *attr, char *buf)
{
	struct bu21150_data *ts = spi_get_drvdata(g_client_bu21150);
	int index = snprintf(buf, PAGE_SIZE, "libafehal");

	if (ts->afe_vendor)
		index += snprintf(buf + index, PAGE_SIZE, "_%s",
							ts->afe_vendor);
	if (ts->panel_model)
		index += snprintf(buf + index, PAGE_SIZE, "_%s",
							ts->panel_model);

	if (ts->afe_version)
		index += snprintf(buf + index, PAGE_SIZE, "_%s",
							ts->afe_version);

	if (ts->pitch_type)
		index += snprintf(buf + index, PAGE_SIZE, "_%s",
							ts->pitch_type);

	return index;
}

static ssize_t bu21150_cfg_name_show(struct kobject *kobj,
			struct kobj_attribute *attr, char *buf)
{
	struct bu21150_data *ts = spi_get_drvdata(g_client_bu21150);

	int index = snprintf(buf, PAGE_SIZE, "hbtp");

	if (ts->afe_vendor)
		index += snprintf(buf + index, PAGE_SIZE, "_%s",
							ts->afe_vendor);
	if (ts->panel_model)
		index += snprintf(buf + index, PAGE_SIZE, "_%s",
							ts->panel_model);
	if (ts->afe_version)
		index += snprintf(buf + index, PAGE_SIZE, "_%s",
							ts->afe_version);
	if (ts->pitch_type)
		index += snprintf(buf + index, PAGE_SIZE, "_%s",
							ts->pitch_type);

	return index;
}

static struct kobj_attribute bu21150_prop_attrs[] = {
	__ATTR(hallib_name, S_IRUGO, bu21150_hallib_name_show, NULL),
	__ATTR(cfg_name, S_IRUGO, bu21150_cfg_name_show, NULL),
	__ATTR(wake_up_enable, (S_IRUGO | S_IWUSR | S_IWGRP),
					bu21150_wake_up_enable_show,
					bu21150_wake_up_enable_store),
	__ATTR(trigger_esd, (S_IRUGO | S_IWUSR | S_IWGRP),
					NULL,
					bu21150_trigger_esd_store),

};

static const struct of_device_id g_bu21150_psoc_match_table[] = {
	{	.compatible = "jdi,bu21150", },
	{ },
};

static const struct file_operations g_bu21150_fops = {
	.owner = THIS_MODULE,
	.open = bu21150_open,
	.release = bu21150_release,
	.unlocked_ioctl = bu21150_ioctl,
};

static struct miscdevice g_bu21150_misc_device = {
	.minor = MISC_DYNAMIC_MINOR,
	.name = DEVICE_NAME,
	.fops = &g_bu21150_fops,
};

static const struct spi_device_id g_bu21150_device_id[] = {
	{ DEVICE_NAME, 0 },
	{ }
};
MODULE_DEVICE_TABLE(spi, g_bu21150_device_id);

static struct spi_driver g_bu21150_spi_driver = {
	.probe = bu21150_probe,
	.remove = bu21150_remove,
	.id_table = g_bu21150_device_id,
	.driver = {
		.name = DEVICE_NAME,
		.owner = THIS_MODULE,
		.bus = &spi_bus_type,
		.of_match_table = g_bu21150_psoc_match_table,
	},
};

module_spi_driver(g_bu21150_spi_driver);
MODULE_AUTHOR("Japan Display Inc");
MODULE_DESCRIPTION("JDI BU21150 Device Driver");
MODULE_LICENSE("GPL v2");
MODULE_ALIAS("spi:bu21150");

/* static functions */
static int reg_set_optimum_mode_check(struct regulator *reg, int load_ua)
{
	return (regulator_count_voltages(reg) > 0) ?
		regulator_set_optimum_mode(reg, load_ua) : 0;
}

static int bu21150_pinctrl_init(struct bu21150_data *data)
{
	const char *statename;
	int rc;
	int state_cnt, i;
	bool pinctrl_state_act_found = false;
	bool pinctrl_state_sus_found = false;

	data->ts_pinctrl = devm_pinctrl_get(&(data->client->dev));
	if (IS_ERR_OR_NULL(data->ts_pinctrl)) {
		dev_err(&data->client->dev,
			"Target does not use pinctrl\n");
		rc = PTR_ERR(data->ts_pinctrl);
		goto error;
	}

	state_cnt = of_property_count_strings(data->client->dev.of_node,
							"pinctrl-names");
	if (state_cnt < BU21150_PINCTRL_VALID_STATE_CNT) {
		dev_err(&data->client->dev,
				"failed to read required pinctrl names\n");
		rc = -EINVAL;
		goto error;
	}

	for (i = 0; i < state_cnt; i++) {
		rc = of_property_read_string_index(data->client->dev.of_node,
					"pinctrl-names", i, &statename);
		if (rc) {
			dev_err(&data->client->dev,
				"failed to read pinctrl states by index\n");
			goto error;
		}

		if (!strcmp(statename, BU21150_PINCTRL_TS_ACT)) {
			data->gpio_state_active
				= pinctrl_lookup_state(data->ts_pinctrl,
								statename);
			if (IS_ERR_OR_NULL(data->gpio_state_active)) {
				dev_dbg(&data->client->dev,
					"Can not get ts default state\n");
				rc = PTR_ERR(data->gpio_state_active);
				goto error;
			}
			pinctrl_state_act_found = true;
		} else if (!strcmp(statename, BU21150_PINCTRL_TS_SUS)) {
			data->gpio_state_suspend
				= pinctrl_lookup_state(data->ts_pinctrl,
								statename);
			if (IS_ERR_OR_NULL(data->gpio_state_suspend)) {
				dev_dbg(&data->client->dev,
					"Can not get ts sleep state\n");
				rc = PTR_ERR(data->gpio_state_suspend);
				goto error;
			}
			pinctrl_state_sus_found = true;
		} else if (!strcmp(statename, BU21150_PINCTRL_AFE_PWR_ACT)) {
			data->afe_pwr_state_active
				= pinctrl_lookup_state(data->ts_pinctrl,
								statename);
			if (IS_ERR(data->afe_pwr_state_active)) {
				dev_err(&data->client->dev,
					"Can not get pwr default state\n");
				rc = PTR_ERR(data->afe_pwr_state_active);
				goto error;
			}
		} else if (!strcmp(statename, BU21150_PINCTRL_AFE_PWR_SUS)) {
			data->afe_pwr_state_suspend
				= pinctrl_lookup_state(data->ts_pinctrl,
								statename);
			if (IS_ERR(data->afe_pwr_state_suspend)) {
				dev_err(&data->client->dev,
					"Can not get pwr sleep state\n");
				rc = PTR_ERR(data->afe_pwr_state_suspend);
				goto error;
			}
		} else if (!strcmp(statename, BU21150_PINCTRL_MOD_EN_ACT)) {
			data->mod_en_state_active
				= pinctrl_lookup_state(data->ts_pinctrl,
								statename);
			if (IS_ERR(data->mod_en_state_active)) {
				dev_err(&data->client->dev,
					"Can not get mod en default state\n");
				rc = PTR_ERR(data->mod_en_state_active);
				goto error;
			}
		} else if (!strcmp(statename, BU21150_PINCTRL_MOD_EN_SUS)) {
			data->mod_en_state_suspend
				= pinctrl_lookup_state(data->ts_pinctrl,
								statename);
			if (IS_ERR(data->mod_en_state_suspend)) {
				dev_err(&data->client->dev,
					"Can not get mod en sleep state\n");
				rc = PTR_ERR(data->mod_en_state_suspend);
				goto error;
			}
		} else if (!strcmp(statename, BU21150_PINCTRL_DISP_VSN_ACT)) {
			data->disp_vsn_state_active
				= pinctrl_lookup_state(data->ts_pinctrl,
								statename);
			if (IS_ERR(data->disp_vsn_state_active)) {
				dev_err(&data->client->dev,
					"Can not get disp vsn default state\n");
				rc = PTR_ERR(data->disp_vsn_state_active);
				goto error;
			}
		} else if (!strcmp(statename, BU21150_PINCTRL_DISP_VSN_SUS)) {
			data->disp_vsn_state_suspend
				= pinctrl_lookup_state(data->ts_pinctrl,
								statename);
			if (IS_ERR(data->disp_vsn_state_suspend)) {
				dev_err(&data->client->dev,
					"Can not get disp vsn sleep state\n");
				rc = PTR_ERR(data->disp_vsn_state_suspend);
				goto error;
			}
		} else if (!strcmp(statename, BU21150_PINCTRL_DDIC_RST_ACT)) {
			data->ddic_rst_state_active
				= pinctrl_lookup_state(data->ts_pinctrl,
								statename);
			if (IS_ERR(data->ddic_rst_state_active)) {
				dev_err(&data->client->dev,
					"Can not get DDIC rst default state\n");
				rc = PTR_ERR(data->ddic_rst_state_active);
				goto error;
			}
		} else if (!strcmp(statename, BU21150_PINCTRL_DDIC_RST_SUS)) {
			data->ddic_rst_state_suspend
				= pinctrl_lookup_state(data->ts_pinctrl,
								statename);
			if (IS_ERR(data->ddic_rst_state_suspend)) {
				dev_err(&data->client->dev,
					"Can not get DDIC rst sleep state\n");
				rc = PTR_ERR(data->ddic_rst_state_suspend);
				goto error;
			}
		} else {
			dev_err(&data->client->dev, "invalid pinctrl state\n");
			rc = -EINVAL;
			goto error;
		}
	}

	if (!pinctrl_state_act_found || !pinctrl_state_sus_found) {
		dev_err(&data->client->dev,
					"missing required pinctrl states\n");
		rc = -EINVAL;
		goto error;
	}

	return 0;

error:
	data->ts_pinctrl = NULL;
	return rc;
}

static int bu21150_pinctrl_select(struct bu21150_data *data, bool on)
{
	struct pinctrl_state *pins_state;
	int ret = 0;

	pins_state = on ? data->gpio_state_active : data->gpio_state_suspend;
	if (!IS_ERR_OR_NULL(pins_state)) {
		ret = pinctrl_select_state(data->ts_pinctrl, pins_state);
		if (ret) {
			dev_err(&data->client->dev,
				"can not set %s pins\n",
				on ? "pmx_ts_active" : "pmx_ts_suspend");
			return ret;
		}
	} else {
		dev_err(&data->client->dev,
			"not a valid '%s' pinstate\n",
				on ? "pmx_ts_active" : "pmx_ts_suspend");
		return -EINVAL;
	}

	return ret;
}

static int bu21150_pinctrl_enable(struct bu21150_data *ts, bool on)
{
	int rc = 0;

	if (!on)
		goto pinctrl_suspend;

	rc = bu21150_pinctrl_select(ts, true);
	if (rc < 0)
		return -EINVAL;

	if (ts->afe_pwr_state_active) {
		rc = pinctrl_select_state(ts->ts_pinctrl,
					ts->afe_pwr_state_active);
		if (rc) {
			dev_err(&ts->client->dev, "can not set afe pwr pins\n");
			goto err_afe_pwr_pinctrl_enable;
		}

		/*
		 * Wait among pin enablements to comply
		 * with hardware requirement.
		 */
		usleep(BU21150_PIN_ENABLE_DELAY_US);
	}

	if (ts->mod_en_state_active) {
		rc = pinctrl_select_state(ts->ts_pinctrl,
					ts->mod_en_state_active);
		if (rc) {
			dev_err(&ts->client->dev,
					"can not set mod en pins\n");
			goto err_mod_en_pinctrl_enable;
		}

		/*
		 * Wait among pin enablements to comply
		 * with hardware requirement.
		 */
		usleep(BU21150_PIN_ENABLE_DELAY_US);
	}

	if (ts->disp_vsn_state_active) {
		rc = pinctrl_select_state(ts->ts_pinctrl,
					ts->disp_vsn_state_active);
		if (rc) {
			dev_err(&ts->client->dev,
					"can not set disp vsn pins\n");
			goto err_disp_vsn_pinctrl_enable;
		}

		/*
		 * Wait among pin enablements to comply
		 * with hardware requirement.
		 */
		usleep(BU21150_PIN_ENABLE_DELAY_US);
	}

	if (ts->ddic_rst_state_active) {
		rc = pinctrl_select_state(ts->ts_pinctrl,
					ts->ddic_rst_state_active);
		if (rc) {
			dev_err(&ts->client->dev,
					"can not set DDIC rst pins\n");
			goto err_ddic_rst_pinctrl_enable;
		}
	}

	return 0;

pinctrl_suspend:
	if (ts->ddic_rst_state_suspend)
		pinctrl_select_state(ts->ts_pinctrl,
						ts->ddic_rst_state_suspend);
err_ddic_rst_pinctrl_enable:
	if (ts->disp_vsn_state_suspend)
		pinctrl_select_state(ts->ts_pinctrl,
						ts->disp_vsn_state_suspend);
err_disp_vsn_pinctrl_enable:
	if (ts->mod_en_state_suspend)
		pinctrl_select_state(ts->ts_pinctrl, ts->mod_en_state_suspend);
err_mod_en_pinctrl_enable:
	if (ts->afe_pwr_state_suspend)
		pinctrl_select_state(ts->ts_pinctrl, ts->afe_pwr_state_suspend);
err_afe_pwr_pinctrl_enable:
	bu21150_pinctrl_select(ts, false);

	return rc;
}

static int bu21150_gpio_enable(struct bu21150_data *ts, bool on)
{
	int rc = 0;

	if (!on)
		goto gpio_disable;

	/* set reset */
	rc = gpio_request(ts->rst_gpio, "bu21150_ts_reset");
	if (rc) {
		pr_err("%s: reset gpio_request failed\n", __func__);
		return -EINVAL;
	}

	gpio_direction_output(ts->rst_gpio, GPIO_LOW);

	/* Panel and AFE Power on sequence */
	if (of_find_property(ts->client->dev.of_node, "afe_pwr", NULL)) {
		rc = gpio_request(ts->afe_pwr_gpio, "afe_pwr");
		if (rc) {
			pr_err("%s: afe power gpio request failed\n", __func__);
			goto err_afe_pwr_gpio_enable;
		}
		gpio_direction_output(ts->afe_pwr_gpio, 1);
		gpio_set_value(ts->afe_pwr_gpio, 1);

		/*
		 * Wait among pin enablements to comply
		 * with hardware requirement.
		 */
		usleep(BU21150_PIN_ENABLE_DELAY_US);
	}

	if (of_find_property(ts->client->dev.of_node, "mod_en", NULL)) {
		rc = gpio_request(ts->mod_en_gpio, "mod_en");
		if (rc) {
			pr_err("%s: mod enablement gpio request failed\n",
								__func__);
			goto err_mod_en_gpio_enable;
		}
		gpio_direction_output(ts->mod_en_gpio, 1);
		gpio_set_value(ts->mod_en_gpio, 1);

		/*
		 * Wait among pin enablements to comply
		 * with hardware requirement.
		 */
		usleep(BU21150_PIN_ENABLE_DELAY_US);
	}

	if (of_find_property(ts->client->dev.of_node, "disp_vsn", NULL)) {
		rc = gpio_request(ts->disp_vsn_gpio, "disp_vsn");
		if (rc) {
			pr_err("%s: disp_vsn gpio request failed\n", __func__);
			goto err_disp_vsn_gpio_enable;
		}
		gpio_direction_output(ts->disp_vsn_gpio, 1);
		gpio_set_value(ts->disp_vsn_gpio, 1);

		/*
		 * Wait among pin enablements to comply
		 * with hardware requirement.
		 */
		usleep(BU21150_PIN_ENABLE_DELAY_US);
	}

	if (of_find_property(ts->client->dev.of_node, "ddic_rst", NULL)) {
		rc = gpio_request(ts->disp_vsn_gpio, "ddic_rst");
		if (rc) {
			pr_err("%s: DDIC rst gpio request failed\n", __func__);
			goto err_ddic_rst_gpio_enable;
		}
		gpio_direction_output(ts->ddic_rst_gpio, 1);
		gpio_set_value(ts->ddic_rst_gpio, 1);

		/*
		 * Wait among pin enablements to comply
		 * with hardware requirement.
		 */
		usleep(BU21150_PIN_ENABLE_DELAY_US);
	}

	rc = gpio_request(ts->irq_gpio, "bu21150_ts_int");
	if (rc) {
		pr_err("%s: IRQ gpio_request failed\n", __func__);
		goto err_irq_gpio_enable;
	}
	gpio_direction_input(ts->irq_gpio);

	return 0;

gpio_disable:
	gpio_free(ts->irq_gpio);
err_irq_gpio_enable:
	if (of_find_property(ts->client->dev.of_node, "ddic_rst", NULL))
		gpio_free(ts->ddic_rst_gpio);
err_ddic_rst_gpio_enable:
	if (of_find_property(ts->client->dev.of_node, "disp_vsn", NULL))
		gpio_free(ts->disp_vsn_gpio);
err_disp_vsn_gpio_enable:
	if (of_find_property(ts->client->dev.of_node, "mod_en", NULL))
		gpio_free(ts->mod_en_gpio);
err_mod_en_gpio_enable:
	if (of_find_property(ts->client->dev.of_node, "afe_pwr", NULL))
		gpio_free(ts->afe_pwr_gpio);
err_afe_pwr_gpio_enable:
	gpio_free(ts->rst_gpio);

	return rc;
}

static int bu21150_pin_enable(struct bu21150_data *ts, bool on)
{
	int rc = 0;

	if (!on)
		goto pin_disable;

	if (ts->ts_pinctrl)
		rc = bu21150_pinctrl_enable(ts, true);
	else
		rc = bu21150_gpio_enable(ts, true);

	return rc;

pin_disable:
	if (ts->ts_pinctrl)
		bu21150_pinctrl_enable(ts, false);
	else
		bu21150_gpio_enable(ts, false);

	return rc;
}

static int bu21150_power_enable(struct bu21150_data *ts, bool on)
{
	int rc = 0;

	if (!on)
		goto power_disable;

	if (regulator_count_voltages(ts->vcc_ana) > 0) {
		rc = regulator_set_voltage(ts->vcc_ana,
			BU21150_MIN_VOLTAGE_UV, BU21150_MAX_VOLTAGE_UV);
		if (rc) {
			dev_err(&ts->client->dev,
				"regulator vcc_ana set_vtg failed rc=%d\n", rc);
			return rc;
		}
	}

	rc = reg_set_optimum_mode_check(ts->vcc_ana,
						BU21150_MAX_OPS_LOAD_UA);
	if (rc < 0) {
		dev_err(&ts->client->dev,
			"Regulator vcc_ana set_opt failed rc=%d\n", rc);
		goto err_set_vcc_ana_opt_mode;
	}

	rc = regulator_enable(ts->vcc_ana);
	if (rc) {
		dev_err(&ts->client->dev,
			"Regulator vcc_ana enable failed rc=%d\n", rc);
		goto err_enable_vcc_ana;
	}

	if (regulator_count_voltages(ts->vcc_dig) > 0) {
		rc = regulator_set_voltage(ts->vcc_dig,
						BU21150_VDD_DIG_VOLTAGE_UV,
						BU21150_VDD_DIG_VOLTAGE_UV);
		if (rc) {
			dev_err(&ts->client->dev,
				"regulator vcc_dig set_vtg failed rc=%d\n", rc);
			goto err_set_vcc_dig_voltage;
		}
	}

	rc = reg_set_optimum_mode_check(ts->vcc_dig,
						BU21150_MAX_OPS_LOAD_UA);
	if (rc < 0) {
		dev_err(&ts->client->dev,
			"Regulator vcc_dig set_opt failed rc=%d\n", rc);
		goto err_set_vcc_dig_opt_mode;
	}

	rc = regulator_enable(ts->vcc_dig);
	if (rc) {
		dev_err(&ts->client->dev,
			"Regulator vcc_dig enable failed rc=%d\n", rc);
		goto err_enable_vcc_dig;
	}

	return 0;

power_disable:
	regulator_disable(ts->vcc_dig);
err_enable_vcc_dig:
	reg_set_optimum_mode_check(ts->vcc_dig, 0);
err_set_vcc_dig_opt_mode:
	if (regulator_count_voltages(ts->vcc_dig) > 0)
		regulator_set_voltage(ts->vcc_dig, 0,
					BU21150_VDD_DIG_VOLTAGE_UV);
err_set_vcc_dig_voltage:
	regulator_disable(ts->vcc_ana);
err_enable_vcc_ana:
	reg_set_optimum_mode_check(ts->vcc_ana, 0);
err_set_vcc_ana_opt_mode:
	if (regulator_count_voltages(ts->vcc_ana) > 0)
		regulator_set_voltage(ts->vcc_ana, 0, BU21150_MAX_VOLTAGE_UV);

	return rc;
}

static int bu21150_regulator_config(struct bu21150_data *ts, bool enable)
{
	int rc = 0;

	if (!enable)
		goto regulator_release;

	ts->vcc_ana = regulator_get(&ts->client->dev, "vdd_ana");
	if (IS_ERR_OR_NULL(ts->vcc_ana)) {
		rc = PTR_ERR(ts->vcc_ana);
		dev_err(&ts->client->dev,
			"Regulator get failed vcc_ana rc=%d\n", rc);
		return rc;
	}

	ts->vcc_dig = regulator_get(&ts->client->dev, "vdd_dig");
	if (IS_ERR_OR_NULL(ts->vcc_dig)) {
		rc = PTR_ERR(ts->vcc_dig);
		dev_err(&ts->client->dev,
			"Regulator get failed vcc_dig rc=%d\n", rc);
		goto err_get_vdd_dig;
	}

	return 0;

regulator_release:
	regulator_put(ts->vcc_dig);
err_get_vdd_dig:
	regulator_put(ts->vcc_ana);

	return rc;
}

static int bu21150_probe(struct spi_device *client)
{
	struct bu21150_data *ts;
	int rc, i;

	ts = kzalloc(sizeof(struct bu21150_data), GFP_KERNEL);
	if (!ts) {
		dev_err(&client->dev, "Out of memory\n");
		return -ENOMEM;
	}

	/* parse dtsi */
	if (!parse_dtsi(&client->dev, ts)) {
		dev_err(&client->dev, "Invalid dtsi\n");
		rc = -EINVAL;
		goto err_parse_dt;
	}

	g_client_bu21150 = client;
	ts->client = client;

	rc = bu21150_pinctrl_init(ts);
	if (rc) {
		dev_err(&client->dev, "Pinctrl init failed\n");
		goto err_parse_dt;
	}

	rc = bu21150_regulator_config(ts, true);
	if (rc) {
		dev_err(&client->dev, "Failed to get power rail\n");
		goto err_regulator_config;
	}

	rc = bu21150_power_enable(ts, true);
	if (rc) {
		dev_err(&client->dev, "Power enablement failed\n");
		goto err_power_enable;
	}

	rc = bu21150_pin_enable(ts, true);
	if (rc) {
		dev_err(&client->dev, "Pin enable failed\n");
		goto err_pin_enable;
	}

	INIT_LIST_HEAD(&ts->frame_list.list);

	mutex_init(&ts->mutex_frame);
	init_waitqueue_head(&(ts->frame_waitq));

	ts->fb_notif.notifier_call = fb_notifier_callback;
	rc = fb_register_client(&ts->fb_notif);
	if (rc) {
		dev_err(&client->dev, "Unable to register fb_notifier: %d\n",
									rc);
		goto err_register_fb_notif;
	}

	rc = misc_register(&g_bu21150_misc_device);
	if (rc) {
		dev_err(&client->dev, "Failed to register misc device\n");
		goto err_register_misc;
	}

	dev_set_drvdata(&client->dev, ts);

	ts->bu21150_obj = kobject_create_and_add(SYSFS_PROPERTY_PATH, NULL);
	if (!ts->bu21150_obj) {
		dev_err(&client->dev, "unable to create kobject\n");
		goto err_create_and_add_kobj;
	}

	for (i = 0; i < ARRAY_SIZE(bu21150_prop_attrs); i++) {
		rc = sysfs_create_file(ts->bu21150_obj,
						&bu21150_prop_attrs[i].attr);
		if (rc) {
			dev_err(&client->dev, "failed to create attributes\n");
			goto err_create_sysfs;
		}
	}

	if (ts->wake_up)
		device_init_wakeup(&client->dev, ts->wake_up);

	mutex_init(&ts->mutex_wake);
	mutex_init(&ts->mutex_irq);

	return 0;

err_create_sysfs:
	for (i--; i >= 0; i--)
		sysfs_remove_file(ts->bu21150_obj, &bu21150_prop_attrs[i].attr);
	kobject_put(ts->bu21150_obj);
err_create_and_add_kobj:
	misc_deregister(&g_bu21150_misc_device);
err_register_misc:
	fb_unregister_client(&ts->fb_notif);
err_register_fb_notif:
	mutex_destroy(&ts->mutex_frame);
	bu21150_pin_enable(ts, false);
err_pin_enable:
	bu21150_power_enable(ts, false);
err_power_enable:
	bu21150_regulator_config(ts, false);
err_regulator_config:
	if (ts->ts_pinctrl)
		devm_pinctrl_put(ts->ts_pinctrl);
err_parse_dt:
	kfree(ts);
	return rc;
}

static int bu21150_fb_suspend(struct device *dev)
{
	struct bu21150_data *ts = spi_get_drvdata(g_client_bu21150);
	int rc;
	u8 buf1[2] = {0x00, 0x00};
	u8 buf2[2] = {0x04, 0x00};
	struct bu21150_frame *temp;
	struct list_head *pos, *n;

	if (ts->suspended)
		return 0;

	rc = bu21150_write_register(REG_SENS_START, (u16)sizeof(buf1), buf1);
	if (rc)
		dev_err(&ts->client->dev,
			"%s: failed to disable sensing (%d)\n", __func__, rc);

	ts->timeout_enb = 0;
	get_frame_timer_delete();

	ts->unblock_flag = 1;
	/* wake up */
	wake_up_frame_waitq(ts);

	/* empty list */
	mutex_lock(&ts->mutex_frame);
	list_for_each_safe(pos, n, &ts->frame_list.list) {
		 temp = list_entry(pos, struct bu21150_frame, list);
		 list_del(pos);
		 kfree(temp);
	}
	ts->frame_count = 0;
	mutex_unlock(&ts->mutex_frame);

	rc = bu21150_write_register(REG_INT_RUN_ENB, (u16)sizeof(buf2), buf2);
	if (rc)
		dev_err(&ts->client->dev,
			"%s: failed to write to REG_INT_RUN_ENB (%d)\n",
			__func__, rc);

	if (!ts->wake_up) {
		bu21150_disable_irq(ts);
		rc = bu21150_pin_enable(ts, false);
		if (rc) {
			dev_err(&ts->client->dev,
				"failed to disable GPIO pins\n");
			return rc;
		}

		rc = bu21150_power_enable(ts, false);
		if (rc) {
			dev_err(&ts->client->dev,
				"failed to disable panel power\n");
			goto err_power_disable;
		}
	}

	ts->suspended = true;

	return 0;

err_power_disable:
	bu21150_pin_enable(ts, true);

	return rc;
}

static int bu21150_fb_early_resume(struct device *dev)
{
	struct bu21150_data *ts = spi_get_drvdata(g_client_bu21150);
	int rc;
	u8 buf[2] = {0x01, 0x00};
	struct bu21150_frame *temp;
	struct list_head *pos, *n;

	if (!ts->suspended)
		return 0;

	if (!ts->wake_up) {
		rc = bu21150_power_enable(ts, true);
		if (rc) {
			dev_err(&ts->client->dev,
				"failed to enable panel power\n");
			return rc;
		}

		rc = bu21150_pinctrl_select(ts, true);
		if (rc < 0) {
			dev_err(&ts->client->dev,
				"failed to enable panel pins\n");
			goto err_pin_enable;
		}

		/*
		 * Wait before pin enablement to comply
		 * with hardware requirement.
		 */
		usleep_range(BU21150_PIN_ENABLE_DELAY_US,
			BU21150_PIN_ENABLE_DELAY_US +
			BU21150_HOLD_DURATION_US);

		rc = bu21150_pinctrl_select(ts, false);
		if (rc < 0) {
			dev_err(&ts->client->dev,
				"failed to toggle AFE reset pin\n");
			goto err_pin_enable;
		}

		usleep_range(BU21150_RESET_DURATION_US,
				BU21150_RESET_DURATION_US +
				BU21150_HOLD_DURATION_US);

		rc = bu21150_pin_enable(ts, true);
		if (rc) {
			dev_err(&ts->client->dev,
				"failed to enable pin\n");
			goto err_pin_enable;
		}
	}

	ts->timeout_enb = 0;
	get_frame_timer_delete();

	rc = bu21150_write_register(REG_INT_RUN_ENB, (u16)sizeof(buf), buf);
	if (rc)
		dev_err(&ts->client->dev,
<<<<<<< HEAD
			"%s: failed to write %d to REG_INT_RUN_ENB (%d)\n",
			__func__, buf[0], rc);
	msleep(BU21150_REG_INT_RUN_ENB_DELAY1_MS);

	buf[0] = 0x03;
	rc = bu21150_write_register(REG_INT_RUN_ENB, (u16)sizeof(buf), buf);
	if (rc)
		dev_err(&ts->client->dev,
			"%s: failed to write %d to REG_INT_RUN_ENB (%d)\n",
			__func__, buf[0], rc);
	usleep_range(BU21150_REG_INT_RUN_ENB_DELAY2_US,
		BU21150_REG_INT_RUN_ENB_DELAY2_US + BU21150_HOLD_DURATION_US);
=======
			"%s: failed to write to REG_INT_RUN_ENB (%d)\n",
			__func__, rc);
>>>>>>> 83846d11

	/* empty list */
	mutex_lock(&ts->mutex_frame);
	list_for_each_safe(pos, n, &ts->frame_list.list) {
		 temp = list_entry(pos, struct bu21150_frame, list);
		 list_del(pos);
		 kfree(temp);
	}
	ts->frame_count = 0;
	mutex_unlock(&ts->mutex_frame);

	ts->suspended = false;

	return 0;

err_pin_enable:
	bu21150_power_enable(ts, false);

	return rc;
}

static int bu21150_fb_resume(struct device *dev)
{
	struct bu21150_data *ts = spi_get_drvdata(g_client_bu21150);
	int rc;
	u8 buf[2] = {0x01, 0x00};

	buf[0] = 0x03;
	rc = bu21150_write_register(REG_INT_RUN_ENB, (u16)sizeof(buf), buf);
	if (rc)
		dev_err(&ts->client->dev,
			"%s: failed to write %d to REG_INT_RUN_ENB (%d)\n",
			__func__, buf[0], rc);
	usleep(1000);

	return 0;
}

static int fb_notifier_callback(struct notifier_block *self,
					unsigned long event, void *data)
{
	struct fb_event *evdata = data;
	int *blank;
	bool cont_splash = msm_fb_get_cont_splash();
	struct bu21150_data *ts =
			container_of(self, struct bu21150_data, fb_notif);
	struct device *dev;

	if (evdata && evdata->data && ts && ts->client) {
		dev = &ts->client->dev;
		blank = evdata->data;
		if (event == FB_EARLY_EVENT_BLANK) {
			if (*blank == FB_BLANK_UNBLANK) {
				ts->lcd_on = true;
				if (!cont_splash)
					bu21150_fb_early_resume(dev);
			} else if (*blank == FB_BLANK_POWERDOWN) {
				ts->lcd_on = false;
			}
		} else if (event == FB_R_EARLY_EVENT_BLANK) {
			if (*blank == FB_BLANK_UNBLANK) {
				ts->lcd_on = false;
				if (!cont_splash)
					bu21150_fb_early_resume(dev);
			} else if (*blank == FB_BLANK_POWERDOWN) {
				ts->lcd_on = true;
			}
		} else if (event == FB_EVENT_BLANK && *blank ==
							FB_BLANK_POWERDOWN) {
			if (!cont_splash)
				bu21150_fb_suspend(dev);
<<<<<<< HEAD
=======
		} else if (event == FB_EVENT_BLANK && *blank ==
							FB_BLANK_UNBLANK) {
			bu21150_fb_resume(dev);
>>>>>>> 83846d11
		}
	}

	return 0;
}

static void get_frame_timer_init(void)
{
	struct bu21150_data *ts = spi_get_drvdata(g_client_bu21150);

	if (ts->set_timer_flag == 1) {
		del_timer_sync(&get_frame_timer);
		ts->set_timer_flag = 0;
	}

	if (ts->timeout > 0) {
		ts->set_timer_flag = 1;
		ts->timeout_flag = 0;

		init_timer(&get_frame_timer);

		get_frame_timer.expires  = jiffies + ts->timeout;
		get_frame_timer.data     = (unsigned long)jiffies;
		get_frame_timer.function = get_frame_timer_handler;

		add_timer(&get_frame_timer);
	}
}

static void get_frame_timer_handler(unsigned long data)
{
	struct bu21150_data *ts = spi_get_drvdata(g_client_bu21150);

	ts->timeout_flag = 1;
	/* wake up */
	wake_up_frame_waitq(ts);
}

static void get_frame_timer_delete(void)
{
	struct bu21150_data *ts = spi_get_drvdata(g_client_bu21150);

	if (ts->set_timer_flag == 1) {
		ts->set_timer_flag = 0;
		del_timer_sync(&get_frame_timer);
	}
}

static int bu21150_remove(struct spi_device *client)
{
	struct bu21150_data *ts = spi_get_drvdata(client);
	int i;

	mutex_destroy(&ts->mutex_irq);
	mutex_destroy(&ts->mutex_wake);
	if (ts->wake_up)
		device_init_wakeup(&client->dev, 0);

	for (i = 0; i < ARRAY_SIZE(bu21150_prop_attrs); i++)
		sysfs_remove_file(ts->bu21150_obj,
					&bu21150_prop_attrs[i].attr);
	kobject_put(ts->bu21150_obj);
	fb_unregister_client(&ts->fb_notif);
	misc_deregister(&g_bu21150_misc_device);
	bu21150_power_enable(ts, false);
	bu21150_regulator_config(ts, false);
	mutex_destroy(&ts->mutex_frame);
	bu21150_pin_enable(ts, false);
	kfree(ts);

	return 0;
}

static int bu21150_open(struct inode *inode, struct file *filp)
{
	struct bu21150_data *ts = spi_get_drvdata(g_client_bu21150);

	if (g_io_opened) {
		pr_err("%s: g_io_opened not zero.\n", __func__);
		return -EBUSY;
	}
	++g_io_opened;

	get_frame_timer_delete();
	ts->reset_flag = 0;
	ts->set_timer_flag = 0;
	ts->timeout_flag = 0;
	ts->timeout_enb = 0;
	ts->unblock_flag = 0;
	ts->force_unblock_flag = 0;
	ts->scan_mode = AFE_SCAN_MUTUAL_CAP;
	memset(&(ts->req_get), 0, sizeof(struct bu21150_ioctl_get_frame_data));
	/* set default value. */
	ts->req_get.size = FRAME_HEADER_SIZE;
	memset(&(ts->frame_get), 0,
		sizeof(struct bu21150_ioctl_get_frame_data));
	memset(&(ts->frame_work_get), 0,
		sizeof(struct bu21150_ioctl_get_frame_data));

	return 0;
}

static int bu21150_release(struct inode *inode, struct file *filp)
{
	struct bu21150_data *ts = spi_get_drvdata(g_client_bu21150);
	struct spi_device *client = ts->client;

	if (!g_io_opened) {
		pr_err("%s: !g_io_opened\n", __func__);
		return -ENOTTY;
	}
	--g_io_opened;

	if (g_io_opened < 0)
		g_io_opened = 0;

	wake_up_frame_waitq(ts);
	if (ts->timeout_enb)
		get_frame_timer_delete();

	if (ts->irq_enabled) {
		free_irq(client->irq, ts);
		ts->irq_enabled = false;
	}

	return 0;
}

static long bu21150_ioctl(struct file *filp, unsigned int cmd,
	unsigned long arg)
{
	long ret;

	switch (cmd) {
	case BU21150_IOCTL_CMD_GET_FRAME:
		ret = bu21150_ioctl_get_frame(arg);
		return ret;
	case BU21150_IOCTL_CMD_RESET:
		ret = bu21150_ioctl_reset(arg);
		return ret;
	case BU21150_IOCTL_CMD_SPI_READ:
		ret = bu21150_ioctl_spi_read(arg);
		return ret;
	case BU21150_IOCTL_CMD_SPI_WRITE:
		ret = bu21150_ioctl_spi_write(arg);
		return ret;
	case BU21150_IOCTL_CMD_UNBLOCK:
		ret = bu21150_ioctl_unblock();
		return ret;
	case BU21150_IOCTL_CMD_UNBLOCK_RELEASE:
		ret = bu21150_ioctl_unblock_release();
		return ret;
	case BU21150_IOCTL_CMD_SUSPEND:
		ret = bu21150_ioctl_suspend();
		return ret;
	case BU21150_IOCTL_CMD_RESUME:
		ret = bu21150_ioctl_resume();
		return ret;
	case BU21150_IOCTL_CMD_SET_TIMEOUT:
		ret = bu21150_ioctl_set_timeout(arg);
		return ret;
	case BU21150_IOCTL_CMD_SET_SCAN_MODE:
		ret = bu21150_ioctl_set_scan_mode(arg);
		return ret;
	default:
		pr_err("%s: cmd unknown.\n", __func__);
		return -EINVAL;
	}

	return 0;
}

static long bu21150_ioctl_get_frame(unsigned long arg)
{
	long ret;
	struct bu21150_data *ts = spi_get_drvdata(g_client_bu21150);
	void __user *argp = (void __user *)arg;
	struct bu21150_ioctl_get_frame_data data;
	u32 frame_size;

	if (arg == 0) {
		pr_err("%s: arg == 0.\n", __func__);
		return -EINVAL;
	}
	if (copy_from_user(&data, argp,
		sizeof(struct bu21150_ioctl_get_frame_data))) {
		pr_err("%s: Failed to copy_from_user().\n", __func__);
		return -EFAULT;
	}
	if (data.buf == 0 || data.size == 0 ||
		MAX_FRAME_SIZE < data.size || data.tv == 0) {
		pr_err("%s: data.buf == 0 ...\n", __func__);
		return -EINVAL;
	}


	if (!ts->irq_enabled) {
		ret = request_threaded_irq(ts->client->irq, NULL,
					bu21150_irq_thread,
<<<<<<< HEAD
					IRQF_TRIGGER_FALLING | IRQF_ONESHOT,
=======
					IRQF_TRIGGER_LOW | IRQF_ONESHOT,
>>>>>>> 83846d11
					ts->client->dev.driver->name, ts);
		if (ret) {
			dev_err(&ts->client->dev, "Failed to register interrupt\n");
			return ret;
		}

		ts->irq_enabled = true;
<<<<<<< HEAD
		ts->irq_count = 1;
=======
>>>>>>> 83846d11
	}

	if (ts->timeout_enb == 1)
		get_frame_timer_init();

	do {
		ts->req_get = data;
		ret = wait_frame_waitq(ts, data.keep_block_flag);
		ts->unblock_flag = 0;
		if (ret != 0)
			return ret;
	} while (!is_same_bu21150_ioctl_get_frame_data(&data,
				&(ts->frame_get)));

	if (ts->timeout_enb == 1)
		get_frame_timer_delete();

	/* copy frame */
	mutex_lock(&ts->mutex_frame);
	frame_size = ts->frame_get.size;

	if (!list_empty(&ts->frame_list.list)) {
		struct bu21150_frame *temp;

		temp = list_first_entry(&ts->frame_list.list,
				struct bu21150_frame, list);
		if (copy_to_user(data.buf, temp->frame, frame_size)) {
			mutex_unlock(&ts->mutex_frame);
			pr_err("%s: Failed to copy_to_user().\n", __func__);
			return -EFAULT;
		}
		if (copy_to_user(data.tv, &(temp->tv),
				sizeof(struct timeval))) {
			mutex_unlock(&ts->mutex_frame);
			pr_err("%s: Failed to copy_to_user().\n", __func__);
			return -EFAULT;
		}
		list_del(&temp->list);
		kfree(temp);
		ts->frame_count--;
	} else {
		pr_debug("%s: no frame!!! unblock\n", __func__);
		mutex_unlock(&ts->mutex_frame);
		return BU21150_UNBLOCK;
	}

	if (!list_empty(&ts->frame_list.list))
		wake_up_frame_waitq(ts);

	mutex_unlock(&ts->mutex_frame);

	return 0;
}

static long bu21150_ioctl_reset(unsigned long reset)
{
	struct bu21150_data *ts = spi_get_drvdata(g_client_bu21150);
	int rc;

	if (!(reset == BU21150_RESET_LOW || reset == BU21150_RESET_HIGH)) {
		pr_err("%s: arg unknown.\n", __func__);
		return -EINVAL;
	}

	if (!ts->ts_pinctrl) {
		gpio_set_value(ts->rst_gpio, reset);
		goto reset_exit;
	}

	if (reset == BU21150_RESET_LOW) {
		bu21150_disable_irq(ts);
		rc = bu21150_pinctrl_select(ts, false);
		if (rc) {
			pr_err("%s: failed to pull low reset line\n",
								__func__);
			bu21150_enable_irq(ts);
			return rc;
		}
	} else if (reset == BU21150_RESET_HIGH) {
		rc = bu21150_pinctrl_select(ts, true);
		if (rc) {
			pr_err("%s: failed to pull high reset line\n",
								__func__);
			return rc;
		}
		bu21150_enable_irq(ts);
	}

reset_exit:
	ts->frame_waitq_flag = WAITQ_WAIT;
	if (reset == BU21150_RESET_LOW)
		ts->reset_flag = 1;

	return 0;
}

static long bu21150_ioctl_spi_read(unsigned long arg)
{
	struct bu21150_data *ts = spi_get_drvdata(g_client_bu21150);
	void __user *argp = (void __user *)arg;
	struct bu21150_ioctl_spi_data data;
	int ret;

	if (arg == 0) {
		pr_err("%s: arg == 0.\n", __func__);
		return -EINVAL;
	}
	if (copy_from_user(&data, argp,
		sizeof(struct bu21150_ioctl_spi_data))) {
		pr_err("%s: Failed to copy_from_user().\n", __func__);
		return -EFAULT;
	}
	if (data.buf == 0 || data.count == 0 ||
		MAX_FRAME_SIZE < data.count) {
		pr_err("%s: data.buf == 0 ...\n", __func__);
		return -EINVAL;
	}

	ret = bu21150_read_register(data.addr, data.count, ts->spi_buf);
	if (ret) {
		pr_err("%s: Failed to read register (%d).\n", __func__, ret);
		return ret;
	}

	if (copy_to_user(data.buf, ts->spi_buf, data.count)) {
		pr_err("%s: Failed to copy_to_user().\n", __func__);
		return -EFAULT;
	}

	return 0;
}

static long bu21150_ioctl_spi_write(unsigned long arg)
{
	struct bu21150_data *ts = spi_get_drvdata(g_client_bu21150);
	void __user *argp = (void __user *)arg;
	struct bu21150_ioctl_spi_data data;
	unsigned int afe_active_mode = AFE_SCAN_SELF_CAP | AFE_SCAN_MUTUAL_CAP;
	unsigned int afe_gesture_mode = AFE_SCAN_GESTURE_SELF_CAP |
						AFE_SCAN_GESTURE_MUTUAL_CAP;
	bool valid_op;
	int ret;

	if (arg == 0) {
		pr_err("%s: arg == 0.\n", __func__);
		return -EINVAL;
	}
	if (copy_from_user(&data, argp,
		sizeof(struct bu21150_ioctl_spi_data))) {
		pr_err("%s: Failed to copy_from_user().\n", __func__);
		return -EFAULT;
	}

	valid_op = (data.next_mode == AFE_SCAN_DEFAULT) ||
			((data.next_mode & afe_active_mode) && ts->lcd_on) ||
			((data.next_mode & afe_gesture_mode) && !ts->lcd_on);
	if (!valid_op) {
		pr_err("%s: AFE scan mode(%d) and LCD state(%d) conflict\n",
					__func__, data.next_mode, ts->lcd_on);
		return -EINVAL;
	}

	if (data.buf == 0 || data.count == 0 ||
		MAX_FRAME_SIZE < data.count) {
		pr_err("%s: data.buf == 0 ...\n", __func__);
		return -EINVAL;
	}
	if (copy_from_user(ts->spi_buf, data.buf, data.count)) {
		pr_err("%s: Failed to copy_from_user()..\n", __func__);
		return -EFAULT;
	}

	ret = bu21150_write_register(data.addr, data.count, ts->spi_buf);
	if (ret)
		pr_err("%s: Failed to write register (%d).\n", __func__, ret);

	return ret;
}

static long bu21150_ioctl_unblock(void)
{
	struct bu21150_data *ts = spi_get_drvdata(g_client_bu21150);

	ts->force_unblock_flag = 1;
	/* wake up */
	wake_up_frame_waitq(ts);

	return 0;
}

static long bu21150_ioctl_unblock_release(void)
{
	struct bu21150_data *ts = spi_get_drvdata(g_client_bu21150);

	ts->force_unblock_flag = 0;

	ts->frame_waitq_flag = WAITQ_WAIT;

	return 0;
}

static long bu21150_ioctl_suspend(void)
{
	bu21150_ioctl_unblock();

	return 0;
}

static long bu21150_ioctl_resume(void)
{
	struct bu21150_data *ts = spi_get_drvdata(g_client_bu21150);

	ts->force_unblock_flag = 0;

	bu21150_enable_irq(ts);

	return 0;
}

static long bu21150_ioctl_set_timeout(unsigned long arg)
{
	struct bu21150_data *ts = spi_get_drvdata(g_client_bu21150);
	void __user *argp = (void __user *)arg;
	struct bu21150_ioctl_timeout_data data;

	if (!ts->timeout_enable)
		return 0;

	if (copy_from_user(&data, argp,
		sizeof(struct bu21150_ioctl_timeout_data))) {
		pr_err("%s: Failed to copy_from_user().\n", __func__);
		return -EFAULT;
	}

	ts->timeout_enb = data.timeout_enb;
	if (data.timeout_enb == 1) {
		ts->timeout = (unsigned int)(data.report_interval_us
			* TIMEOUT_SCALE * HZ / 1000000);
	} else {
		get_frame_timer_delete();
	}

	return 0;
}

static long bu21150_ioctl_set_scan_mode(unsigned long arg)
{
	struct bu21150_data *ts = spi_get_drvdata(g_client_bu21150);
	void __user *argp = (void __user *)arg;

	if (copy_from_user(&ts->scan_mode, argp,
		sizeof(u16))) {
		pr_err("%s: Failed to copy_from_user().\n", __func__);
		return -EFAULT;
	}

	mutex_lock(&ts->mutex_wake);

	if (ts->stay_awake && ts->wake_up) {
		pm_relax(&ts->client->dev);
		ts->stay_awake = false;
	}

	mutex_unlock(&ts->mutex_wake);

	return 0;
}

static irqreturn_t bu21150_irq_thread(int irq, void *dev_id)
{
	struct bu21150_data *ts = dev_id;
	u8 *psbuf = (u8 *)ts->frame_work;
	int ret;

	mutex_lock(&ts->mutex_wake);

	if (!ts->stay_awake && ts->wake_up &&
			ts->scan_mode == AFE_SCAN_GESTURE_SELF_CAP) {
		pm_stay_awake(&ts->client->dev);
		ts->stay_awake = true;
	}

	mutex_unlock(&ts->mutex_wake);

	/* get frame */
	ts->frame_work_get = ts->req_get;
	ret = bu21150_read_register(REG_READ_DATA,
			ts->frame_work_get.size, psbuf);
	if (ret) {
		pr_err("%s: failed to read frame (%d)\n", __func__, ret);
		goto err_read_reg;
	}

	if (ts->reset_flag == 0) {
#ifdef CHECK_SAME_FRAME
		check_same_frame(ts);
#endif
		copy_frame(ts);
		wake_up_frame_waitq(ts);
	} else {
		ts->reset_flag = 0;
	}

err_read_reg:
	return IRQ_HANDLED;
}

static int bu21150_read_register(u32 addr, u16 size, u8 *data)
{
	struct bu21150_data *ts = spi_get_drvdata(g_client_bu21150);
	struct spi_device *client = ts->client;
	struct ser_req *req;
	int ret;
	u8 *input;
	u8 *output;

	input = kzalloc(sizeof(u8)*(size)+SPI_HEADER_SIZE, GFP_KERNEL);
	output = kzalloc(sizeof(u8)*(size)+SPI_HEADER_SIZE, GFP_KERNEL);
	req = kzalloc(sizeof(*req), GFP_KERNEL);

	/* set header */
	input[0] = 0x03;                 /* read command */
	input[1] = (addr & 0xFF00) >> 8; /* address hi */
	input[2] = (addr & 0x00FF) >> 0; /* address lo */

	/* read data */
	spi_message_init(&req->msg);
	req->xfer[0].tx_buf = input;
	req->xfer[0].rx_buf = output;
	req->xfer[0].len = size+SPI_HEADER_SIZE;
	req->xfer[0].cs_change = 0;
	req->xfer[0].bits_per_word = SPI_BITS_PER_WORD_READ;
	spi_message_add_tail(&req->xfer[0], &req->msg);
	ret = spi_sync(client, &req->msg);
	if (ret) {
		pr_err("%s: spi_sync read data error:ret=[%d]", __func__, ret);
	} else {
		memcpy(data, output+SPI_HEADER_SIZE, size);
		swap_2byte(data, size);
	}

	kfree(req);
	kfree(input);
	kfree(output);

	return ret;
}

static int bu21150_write_register(u32 addr, u16 size, u8 *data)
{
	struct bu21150_data *ts = spi_get_drvdata(g_client_bu21150);
	struct spi_device *client = ts->client;
	struct ser_req *req;
	int ret;
	u8 *input;

	input = kzalloc(sizeof(u8)*(size)+SPI_HEADER_SIZE, GFP_KERNEL);
	req = kzalloc(sizeof(*req), GFP_KERNEL);

	/* set header */
	input[0] = 0x02;                 /* write command */
	input[1] = (addr & 0xFF00) >> 8; /* address hi */
	input[2] = (addr & 0x00FF) >> 0; /* address lo */

	/* set data */
	memcpy(input+SPI_HEADER_SIZE, data, size);
	swap_2byte(input+SPI_HEADER_SIZE, size);

	/* write data */
	spi_message_init(&req->msg);
	req->xfer[0].tx_buf = input;
	req->xfer[0].rx_buf = NULL;
	req->xfer[0].len = size+SPI_HEADER_SIZE;
	req->xfer[0].cs_change = 0;
	req->xfer[0].bits_per_word = SPI_BITS_PER_WORD_WRITE;
	spi_message_add_tail(&req->xfer[0], &req->msg);
	ret = spi_sync(client, &req->msg);
	if (ret)
		pr_err("%s: spi_sync write data error:ret=[%d]", __func__, ret);

	kfree(req);
	kfree(input);

	return ret;
}

static void wake_up_frame_waitq(struct bu21150_data *ts)
{
	ts->frame_waitq_flag = WAITQ_WAKEUP;
	wake_up_interruptible(&(ts->frame_waitq));
}

static long wait_frame_waitq(struct bu21150_data *ts, u8 flag)
{
	if (ts->force_unblock_flag == 1)
		return BU21150_UNBLOCK;

	if (ts->unblock_flag == 1 && flag == 0)
		return BU21150_UNBLOCK;

	/* wait event */
	if (wait_event_interruptible(ts->frame_waitq,
			ts->frame_waitq_flag == WAITQ_WAKEUP)) {
		pr_err("%s: -ERESTARTSYS\n", __func__);
		return -ERESTARTSYS;
	}
	ts->frame_waitq_flag = WAITQ_WAIT;

	if (ts->timeout_enb == 1) {
		if (ts->timeout_flag == 1) {
			ts->set_timer_flag = 0;
			ts->timeout_flag = 0;
			pr_err("%s: return BU21150_TIMEOUT\n", __func__);
			return BU21150_TIMEOUT;
		}
	}

	if (ts->force_unblock_flag == 1)
		return BU21150_UNBLOCK;

	if (ts->unblock_flag == 1 && flag == 0)
		return BU21150_UNBLOCK;

	return 0;
}

static int is_same_bu21150_ioctl_get_frame_data(
	struct bu21150_ioctl_get_frame_data *data1,
	struct bu21150_ioctl_get_frame_data *data2)
{
	int i;
	u8 *p1 = (u8 *)data1;
	u8 *p2 = (u8 *)data2;

	for (i = 0; i < sizeof(struct bu21150_ioctl_get_frame_data); i++) {
		if (p1[i] != p2[i])
			return 0;
	}

	return 1;
}

static void copy_frame(struct bu21150_data *ts)
{
	struct bu21150_frame *temp;

	mutex_lock(&(ts->mutex_frame));
	/* check for max limit */
	if (ts->frame_count >= BU21150_LIST_MAX_FRAMES) {
		struct bu21150_frame *tmp;

		pr_err("max limit!!! frame_count=%d\n", ts->frame_count);
		tmp = list_first_entry(&ts->frame_list.list,
				struct bu21150_frame, list);
		list_del(&tmp->list);
		kfree(tmp);
		ts->frame_count--;
	}

	temp = kzalloc(sizeof(struct bu21150_frame), GFP_KERNEL);
	ts->frame_get = ts->frame_work_get;
	memcpy(temp->frame, ts->frame_work, MAX_FRAME_SIZE);
	do_gettimeofday(&(temp->tv));
	list_add_tail(&(temp->list), &(ts->frame_list.list));
	ts->frame_count++;
	mutex_unlock(&(ts->mutex_frame));
}

static void swap_2byte(unsigned char *buf, unsigned int size)
{
	int i;
	u16 *psbuf = (u16 *)buf;

	if (size%2 == 1) {
		pr_err("%s: error size is odd. size=[%u]\n", __func__, size);
		return;
	}

	for (i = 0; i < size/2; i++)
		be16_to_cpus(psbuf+i);
}

#ifdef CHECK_SAME_FRAME
static void check_same_frame(struct bu21150_data *ts)
{
	static int frame_no = -1;
	u16 *ps;
	struct bu21150_frame *temp;
	struct list_head *pos, *n;

	mutex_lock(&ts->mutex_frame);
	if (!list_empty(&ts->frame_list.list)) {
		/* get the last node */
		temp = list_entry(&ts->frame_list.list->prev,
				struct bu21150_frame, list);

		ps = (u16 *)temp->frame;

		if (ps[2] == frame_no)
			pr_err("%s:same_frame_no=[%d]\n", __func__, frame_no);
		frame_no = ps[2];
	}
	mutex_unlock(&ts->mutex_frame);
}
#endif

static bool parse_dtsi(struct device *dev, struct bu21150_data *ts)
{
	enum of_gpio_flags dummy;
	struct device_node *np = dev->of_node;
	int rc;

	if (of_find_property(np, "irq-gpio", NULL))
		ts->irq_gpio = of_get_named_gpio_flags(np,
						"irq-gpio", 0, &dummy);
	if (of_find_property(np, "rst-gpio", NULL))
		ts->rst_gpio = of_get_named_gpio_flags(np,
						"rst-gpio", 0, &dummy);

	rc = of_property_read_string(np, "jdi,panel-model", &ts->panel_model);
	if (rc < 0 && rc != -EINVAL) {
		dev_err(dev, "Unable to read panel model\n");
		return false;
	}

	rc = of_property_read_string(np, "jdi,afe-version", &ts->afe_version);
	if (rc < 0 && rc != -EINVAL) {
		dev_err(dev, "Unable to read AFE version\n");
		return false;
	}

	rc = of_property_read_string(np, "jdi,pitch-type", &ts->pitch_type);
	if (rc < 0 && rc != -EINVAL) {
		dev_err(dev, "Unable to read pitch type\n");
		return false;
	}

	rc = of_property_read_string(np, "jdi,afe-vendor", &ts->afe_vendor);
	if (rc < 0 && rc != -EINVAL) {
		dev_err(dev, "Unable to read AFE vendor\n");
		return false;
	}

	ts->wake_up = of_property_read_bool(np, "jdi,wake-up");

	ts->timeout_enable = of_property_read_bool(np, "jdi,timeout-enable");

	return true;
}
<|MERGE_RESOLUTION|>--- conflicted
+++ resolved
@@ -62,10 +62,6 @@
 #define BU21150_MAX_OPS_LOAD_UA	150000
 #define BU21150_PIN_ENABLE_DELAY_US		1000
 #define BU21150_PINCTRL_VALID_STATE_CNT		2
-#define	BU21150_RESET_DURATION_US		10
-#define	BU21150_HOLD_DURATION_US		10
-#define BU21150_REG_INT_RUN_ENB_DELAY1_MS	70
-#define BU21150_REG_INT_RUN_ENB_DELAY2_US	1000
 
 #define AFE_SCAN_DEFAULT			0x00
 #define AFE_SCAN_SELF_CAP			0x01
@@ -115,10 +111,6 @@
 	struct bu21150_ioctl_get_frame_data frame_get;
 	struct mutex mutex_frame;
 	struct mutex mutex_wake;
-<<<<<<< HEAD
-	struct mutex mutex_irq;
-=======
->>>>>>> 83846d11
 	bool irq_enabled;
 	/* frame work */
 	u8 frame_work[MAX_FRAME_SIZE];
@@ -146,7 +138,6 @@
 	int mod_en_gpio;
 	int disp_vsn_gpio;
 	int ddic_rst_gpio;
-	int irq_count;
 	const char *panel_model;
 	const char *afe_version;
 	const char *pitch_type;
@@ -203,10 +194,7 @@
 static void get_frame_timer_delete(void);
 static int bu21150_fb_suspend(struct device *dev);
 static int bu21150_fb_early_resume(struct device *dev);
-<<<<<<< HEAD
-=======
 static int bu21150_fb_resume(struct device *dev);
->>>>>>> 83846d11
 static int fb_notifier_callback(struct notifier_block *self,
 					unsigned long event, void *data);
 
@@ -214,31 +202,6 @@
 static struct spi_device *g_client_bu21150;
 static int g_io_opened;
 static struct timer_list get_frame_timer;
-
-static void bu21150_enable_irq(struct bu21150_data *ts)
-{
-	mutex_lock(&ts->mutex_irq);
-	if (!ts->irq_count) {
-		enable_irq(ts->client->irq);
-		ts->irq_count++;
-	} else {
-		pr_err("%s: irq is already enabled\n", __func__);
-	}
-	mutex_unlock(&ts->mutex_irq);
-}
-
-static void bu21150_disable_irq(struct bu21150_data *ts)
-{
-
-	mutex_lock(&ts->mutex_irq);
-	if (ts->irq_count) {
-		disable_irq(ts->client->irq);
-		ts->irq_count--;
-	} else {
-		pr_err("%s: irq is already disabled\n", __func__);
-	}
-	mutex_unlock(&ts->mutex_irq);
-}
 
 static ssize_t bu21150_wake_up_enable_store(struct kobject *kobj,
 		struct kobj_attribute *attr, const char *buf, size_t count)
@@ -288,14 +251,9 @@
 {
 	struct bu21150_data *ts = spi_get_drvdata(g_client_bu21150);
 
-	if (!ts->irq_enabled) {
-		pr_err("%s: irq is not requested\n", __func__);
-		return -EINVAL;
-	}
-
-	bu21150_disable_irq(ts);
+	disable_irq(ts->client->irq);
 	msleep(ESD_TEST_TIMER_MS);
-	bu21150_enable_irq(ts);
+	enable_irq(ts->client->irq);
 
 	return count;
 }
@@ -1011,7 +969,6 @@
 		device_init_wakeup(&client->dev, ts->wake_up);
 
 	mutex_init(&ts->mutex_wake);
-	mutex_init(&ts->mutex_irq);
 
 	return 0;
 
@@ -1041,6 +998,7 @@
 static int bu21150_fb_suspend(struct device *dev)
 {
 	struct bu21150_data *ts = spi_get_drvdata(g_client_bu21150);
+	struct spi_device *client = ts->client;
 	int rc;
 	u8 buf1[2] = {0x00, 0x00};
 	u8 buf2[2] = {0x04, 0x00};
@@ -1079,7 +1037,7 @@
 			__func__, rc);
 
 	if (!ts->wake_up) {
-		bu21150_disable_irq(ts);
+		disable_irq(client->irq);
 		rc = bu21150_pin_enable(ts, false);
 		if (rc) {
 			dev_err(&ts->client->dev,
@@ -1124,36 +1082,16 @@
 			return rc;
 		}
 
-		rc = bu21150_pinctrl_select(ts, true);
-		if (rc < 0) {
-			dev_err(&ts->client->dev,
-				"failed to enable panel pins\n");
-			goto err_pin_enable;
-		}
-
 		/*
 		 * Wait before pin enablement to comply
 		 * with hardware requirement.
 		 */
-		usleep_range(BU21150_PIN_ENABLE_DELAY_US,
-			BU21150_PIN_ENABLE_DELAY_US +
-			BU21150_HOLD_DURATION_US);
-
-		rc = bu21150_pinctrl_select(ts, false);
-		if (rc < 0) {
-			dev_err(&ts->client->dev,
-				"failed to toggle AFE reset pin\n");
-			goto err_pin_enable;
-		}
-
-		usleep_range(BU21150_RESET_DURATION_US,
-				BU21150_RESET_DURATION_US +
-				BU21150_HOLD_DURATION_US);
+		usleep(BU21150_PIN_ENABLE_DELAY_US);
 
 		rc = bu21150_pin_enable(ts, true);
 		if (rc) {
 			dev_err(&ts->client->dev,
-				"failed to enable pin\n");
+				"failed to enable panel power\n");
 			goto err_pin_enable;
 		}
 	}
@@ -1164,23 +1102,8 @@
 	rc = bu21150_write_register(REG_INT_RUN_ENB, (u16)sizeof(buf), buf);
 	if (rc)
 		dev_err(&ts->client->dev,
-<<<<<<< HEAD
-			"%s: failed to write %d to REG_INT_RUN_ENB (%d)\n",
-			__func__, buf[0], rc);
-	msleep(BU21150_REG_INT_RUN_ENB_DELAY1_MS);
-
-	buf[0] = 0x03;
-	rc = bu21150_write_register(REG_INT_RUN_ENB, (u16)sizeof(buf), buf);
-	if (rc)
-		dev_err(&ts->client->dev,
-			"%s: failed to write %d to REG_INT_RUN_ENB (%d)\n",
-			__func__, buf[0], rc);
-	usleep_range(BU21150_REG_INT_RUN_ENB_DELAY2_US,
-		BU21150_REG_INT_RUN_ENB_DELAY2_US + BU21150_HOLD_DURATION_US);
-=======
 			"%s: failed to write to REG_INT_RUN_ENB (%d)\n",
 			__func__, rc);
->>>>>>> 83846d11
 
 	/* empty list */
 	mutex_lock(&ts->mutex_frame);
@@ -1252,12 +1175,9 @@
 							FB_BLANK_POWERDOWN) {
 			if (!cont_splash)
 				bu21150_fb_suspend(dev);
-<<<<<<< HEAD
-=======
 		} else if (event == FB_EVENT_BLANK && *blank ==
 							FB_BLANK_UNBLANK) {
 			bu21150_fb_resume(dev);
->>>>>>> 83846d11
 		}
 	}
 
@@ -1311,7 +1231,6 @@
 	struct bu21150_data *ts = spi_get_drvdata(client);
 	int i;
 
-	mutex_destroy(&ts->mutex_irq);
 	mutex_destroy(&ts->mutex_wake);
 	if (ts->wake_up)
 		device_init_wakeup(&client->dev, 0);
@@ -1457,11 +1376,7 @@
 	if (!ts->irq_enabled) {
 		ret = request_threaded_irq(ts->client->irq, NULL,
 					bu21150_irq_thread,
-<<<<<<< HEAD
-					IRQF_TRIGGER_FALLING | IRQF_ONESHOT,
-=======
 					IRQF_TRIGGER_LOW | IRQF_ONESHOT,
->>>>>>> 83846d11
 					ts->client->dev.driver->name, ts);
 		if (ret) {
 			dev_err(&ts->client->dev, "Failed to register interrupt\n");
@@ -1469,10 +1384,6 @@
 		}
 
 		ts->irq_enabled = true;
-<<<<<<< HEAD
-		ts->irq_count = 1;
-=======
->>>>>>> 83846d11
 	}
 
 	if (ts->timeout_enb == 1)
@@ -1543,12 +1454,12 @@
 	}
 
 	if (reset == BU21150_RESET_LOW) {
-		bu21150_disable_irq(ts);
+		disable_irq(ts->client->irq);
 		rc = bu21150_pinctrl_select(ts, false);
 		if (rc) {
 			pr_err("%s: failed to pull low reset line\n",
 								__func__);
-			bu21150_enable_irq(ts);
+			enable_irq(ts->client->irq);
 			return rc;
 		}
 	} else if (reset == BU21150_RESET_HIGH) {
@@ -1558,7 +1469,7 @@
 								__func__);
 			return rc;
 		}
-		bu21150_enable_irq(ts);
+		enable_irq(ts->client->irq);
 	}
 
 reset_exit:
@@ -1687,7 +1598,7 @@
 
 	ts->force_unblock_flag = 0;
 
-	bu21150_enable_irq(ts);
+	enable_irq(ts->client->irq);
 
 	return 0;
 }
