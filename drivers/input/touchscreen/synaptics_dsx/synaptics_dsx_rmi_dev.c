/*
 * Synaptics DSX touchscreen driver
 *
 * Copyright (C) 2012 Synaptics Incorporated
 *
 * Copyright (C) 2012 Alexandra Chin <alexandra.chin@tw.synaptics.com>
 * Copyright (C) 2012 Scott Lin <scott.lin@tw.synaptics.com>
 *
 * This program is free software; you can redistribute it and/or modify
 * it under the terms of the GNU General Public License as published by
 * the Free Software Foundation; either version 2 of the License, or
 * (at your option) any later version.
 *
 * This program is distributed in the hope that it will be useful,
 * but WITHOUT ANY WARRANTY; without even the implied warranty of
 * MERCHANTABILITY or FITNESS FOR A PARTICULAR PURPOSE. See the
 * GNU General Public License for more details.
 */
#include <linux/kernel.h>
#include <linux/module.h>
#include <linux/slab.h>
#include <linux/interrupt.h>
#include <linux/delay.h>
#include <linux/input.h>
#include <linux/gpio.h>
#include <linux/uaccess.h>
#include <linux/cdev.h>
#include <linux/platform_device.h>
#include <linux/input/synaptics_dsx_v2.h>
#include "synaptics_dsx_core.h"

#define CHAR_DEVICE_NAME "rmi"
#define DEVICE_CLASS_NAME "rmidev"
#define SYSFS_FOLDER_NAME "rmidev"
#define DEV_NUMBER 1
#define REG_ADDR_LIMIT 0xFFFF

static ssize_t rmidev_sysfs_data_show(struct file *data_file,
		struct kobject *kobj, struct bin_attribute *attributes,
		char *buf, loff_t pos, size_t count);

static ssize_t rmidev_sysfs_data_store(struct file *data_file,
		struct kobject *kobj, struct bin_attribute *attributes,
		char *buf, loff_t pos, size_t count);

static ssize_t rmidev_sysfs_open_store(struct device *dev,
		struct device_attribute *attr, const char *buf, size_t count);

static ssize_t rmidev_sysfs_release_store(struct device *dev,
		struct device_attribute *attr, const char *buf, size_t count);

static ssize_t rmidev_sysfs_attn_state_show(struct device *dev,
		struct device_attribute *attr, char *buf);

struct rmidev_handle {
	dev_t dev_no;
	struct device dev;
	struct synaptics_rmi4_data *rmi4_data;
	struct kobject *sysfs_dir;
	void *data;
	bool irq_enabled;
};

struct rmidev_data {
	int ref_count;
	struct cdev main_dev;
	struct class *device_class;
	struct mutex file_mutex;
	struct rmidev_handle *rmi_dev;
};

static struct bin_attribute attr_data = {
	.attr = {
		.name = "data",
		.mode = (S_IRUGO | S_IWUSR),
	},
	.size = 0,
	.read = rmidev_sysfs_data_show,
	.write = rmidev_sysfs_data_store,
};

static struct device_attribute attrs[] = {
	__ATTR(open, S_IWUSR | S_IWGRP,
			NULL,
			rmidev_sysfs_open_store),
	__ATTR(release, S_IWUSR | S_IWGRP,
			NULL,
			rmidev_sysfs_release_store),
	__ATTR(attn_state, S_IRUGO,
			rmidev_sysfs_attn_state_show,
			synaptics_rmi4_store_error),
};

static int rmidev_major_num;

static struct class *rmidev_device_class;

static struct rmidev_handle *rmidev;

DECLARE_COMPLETION(rmidev_remove_complete);

static irqreturn_t rmidev_sysfs_irq(int irq, void *data)
{
	struct synaptics_rmi4_data *rmi4_data = data;

	sysfs_notify(&rmi4_data->input_dev->dev.kobj,
			SYSFS_FOLDER_NAME, "attn_state");

	return IRQ_HANDLED;
}

static int rmidev_sysfs_irq_enable(struct synaptics_rmi4_data *rmi4_data,
		bool enable)
{
	int retval = 0;
	unsigned char intr_status[MAX_INTR_REGISTERS];
	unsigned long irq_flags = IRQF_TRIGGER_FALLING | IRQF_TRIGGER_RISING;

	if (enable) {
		if (rmidev->irq_enabled)
			return retval;

		/* Clear interrupts first */
		retval = synaptics_rmi4_reg_read(rmi4_data,
				rmi4_data->f01_data_base_addr + 1,
				intr_status,
				rmi4_data->num_of_intr_regs);
		if (retval < 0)
			return retval;

		retval = request_threaded_irq(rmi4_data->irq, NULL,
				rmidev_sysfs_irq, irq_flags,
				"synaptics_dsx_rmidev", rmi4_data);
		if (retval < 0) {
			dev_err(rmi4_data->pdev->dev.parent,
					"%s: Failed to create irq thread\n",
					__func__);
			return retval;
		}

		rmidev->irq_enabled = true;
	} else {
		if (rmidev->irq_enabled) {
			disable_irq(rmi4_data->irq);
			free_irq(rmi4_data->irq, rmi4_data);
			rmidev->irq_enabled = false;
		}
	}

	return retval;
}

static ssize_t rmidev_sysfs_data_show(struct file *data_file,
		struct kobject *kobj, struct bin_attribute *attributes,
		char *buf, loff_t pos, size_t count)
{
	int retval;
	unsigned int length = (unsigned int)count;
	unsigned short address = (unsigned short)pos;
	struct synaptics_rmi4_data *rmi4_data = rmidev->rmi4_data;

	if (length > (REG_ADDR_LIMIT - address)) {
		dev_err(rmi4_data->pdev->dev.parent,
				"%s: Out of register map limit\n",
				__func__);
		return -EINVAL;
	}

	if (length) {
		retval = synaptics_rmi4_reg_read(rmi4_data,
				address,
				(unsigned char *)buf,
				length);
		if (retval < 0) {
			dev_err(rmi4_data->pdev->dev.parent,
					"%s: Failed to read data\n",
					__func__);
			return retval;
		}
	} else {
		return -EINVAL;
	}

	return length;
}

static ssize_t rmidev_sysfs_data_store(struct file *data_file,
		struct kobject *kobj, struct bin_attribute *attributes,
		char *buf, loff_t pos, size_t count)
{
	int retval;
	unsigned int length = (unsigned int)count;
	unsigned short address = (unsigned short)pos;
	struct synaptics_rmi4_data *rmi4_data = rmidev->rmi4_data;

	if (length > (REG_ADDR_LIMIT - address)) {
		dev_err(rmi4_data->pdev->dev.parent,
				"%s: Out of register map limit\n",
				__func__);
		return -EINVAL;
	}

	if (length) {
		retval = synaptics_rmi4_reg_write(rmi4_data,
				address,
				(unsigned char *)buf,
				length);
		if (retval < 0) {
			dev_err(rmi4_data->pdev->dev.parent,
					"%s: Failed to write data\n",
					__func__);
			return retval;
		}
	} else {
		return -EINVAL;
	}

	return length;
}

static ssize_t rmidev_sysfs_open_store(struct device *dev,
		struct device_attribute *attr, const char *buf, size_t count)
{
	unsigned int input;
	struct synaptics_rmi4_data *rmi4_data = rmidev->rmi4_data;

	if (sscanf(buf, "%u", &input) != 1)
		return -EINVAL;

	if (input != 1)
		return -EINVAL;

	rmi4_data->irq_enable(rmi4_data, false);
	rmidev_sysfs_irq_enable(rmi4_data, true);

	dev_dbg(rmi4_data->pdev->dev.parent,
			"%s: Attention interrupt disabled\n",
			__func__);

	return count;
}

static ssize_t rmidev_sysfs_release_store(struct device *dev,
		struct device_attribute *attr, const char *buf, size_t count)
{
	unsigned int input;
	struct synaptics_rmi4_data *rmi4_data = rmidev->rmi4_data;

	if (sscanf(buf, "%u", &input) != 1)
		return -EINVAL;

	if (input != 1)
		return -EINVAL;

	rmi4_data->reset_device(rmi4_data);

	rmidev_sysfs_irq_enable(rmi4_data, false);
	rmi4_data->irq_enable(rmi4_data, true);

	dev_dbg(rmi4_data->pdev->dev.parent,
			"%s: Attention interrupt enabled\n",
			__func__);

	return count;
}

static ssize_t rmidev_sysfs_attn_state_show(struct device *dev,
		struct device_attribute *attr, char *buf)
{
	int attn_state;
	struct synaptics_rmi4_data *rmi4_data = rmidev->rmi4_data;
	const struct synaptics_dsx_board_data *bdata =
			rmi4_data->hw_if->board_data;

	attn_state = gpio_get_value(bdata->irq_gpio);

	return snprintf(buf, PAGE_SIZE, "%u\n", attn_state);
}

/*
 * rmidev_llseek - used to set up register address
 *
 * @filp: file structure for seek
 * @off: offset
 *   if whence == SEEK_SET,
 *     high 16 bits: page address
 *     low 16 bits: register address
 *   if whence == SEEK_CUR,
 *     offset from current position
 *   if whence == SEEK_END,
 *     offset from end position (0xFFFF)
 * @whence: SEEK_SET, SEEK_CUR, or SEEK_END
 */
static loff_t rmidev_llseek(struct file *filp, loff_t off, int whence)
{
	loff_t newpos;
	struct rmidev_data *dev_data = filp->private_data;
	struct synaptics_rmi4_data *rmi4_data = rmidev->rmi4_data;

	if (IS_ERR(dev_data)) {
		pr_err("%s: Pointer of char device data is invalid", __func__);
		return -EBADF;
	}

	mutex_lock(&(dev_data->file_mutex));

	switch (whence) {
	case SEEK_SET:
		newpos = off;
		break;
	case SEEK_CUR:
		newpos = filp->f_pos + off;
		break;
	case SEEK_END:
		newpos = REG_ADDR_LIMIT + off;
		break;
	default:
		newpos = -EINVAL;
		goto clean_up;
	}

	if (newpos < 0 || newpos > REG_ADDR_LIMIT) {
		dev_err(rmi4_data->pdev->dev.parent,
				"%s: New position 0x%04x is invalid\n",
				__func__, (unsigned int)newpos);
		newpos = -EINVAL;
		goto clean_up;
	}

	filp->f_pos = newpos;

clean_up:
	mutex_unlock(&(dev_data->file_mutex));

	return newpos;
}

/*
 * rmidev_read: - use to read data from rmi device
 *
 * @filp: file structure for read
 * @buf: user space buffer pointer
 * @count: number of bytes to read
 * @f_pos: offset (starting register address)
 */
static ssize_t rmidev_read(struct file *filp, char __user *buf,
		size_t count, loff_t *f_pos)
{
	ssize_t retval;
	unsigned char *tmpbuf;
	struct rmidev_data *dev_data = filp->private_data;

	if (IS_ERR(dev_data)) {
		pr_err("%s: Pointer of char device data is invalid", __func__);
		return -EBADF;
	}

	if (count == 0)
		return 0;

	if (count > (REG_ADDR_LIMIT - *f_pos))
		count = REG_ADDR_LIMIT - *f_pos;

	tmpbuf = kzalloc(count + 1, GFP_KERNEL);
	if (!tmpbuf)
		return -ENOMEM;

	mutex_lock(&(dev_data->file_mutex));

	retval = synaptics_rmi4_reg_read(rmidev->rmi4_data,
			*f_pos,
			tmpbuf,
			count);
	if (retval < 0)
		goto clean_up;

	if (copy_to_user(buf, tmpbuf, count))
		retval = -EFAULT;
	else
		*f_pos += retval;

clean_up:
	mutex_unlock(&(dev_data->file_mutex));
<<<<<<< HEAD

=======
>>>>>>> 23fd5dba
	kfree(tmpbuf);
	return retval;
}

/*
 * rmidev_write: - used to write data to rmi device
 *
 * @filep: file structure for write
 * @buf: user space buffer pointer
 * @count: number of bytes to write
 * @f_pos: offset (starting register address)
 */
static ssize_t rmidev_write(struct file *filp, const char __user *buf,
		size_t count, loff_t *f_pos)
{
	ssize_t retval;
	unsigned char *tmpbuf;
	struct rmidev_data *dev_data = filp->private_data;

	if (IS_ERR(dev_data)) {
		pr_err("%s: Pointer of char device data is invalid", __func__);
		return -EBADF;
	}

	if (count == 0)
		return 0;

	if (count > (REG_ADDR_LIMIT - *f_pos))
		count = REG_ADDR_LIMIT - *f_pos;

	tmpbuf = kzalloc(count + 1, GFP_KERNEL);
	if (!tmpbuf)
		return -ENOMEM;
<<<<<<< HEAD

	if (copy_from_user(tmpbuf, buf, count)) {
		kfree(tmpbuf);
		return -EFAULT;
	}
=======
>>>>>>> 23fd5dba

	if (copy_from_user(tmpbuf, buf, count)) {
		kfree(tmpbuf);
		return -EFAULT;
	}
	mutex_lock(&(dev_data->file_mutex));

	retval = synaptics_rmi4_reg_write(rmidev->rmi4_data,
			*f_pos,
			tmpbuf,
			count);
	if (retval >= 0)
		*f_pos += retval;

	mutex_unlock(&(dev_data->file_mutex));
<<<<<<< HEAD

=======
>>>>>>> 23fd5dba
	kfree(tmpbuf);
	return retval;
}

/*
 * rmidev_open: enable access to rmi device
 * @inp: inode struture
 * @filp: file structure
 */
static int rmidev_open(struct inode *inp, struct file *filp)
{
	int retval = 0;
	struct synaptics_rmi4_data *rmi4_data = rmidev->rmi4_data;
	struct rmidev_data *dev_data =
			container_of(inp->i_cdev, struct rmidev_data, main_dev);

	if (!dev_data)
		return -EACCES;

	filp->private_data = dev_data;

	mutex_lock(&(dev_data->file_mutex));

	rmi4_data->irq_enable(rmi4_data, false);
	dev_dbg(rmi4_data->pdev->dev.parent,
			"%s: Attention interrupt disabled\n",
			__func__);

	if (dev_data->ref_count < 1)
		dev_data->ref_count++;
	else
		retval = -EACCES;

	mutex_unlock(&(dev_data->file_mutex));

	return retval;
}

/*
 * rmidev_release: - release access to rmi device
 * @inp: inode structure
 * @filp: file structure
 */
static int rmidev_release(struct inode *inp, struct file *filp)
{
	struct synaptics_rmi4_data *rmi4_data = rmidev->rmi4_data;
	struct rmidev_data *dev_data =
			container_of(inp->i_cdev, struct rmidev_data, main_dev);

	if (!dev_data)
		return -EACCES;

	rmi4_data->reset_device(rmi4_data);

	mutex_lock(&(dev_data->file_mutex));

	dev_data->ref_count--;
	if (dev_data->ref_count < 0)
		dev_data->ref_count = 0;

	rmi4_data->irq_enable(rmi4_data, true);
	dev_dbg(rmi4_data->pdev->dev.parent,
			"%s: Attention interrupt enabled\n",
			__func__);

	mutex_unlock(&(dev_data->file_mutex));

	return 0;
}

static const struct file_operations rmidev_fops = {
	.owner = THIS_MODULE,
	.llseek = rmidev_llseek,
	.read = rmidev_read,
	.write = rmidev_write,
	.open = rmidev_open,
	.release = rmidev_release,
};

static void rmidev_device_cleanup(struct rmidev_data *dev_data)
{
	dev_t devno;
	struct synaptics_rmi4_data *rmi4_data = rmidev->rmi4_data;

	if (dev_data) {
		devno = dev_data->main_dev.dev;

		if (dev_data->device_class)
			device_destroy(dev_data->device_class, devno);

		cdev_del(&dev_data->main_dev);

		unregister_chrdev_region(devno, 1);

		dev_dbg(rmi4_data->pdev->dev.parent,
				"%s: rmidev device removed\n",
				__func__);
	}

	return;
}

static char *rmi_char_devnode(struct device *dev, umode_t *mode)
{
	if (!mode)
		return NULL;

	*mode = (S_IRUSR | S_IWUSR | S_IRGRP | S_IWGRP | S_IROTH | S_IWOTH);

	return kasprintf(GFP_KERNEL, "rmi/%s", dev_name(dev));
}

static int rmidev_create_device_class(void)
{
	rmidev_device_class = class_create(THIS_MODULE, DEVICE_CLASS_NAME);

	if (IS_ERR(rmidev_device_class)) {
		pr_err("%s: Failed to create /dev/%s\n",
				__func__, CHAR_DEVICE_NAME);
		return -ENODEV;
	}

	rmidev_device_class->devnode = rmi_char_devnode;

	return 0;
}

static int rmidev_init_device(struct synaptics_rmi4_data *rmi4_data)
{
	int retval;
	dev_t dev_no;
	unsigned char attr_count;
	struct rmidev_data *dev_data;
	struct device *device_ptr;
	const struct synaptics_dsx_board_data *bdata =
				rmi4_data->hw_if->board_data;

	rmidev = kzalloc(sizeof(*rmidev), GFP_KERNEL);
	if (!rmidev) {
		dev_err(rmi4_data->pdev->dev.parent,
				"%s: Failed to alloc mem for rmidev\n",
				__func__);
		retval = -ENOMEM;
		goto err_rmidev;
	}

	rmidev->rmi4_data = rmi4_data;

	retval = rmidev_create_device_class();
	if (retval < 0) {
		dev_err(rmi4_data->pdev->dev.parent,
				"%s: Failed to create device class\n",
				__func__);
		goto err_device_class;
	}

	if (rmidev_major_num) {
		dev_no = MKDEV(rmidev_major_num, DEV_NUMBER);
		retval = register_chrdev_region(dev_no, 1, CHAR_DEVICE_NAME);
	} else {
		retval = alloc_chrdev_region(&dev_no, 0, 1, CHAR_DEVICE_NAME);
		if (retval < 0) {
			dev_err(rmi4_data->pdev->dev.parent,
					"%s: Failed to allocate char device region\n",
					__func__);
			goto err_device_region;
		}

		rmidev_major_num = MAJOR(dev_no);
		dev_dbg(rmi4_data->pdev->dev.parent,
				"%s: Major number of rmidev = %d\n",
				__func__, rmidev_major_num);
	}

	dev_data = kzalloc(sizeof(*dev_data), GFP_KERNEL);
	if (!dev_data) {
		dev_err(rmi4_data->pdev->dev.parent,
				"%s: Failed to alloc mem for dev_data\n",
				__func__);
		retval = -ENOMEM;
		goto err_dev_data;
	}

	mutex_init(&dev_data->file_mutex);
	dev_data->rmi_dev = rmidev;
	rmidev->data = dev_data;

	cdev_init(&dev_data->main_dev, &rmidev_fops);

	retval = cdev_add(&dev_data->main_dev, dev_no, 1);
	if (retval < 0) {
		dev_err(rmi4_data->pdev->dev.parent,
				"%s: Failed to add rmi char device\n",
				__func__);
		goto err_char_device;
	}

	dev_set_name(&rmidev->dev, "rmidev%d", MINOR(dev_no));
	dev_data->device_class = rmidev_device_class;

	device_ptr = device_create(dev_data->device_class, NULL, dev_no,
			NULL, CHAR_DEVICE_NAME"%d", MINOR(dev_no));
	if (IS_ERR(device_ptr)) {
		dev_err(rmi4_data->pdev->dev.parent,
				"%s: Failed to create rmi char device\n",
				__func__);
		retval = -ENODEV;
		goto err_char_device;
	}

	retval = gpio_export(bdata->irq_gpio, false);
	if (retval < 0) {
		dev_err(rmi4_data->pdev->dev.parent,
				"%s: Failed to export attention gpio\n",
				__func__);
	} else {
		retval = gpio_export_link(&(rmi4_data->input_dev->dev),
				"attn", bdata->irq_gpio);
		if (retval < 0) {
			dev_err(rmi4_data->pdev->dev.parent,
					"%s Failed to create gpio symlink\n",
					__func__);
		} else {
			dev_dbg(rmi4_data->pdev->dev.parent,
					"%s: Exported attention gpio %d\n",
					__func__, bdata->irq_gpio);
		}
	}

	rmidev->sysfs_dir = kobject_create_and_add(SYSFS_FOLDER_NAME,
			&rmi4_data->input_dev->dev.kobj);
	if (!rmidev->sysfs_dir) {
		dev_err(rmi4_data->pdev->dev.parent,
				"%s: Failed to create sysfs directory\n",
				__func__);
		retval = -ENODEV;
		goto err_sysfs_dir;
	}

	retval = sysfs_create_bin_file(rmidev->sysfs_dir,
			&attr_data);
	if (retval < 0) {
		dev_err(rmi4_data->pdev->dev.parent,
				"%s: Failed to create sysfs bin file\n",
				__func__);
		goto err_sysfs_bin;
	}

	for (attr_count = 0; attr_count < ARRAY_SIZE(attrs); attr_count++) {
		retval = sysfs_create_file(rmidev->sysfs_dir,
				&attrs[attr_count].attr);
		if (retval < 0) {
			dev_err(rmi4_data->pdev->dev.parent,
					"%s: Failed to create sysfs attributes\n",
					__func__);
			retval = -ENODEV;
			goto err_sysfs_attrs;
		}
	}

	return 0;

err_sysfs_attrs:
	for (attr_count--; attr_count >= 0; attr_count--)
		sysfs_remove_file(rmidev->sysfs_dir, &attrs[attr_count].attr);

	sysfs_remove_bin_file(rmidev->sysfs_dir, &attr_data);

err_sysfs_bin:
	kobject_put(rmidev->sysfs_dir);

err_sysfs_dir:
err_char_device:
	rmidev_device_cleanup(dev_data);
	kfree(dev_data);

err_dev_data:
	unregister_chrdev_region(dev_no, 1);

err_device_region:
	class_destroy(rmidev_device_class);

err_device_class:
	kfree(rmidev);
	rmidev = NULL;

err_rmidev:
	return retval;
}

static void rmidev_remove_device(struct synaptics_rmi4_data *rmi4_data)
{
	unsigned char attr_count;
	struct rmidev_data *dev_data;

	if (!rmidev)
		goto exit;

	for (attr_count = 0; attr_count < ARRAY_SIZE(attrs); attr_count++)
		sysfs_remove_file(rmidev->sysfs_dir, &attrs[attr_count].attr);

	sysfs_remove_bin_file(rmidev->sysfs_dir, &attr_data);

	kobject_put(rmidev->sysfs_dir);

	dev_data = rmidev->data;
	if (dev_data) {
		rmidev_device_cleanup(dev_data);
		kfree(dev_data);
	}

	unregister_chrdev_region(rmidev->dev_no, 1);

	class_destroy(rmidev_device_class);

	kfree(rmidev);
	rmidev = NULL;

exit:
	complete(&rmidev_remove_complete);

	return;
}

static struct synaptics_rmi4_exp_fn rmidev_module = {
	.fn_type = RMI_DEV,
	.init = rmidev_init_device,
	.remove = rmidev_remove_device,
	.reset = NULL,
	.reinit = NULL,
	.early_suspend = NULL,
	.suspend = NULL,
	.resume = NULL,
	.late_resume = NULL,
	.attn = NULL,
};

static int __init rmidev_module_init(void)
{
	synaptics_rmi4_dsx_new_function(&rmidev_module, true);

	return 0;
}

static void __exit rmidev_module_exit(void)
{
	synaptics_rmi4_dsx_new_function(&rmidev_module, false);

	wait_for_completion(&rmidev_remove_complete);

	return;
}

module_init(rmidev_module_init);
module_exit(rmidev_module_exit);

MODULE_AUTHOR("Synaptics, Inc.");
MODULE_DESCRIPTION("Synaptics DSX RMI Dev Module");
MODULE_LICENSE("GPL v2");<|MERGE_RESOLUTION|>--- conflicted
+++ resolved
@@ -381,10 +381,6 @@
 
 clean_up:
 	mutex_unlock(&(dev_data->file_mutex));
-<<<<<<< HEAD
-
-=======
->>>>>>> 23fd5dba
 	kfree(tmpbuf);
 	return retval;
 }
@@ -418,14 +414,6 @@
 	tmpbuf = kzalloc(count + 1, GFP_KERNEL);
 	if (!tmpbuf)
 		return -ENOMEM;
-<<<<<<< HEAD
-
-	if (copy_from_user(tmpbuf, buf, count)) {
-		kfree(tmpbuf);
-		return -EFAULT;
-	}
-=======
->>>>>>> 23fd5dba
 
 	if (copy_from_user(tmpbuf, buf, count)) {
 		kfree(tmpbuf);
@@ -441,10 +429,6 @@
 		*f_pos += retval;
 
 	mutex_unlock(&(dev_data->file_mutex));
-<<<<<<< HEAD
-
-=======
->>>>>>> 23fd5dba
 	kfree(tmpbuf);
 	return retval;
 }
