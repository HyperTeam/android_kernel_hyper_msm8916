--- conflicted
+++ resolved
@@ -988,7 +988,6 @@
 
          If unsure, say N.
 
-<<<<<<< HEAD
 config TOUCHSCREEN_HIMAX852XES
        tristate "Himax touchscreens"
        depends on I2C
@@ -1002,14 +1001,6 @@
          To compile this driver as a module, choose M here: the
          module will be called hx852xES.
 
-config TOUCHSCREEN_MSTAR21XX
-       tristate "mstar touchscreens"
-       depends on I2C
-       help
-         Say Y here if you have a mstar touchscreen.
-
-         If unsure, say N.
-=======
 config TOUCHSCREEN_SYNAPTICS_DSX_FW_UPDATE_EXTRA_SYSFS
 	bool "Synaptics DSX firmware update extra sysfs attributes"
 	depends on TOUCHSCREEN_SYNAPTICS_DSX_FW_UPDATE
@@ -1017,7 +1008,6 @@
 	  Say Y here to enable support for extra sysfs attributes
 	  supporting firmware update in a development environment.
 	  This does not affect the core or other subsystem attributes.
->>>>>>> 30a0d671
 
 	  If unsure, say N.
 
