--- conflicted
+++ resolved
@@ -1692,10 +1692,6 @@
 	case CPUFREQ_GOV_LIMITS:
 		__cpufreq_driver_target(policy,
 				policy->cur, CPUFREQ_RELATION_L);
-<<<<<<< HEAD
-
-=======
->>>>>>> 83846d11
 		for_each_cpu(j, policy->cpus) {
 			pcpu = &per_cpu(cpuinfo, j);
 
