/*
 * u_ether.c -- Ethernet-over-USB link layer utilities for Gadget stack
 *
 * Copyright (C) 2003-2005,2008 David Brownell
 * Copyright (C) 2003-2004 Robert Schwebel, Benedikt Spranger
 * Copyright (C) 2008 Nokia Corporation
 *
 * This program is free software; you can redistribute it and/or modify
 * it under the terms of the GNU General Public License as published by
 * the Free Software Foundation; either version 2 of the License, or
 * (at your option) any later version.
 */

/* #define VERBOSE_DEBUG */

#include <linux/kernel.h>
#include <linux/module.h>
#include <linux/gfp.h>
#include <linux/device.h>
#include <linux/ctype.h>
#include <linux/if_arp.h>
#include <linux/etherdevice.h>
#include <linux/ethtool.h>
#include <linux/if_vlan.h>
#include <linux/msm_rmnet.h>
#include <linux/debugfs.h>
#include <linux/seq_file.h>
#include <linux/notifier.h>
#include <linux/cpufreq.h>
#include "u_ether.h"


/*
 * This component encapsulates the Ethernet link glue needed to provide
 * one (!) network link through the USB gadget stack, normally "usb0".
 *
 * The control and data models are handled by the function driver which
 * connects to this code; such as CDC Ethernet (ECM or EEM),
 * "CDC Subset", or RNDIS.  That includes all descriptor and endpoint
 * management.
 *
 * Link level addressing is handled by this component using module
 * parameters; if no such parameters are provided, random link level
 * addresses are used.  Each end of the link uses one address.  The
 * host end address is exported in various ways, and is often recorded
 * in configuration databases.
 *
 * The driver which assembles each configuration using such a link is
 * responsible for ensuring that each configuration includes at most one
 * instance of is network link.  (The network layer provides ways for
 * this single "physical" link to be used by multiple virtual links.)
 */

#define UETH__VERSION	"29-May-2008"

static struct workqueue_struct	*uether_wq;
static struct workqueue_struct	*uether_tx_wq;

static int tx_start_threshold = 1500;
module_param(tx_start_threshold, uint, S_IRUGO | S_IWUSR);
MODULE_PARM_DESC(tx_start_threshold,
	"Threashold to start stopped network queue");

static int tx_stop_threshold = 2000;
module_param(tx_stop_threshold, uint, S_IRUGO | S_IWUSR);
MODULE_PARM_DESC(tx_stop_threshold,
	"Threashold to stop network queue");

static unsigned int min_cpu_freq;
module_param(min_cpu_freq, uint, S_IRUGO | S_IWUSR);
MODULE_PARM_DESC(min_cpu_freq,
	"to set minimum cpu frquency to when ethernet ifc is active");

/* this refers to max number sgs per transfer
 * which includes headers/data packets
 */
#define DL_MAX_PKTS_PER_XFER	20

enum ifc_state {
	ETH_UNDEFINED,
	ETH_STOP,
	ETH_START,
};

struct eth_dev {
	/* lock is held while accessing port_usb
	 */
	spinlock_t		lock;
	struct gether		*port_usb;

	struct net_device	*net;
	struct usb_gadget	*gadget;

	spinlock_t		req_lock;	/* guard {rx,tx}_reqs */
	struct list_head	tx_reqs, rx_reqs;
	atomic_t		tx_qlen;
/* Minimum number of TX USB request queued to UDC */
#define TX_REQ_THRESHOLD	5
	int			no_tx_req_used;
	int			tx_skb_hold_count;
	u32			tx_req_bufsize;
	struct sk_buff_head	tx_skb_q;

	struct sk_buff_head	rx_frames;

	unsigned		header_len;
	unsigned int		ul_max_pkts_per_xfer;
	unsigned int		dl_max_pkts_per_xfer;
	uint32_t		dl_max_xfer_size;
	bool			rx_trigger_enabled;
	struct sk_buff		*(*wrap)(struct gether *, struct sk_buff *skb);
	int			(*unwrap)(struct gether *,
						struct sk_buff *skb,
						struct sk_buff_head *list);

	struct work_struct	work;
	struct work_struct	rx_work;
	struct work_struct	tx_work;

	unsigned long		todo;
	unsigned long		flags;
	unsigned short		rx_needed_headroom;
#define	WORK_RX_MEMORY		0

	bool			zlp;
	u8			host_mac[ETH_ALEN];

	/* stats */
	unsigned long		tx_throttle;
	unsigned long		rx_throttle;
	unsigned int		tx_aggr_cnt[DL_MAX_PKTS_PER_XFER];
	unsigned int		tx_pkts_rcvd;
	unsigned int		loop_brk_cnt;
	struct dentry		*uether_dent;
	struct dentry		*uether_dfile;

	enum ifc_state		state;
	struct notifier_block	cpufreq_notifier;
	struct work_struct	cpu_policy_w;
};

/* when sg is enabled, sg_ctx is used to track skb each usb request will
 * xfer
 */
struct sg_ctx {
	struct sk_buff_head	skbs;
};


static void uether_debugfs_init(struct eth_dev *dev, const char *n);
static void uether_debugfs_exit(struct eth_dev *dev);

/*-------------------------------------------------------------------------*/


#define RX_EXTRA	20	/* bytes guarding against rx overflows */

#define DEFAULT_QLEN	2	/* double buffering by default */

static unsigned qmult = 20;
module_param(qmult, uint, S_IRUGO|S_IWUSR);
MODULE_PARM_DESC(qmult, "queue length multiplier at high/super speed");

/*
 * Usually downlink rates are higher than uplink rates and it
 * deserve higher number of requests. For CAT-6 data rates of
 * 300Mbps (~30 packets per milli-sec) 40 usb request may not
 * be sufficient. At this rate and with interrupt moderation
 * of interconnect, data can be very bursty. tx_qmult is the
 * additional multipler on qmult.
 */
static unsigned tx_qmult = 1;
module_param(tx_qmult, uint, S_IRUGO|S_IWUSR);
MODULE_PARM_DESC(tx_qmult, "Additional queue length multiplier for tx");

/* for dual-speed hardware, use deeper queues at high/super speed */
static inline int qlen(struct usb_gadget *gadget)
{
	if (gadget_is_dualspeed(gadget) && (gadget->speed == USB_SPEED_HIGH ||
					    gadget->speed == USB_SPEED_SUPER))
		return qmult * DEFAULT_QLEN;
	else
		return DEFAULT_QLEN;
}

/*-------------------------------------------------------------------------*/
#define U_ETHER_RX_PENDING_TSHOLD 500

static unsigned int u_ether_rx_pending_thld = U_ETHER_RX_PENDING_TSHOLD;
module_param(u_ether_rx_pending_thld, uint, S_IRUGO | S_IWUSR);


/* REVISIT there must be a better way than having two sets
 * of debug calls ...
 */

#undef DBG
#undef VDBG
#undef ERROR
#undef INFO

#define xprintk(d, level, fmt, args...) \
	printk(level "%s: " fmt , (d)->net->name , ## args)

#ifdef DEBUG
#undef DEBUG
#define DBG(dev, fmt, args...) \
	xprintk(dev , KERN_DEBUG , fmt , ## args)
#else
#define DBG(dev, fmt, args...) \
	do { } while (0)
#endif /* DEBUG */

#ifdef VERBOSE_DEBUG
#define VDBG	DBG
#else
#define VDBG(dev, fmt, args...) \
	do { } while (0)
#endif /* DEBUG */

#define ERROR(dev, fmt, args...) \
	xprintk(dev , KERN_ERR , fmt , ## args)
#define INFO(dev, fmt, args...) \
	xprintk(dev , KERN_INFO , fmt , ## args)

/*-------------------------------------------------------------------------*/

/* NETWORK DRIVER HOOKUP (to the layer above this driver) */

static int ueth_change_mtu(struct net_device *net, int new_mtu)
{
	struct eth_dev	*dev = netdev_priv(net);
	unsigned long	flags;
	int		status = 0;

	/* don't change MTU on "live" link (peer won't know) */
	spin_lock_irqsave(&dev->lock, flags);
	if (dev->port_usb)
		status = -EBUSY;
	else if (new_mtu <= ETH_HLEN || new_mtu > ETH_FRAME_LEN)
		status = -ERANGE;
	else
		net->mtu = new_mtu;
	spin_unlock_irqrestore(&dev->lock, flags);

	return status;
}

static int ueth_change_mtu_ip(struct net_device *net, int new_mtu)
{
	struct eth_dev	*dev = netdev_priv(net);
	unsigned long	flags;
	int		status = 0;

	spin_lock_irqsave(&dev->lock, flags);
	if (new_mtu <= 0)
		status = -EINVAL;
	else
		net->mtu = new_mtu;

	DBG(dev, "[%s] MTU change: old=%d new=%d\n", net->name,
					net->mtu, new_mtu);
	spin_unlock_irqrestore(&dev->lock, flags);

	return status;
}

static void eth_get_drvinfo(struct net_device *net, struct ethtool_drvinfo *p)
{
	struct eth_dev *dev = netdev_priv(net);

	strlcpy(p->driver, "g_ether", sizeof(p->driver));
	strlcpy(p->version, UETH__VERSION, sizeof(p->version));
	strlcpy(p->fw_version, dev->gadget->name, sizeof(p->fw_version));
	strlcpy(p->bus_info, dev_name(&dev->gadget->dev), sizeof(p->bus_info));
}

/* REVISIT can also support:
 *   - WOL (by tracking suspends and issuing remote wakeup)
 *   - msglevel (implies updated messaging)
 *   - ... probably more ethtool ops
 */

static const struct ethtool_ops ops = {
	.get_drvinfo = eth_get_drvinfo,
	.get_link = ethtool_op_get_link,
};

static void defer_kevent(struct eth_dev *dev, int flag)
{
	if (test_and_set_bit(flag, &dev->todo))
		return;
	if (!schedule_work(&dev->work))
		ERROR(dev, "kevent %d may have been dropped\n", flag);
	else
		DBG(dev, "kevent %d scheduled\n", flag);
}

static void rx_complete(struct usb_ep *ep, struct usb_request *req);
static void tx_complete(struct usb_ep *ep, struct usb_request *req);

static int
rx_submit(struct eth_dev *dev, struct usb_request *req, gfp_t gfp_flags)
{
	struct sk_buff	*skb;
	int		retval = -ENOMEM;
	size_t		size = 0;
	struct usb_ep	*out;
	unsigned long	flags;
	unsigned short reserve_headroom = 0;

	spin_lock_irqsave(&dev->lock, flags);
	if (dev->port_usb)
		out = dev->port_usb->out_ep;
	else
		out = NULL;

	if (!out) {
		spin_unlock_irqrestore(&dev->lock, flags);
		return -ENOTCONN;
	}


	/* Padding up to RX_EXTRA handles minor disagreements with host.
	 * Normally we use the USB "terminate on short read" convention;
	 * so allow up to (N*maxpacket), since that memory is normally
	 * already allocated.  Some hardware doesn't deal well with short
	 * reads (e.g. DMA must be N*maxpacket), so for now don't trim a
	 * byte off the end (to force hardware errors on overflow).
	 *
	 * RNDIS uses internal framing, and explicitly allows senders to
	 * pad to end-of-packet.  That's potentially nice for speed, but
	 * means receivers can't recover lost synch on their own (because
	 * new packets don't only start after a short RX).
	 */
	size += sizeof(struct ethhdr) + dev->net->mtu + RX_EXTRA;
	size += dev->port_usb->header_len;
	size += out->maxpacket - 1;
	size -= size % out->maxpacket;

	if (dev->ul_max_pkts_per_xfer)
		size *= dev->ul_max_pkts_per_xfer;

	if (dev->port_usb->is_fixed)
		size = max_t(size_t, size, dev->port_usb->fixed_out_len);
	spin_unlock_irqrestore(&dev->lock, flags);

	if (dev->rx_needed_headroom)
		reserve_headroom = ALIGN(dev->rx_needed_headroom, 4);

	pr_debug("%s: size: %zu + %d(hr)", __func__, size, reserve_headroom);

	skb = alloc_skb(size + reserve_headroom, gfp_flags);
	if (skb == NULL) {
		DBG(dev, "no rx skb\n");
		goto enomem;
	}

	/* Some platforms perform better when IP packets are aligned,
	 * but on at least one, checksumming fails otherwise.  Note:
	 * RNDIS headers involve variable numbers of LE32 values.
	 */
	skb_reserve(skb, reserve_headroom);

	req->buf = skb->data;
	req->length = size;
	req->context = skb;

	retval = usb_ep_queue(out, req, gfp_flags);
	if (retval == -ENOMEM)
enomem:
		defer_kevent(dev, WORK_RX_MEMORY);
	if (retval) {
		DBG(dev, "rx submit --> %d\n", retval);
		if (skb)
			dev_kfree_skb_any(skb);
	}
	return retval;
}

static void rx_complete(struct usb_ep *ep, struct usb_request *req)
{
	struct sk_buff	*skb = req->context;
	struct eth_dev	*dev = ep->driver_data;
	int		status = req->status;
	bool		queue = 0;

	switch (status) {

	/* normal completion */
	case 0:
		skb_put(skb, req->actual);

		if (dev->unwrap) {
			unsigned long	flags;

			spin_lock_irqsave(&dev->lock, flags);
			if (dev->port_usb) {
				status = dev->unwrap(dev->port_usb,
							skb,
							&dev->rx_frames);
				if (status == -EINVAL)
					dev->net->stats.rx_errors++;
				else if (status == -EOVERFLOW)
					dev->net->stats.rx_over_errors++;
			} else {
				dev_kfree_skb_any(skb);
				status = -ENOTCONN;
			}
			spin_unlock_irqrestore(&dev->lock, flags);
		} else {
			skb_queue_tail(&dev->rx_frames, skb);
		}

		if (!status)
			queue = 1;
		break;

	/* software-driven interface shutdown */
	case -ECONNRESET:		/* unlink */
	case -ESHUTDOWN:		/* disconnect etc */
		VDBG(dev, "rx shutdown, code %d\n", status);
		goto quiesce;

	/* for hardware automagic (such as pxa) */
	case -ECONNABORTED:		/* endpoint reset */
		DBG(dev, "rx %s reset\n", ep->name);
		defer_kevent(dev, WORK_RX_MEMORY);
quiesce:
		dev_kfree_skb_any(skb);
		goto clean;

	/* data overrun */
	case -EOVERFLOW:
		dev->net->stats.rx_over_errors++;
		/* FALLTHROUGH */

	default:
		queue = 1;
		dev_kfree_skb_any(skb);
		dev->net->stats.rx_errors++;
		DBG(dev, "rx status %d\n", status);
		break;
	}

clean:
	if (queue && dev->rx_frames.qlen <= u_ether_rx_pending_thld) {
		if (rx_submit(dev, req, GFP_ATOMIC) < 0) {
			spin_lock(&dev->req_lock);
			list_add(&req->list, &dev->rx_reqs);
			spin_unlock(&dev->req_lock);
		}
	} else {
		/* rx buffers draining is delayed,defer further queuing to wq */
		if (queue)
			dev->rx_throttle++;
		spin_lock(&dev->req_lock);
		list_add(&req->list, &dev->rx_reqs);
		spin_unlock(&dev->req_lock);
	}

	if (queue)
		queue_work(uether_wq, &dev->rx_work);
}

static int prealloc(struct list_head *list,
		struct usb_ep *ep, unsigned n,
		bool sg_supported, int hlen)
{
	unsigned		i;
	struct usb_request	*req;
	bool			usb_in;
	struct sg_ctx		*sg_ctx;

	if (!n)
		return -ENOMEM;

	/* queue/recycle up to N requests */
	i = n;
	list_for_each_entry(req, list, list) {
		if (i-- == 0)
			goto extra;
	}

	if (ep->desc->bEndpointAddress & USB_DIR_IN)
		usb_in = true;
	else
		usb_in = false;

	while (i--) {
		req = usb_ep_alloc_request(ep, GFP_ATOMIC);
		if (!req)
			return list_empty(list) ? -ENOMEM : 0;
		/* update completion handler */
		if (usb_in) {
			req->complete = tx_complete;
			if (!sg_supported)
				goto add_list;
			req->sg = kmalloc(
					DL_MAX_PKTS_PER_XFER *
						sizeof(struct scatterlist),
					GFP_ATOMIC);
			if (!req->sg)
				goto extra;
			sg_ctx = kmalloc(sizeof(*sg_ctx), GFP_ATOMIC);
			if (!sg_ctx)
				goto extra;
			req->context = sg_ctx;
			req->buf = kzalloc(DL_MAX_PKTS_PER_XFER * hlen,
						GFP_ATOMIC);
		} else {
			req->complete = rx_complete;
		}
add_list:
		list_add(&req->list, list);
	}
	return 0;

extra:
	/* free extras */
	for (;;) {
		struct list_head	*next;

		next = req->list.next;
		list_del(&req->list);

		if (sg_supported) {
			kfree(req->sg);
			kfree(req->context);
			kfree(req->buf);
		}

		usb_ep_free_request(ep, req);

		if (next == list)
			break;

		req = container_of(next, struct usb_request, list);
	}
	return 0;
}

static int alloc_requests(struct eth_dev *dev, struct gether *link, unsigned n)
{
	int	status;

	spin_lock(&dev->req_lock);
	status = prealloc(&dev->tx_reqs, link->in_ep, n * tx_qmult,
				dev->gadget->sg_supported,
				dev->header_len);
	if (status < 0)
		goto fail;
	status = prealloc(&dev->rx_reqs, link->out_ep, n,
				dev->gadget->sg_supported,
				dev->header_len);
	if (status < 0)
		goto fail;
	goto done;
fail:
	DBG(dev, "can't alloc requests\n");
done:
	spin_unlock(&dev->req_lock);
	return status;
}

static void rx_fill(struct eth_dev *dev, gfp_t gfp_flags)
{
	struct usb_request	*req;
	unsigned long		flags;
	int			req_cnt = 0;

	/* fill unused rxq slots with some skb */
	spin_lock_irqsave(&dev->req_lock, flags);
	while (!list_empty(&dev->rx_reqs)) {
		/* break the nexus of continuous completion and re-submission*/
		if (++req_cnt > qlen(dev->gadget))
			break;

		req = container_of(dev->rx_reqs.next,
				struct usb_request, list);
		list_del_init(&req->list);
		spin_unlock_irqrestore(&dev->req_lock, flags);

		if (rx_submit(dev, req, gfp_flags) < 0) {
			spin_lock_irqsave(&dev->req_lock, flags);
			list_add(&req->list, &dev->rx_reqs);
			spin_unlock_irqrestore(&dev->req_lock, flags);
			defer_kevent(dev, WORK_RX_MEMORY);
			return;
		}

		spin_lock_irqsave(&dev->req_lock, flags);
	}
	spin_unlock_irqrestore(&dev->req_lock, flags);
}

static __be16 ether_ip_type_trans(struct sk_buff *skb,
	struct net_device *dev)
{
	__be16	protocol = 0;

	skb->dev = dev;

	switch (skb->data[0] & 0xf0) {
	case 0x40:
		protocol = htons(ETH_P_IP);
		break;
	case 0x60:
		protocol = htons(ETH_P_IPV6);
		break;
	default:
		if ((skb->data[0] & 0x40) == 0x00)
			protocol = htons(ETH_P_MAP);
		else
			pr_debug_ratelimited("[%s] L3 protocol decode error: 0x%02x",
					dev->name, skb->data[0] & 0xf0);
	}

	return protocol;
}

static void process_rx_w(struct work_struct *work)
{
	struct eth_dev	*dev = container_of(work, struct eth_dev, rx_work);
	struct sk_buff	*skb;
	int		status = 0;

	if (!dev->port_usb)
		return;

	set_wake_up_idle(true);
	while ((skb = skb_dequeue(&dev->rx_frames))) {
		if (status < 0
				|| ETH_HLEN > skb->len
				|| (skb->len > ETH_FRAME_LEN &&
				test_bit(RMNET_MODE_LLP_ETH, &dev->flags))) {
			dev->net->stats.rx_errors++;
			dev->net->stats.rx_length_errors++;
			DBG(dev, "rx length %d\n", skb->len);
			dev_kfree_skb_any(skb);
			continue;
		}
		if (test_bit(RMNET_MODE_LLP_IP, &dev->flags))
			skb->protocol = ether_ip_type_trans(skb, dev->net);
		else
			skb->protocol = eth_type_trans(skb, dev->net);

		dev->net->stats.rx_packets++;
		dev->net->stats.rx_bytes += skb->len;

		status = netif_rx_ni(skb);
	}
	set_wake_up_idle(false);

	if (netif_running(dev->net))
		rx_fill(dev, GFP_KERNEL);
}

static void eth_work(struct work_struct *work)
{
	struct eth_dev	*dev = container_of(work, struct eth_dev, work);

	if (test_and_clear_bit(WORK_RX_MEMORY, &dev->todo)) {
		if (netif_running(dev->net))
			rx_fill(dev, GFP_KERNEL);
	}

	if (dev->todo)
		DBG(dev, "work done, flags = 0x%lx\n", dev->todo);
}

static void tx_complete(struct usb_ep *ep, struct usb_request *req)
{
	struct sk_buff	*skb;
	struct eth_dev	*dev;
	struct net_device *net;
	struct usb_request *new_req;
	struct usb_ep *in;
	int n = 1;
	int length;
	int retval;

	if (!ep->driver_data) {
		usb_ep_free_request(ep, req);
		return;
	}

	dev = ep->driver_data;
	net = dev->net;

	if (!dev->port_usb) {
		usb_ep_free_request(ep, req);
		return;
	}

	switch (req->status) {
	default:
		dev->net->stats.tx_errors++;
		VDBG(dev, "tx err %d\n", req->status);
		/* FALLTHROUGH */
	case -ECONNRESET:		/* unlink */
	case -ESHUTDOWN:		/* disconnect etc */
		break;
	case 0:
		if (!req->zero)
			dev->net->stats.tx_bytes += req->actual-1;
		else
			dev->net->stats.tx_bytes += req->actual;
	}

	if (req->num_sgs) {
		struct sg_ctx *sg_ctx = req->context;

		n = skb_queue_len(&sg_ctx->skbs);
		dev->tx_aggr_cnt[n-1]++;

		/* sg_ctx is only accessible here, can use lock-free version */
		__skb_queue_purge(&sg_ctx->skbs);
	}

	dev->net->stats.tx_packets += n;

	spin_lock(&dev->req_lock);
	list_add_tail(&req->list, &dev->tx_reqs);

	if (req->num_sgs) {
		if (!req->status)
			queue_work(uether_tx_wq, &dev->tx_work);

		spin_unlock(&dev->req_lock);
		return;
	}

	if (dev->port_usb->multi_pkt_xfer && !req->context) {
		dev->no_tx_req_used--;
		req->length = 0;
		in = dev->port_usb->in_ep;

		if (!list_empty(&dev->tx_reqs)) {
			new_req = container_of(dev->tx_reqs.next,
					struct usb_request, list);
			list_del(&new_req->list);
			spin_unlock(&dev->req_lock);
			if (new_req->length > 0) {
				length = new_req->length;

				/* NCM requires no zlp if transfer is
				 * dwNtbInMaxSize */
				if (dev->port_usb->is_fixed &&
					length == dev->port_usb->fixed_in_len &&
					(length % in->maxpacket) == 0)
					new_req->zero = 0;
				else
					new_req->zero = 1;

				/* use zlp framing on tx for strict CDC-Ether
				 * conformance, though any robust network rx
				 * path ignores extra padding. and some hardware
				 * doesn't like to write zlps.
				 */
				if (new_req->zero && !dev->zlp &&
						(length % in->maxpacket) == 0) {
					new_req->zero = 0;
					length++;
				}

				new_req->length = length;
				retval = usb_ep_queue(in, new_req, GFP_ATOMIC);
				switch (retval) {
				default:
					DBG(dev, "tx queue err %d\n", retval);
					new_req->length = 0;
					spin_lock(&dev->req_lock);
					list_add_tail(&new_req->list,
							&dev->tx_reqs);
					spin_unlock(&dev->req_lock);
					break;
				case 0:
					spin_lock(&dev->req_lock);
					dev->no_tx_req_used++;
					spin_unlock(&dev->req_lock);
					net->trans_start = jiffies;
				}
			} else {
				spin_lock(&dev->req_lock);
				/*
				 * Put the idle request at the back of the
				 * queue. The xmit function will put the
				 * unfinished request at the beginning of the
				 * queue.
				 */
				list_add_tail(&new_req->list, &dev->tx_reqs);
				spin_unlock(&dev->req_lock);
			}
		} else {
			spin_unlock(&dev->req_lock);
		}
	} else {
		skb = req->context;
		/* Is aggregation already enabled and buffers allocated ? */
		if (dev->port_usb->multi_pkt_xfer && dev->tx_req_bufsize) {
			req->buf = kzalloc(dev->tx_req_bufsize, GFP_ATOMIC);
			req->context = NULL;
		} else {
			req->buf = NULL;
		}

		spin_unlock(&dev->req_lock);
		dev_kfree_skb_any(skb);
	}

	atomic_dec(&dev->tx_qlen);
	if (netif_carrier_ok(dev->net))
		netif_wake_queue(dev->net);
}

static inline int is_promisc(u16 cdc_filter)
{
	return cdc_filter & USB_CDC_PACKET_TYPE_PROMISCUOUS;
}

static int alloc_tx_buffer(struct eth_dev *dev)
{
	struct list_head	*act;
	struct usb_request	*req;

	dev->tx_req_bufsize = (dev->dl_max_pkts_per_xfer *
				(dev->net->mtu
				+ sizeof(struct ethhdr)
				/* size of rndis_packet_msg_type */
				+ 44
				+ 22));

	list_for_each(act, &dev->tx_reqs) {
		req = container_of(act, struct usb_request, list);
		if (!req->buf) {
			req->buf = kzalloc(dev->tx_req_bufsize,
						GFP_ATOMIC);
			if (!req->buf)
				goto free_buf;
		}
		/* req->context is not used for multi_pkt_xfers */
		req->context = NULL;
	}
	return 0;

free_buf:
	/* tx_req_bufsize = 0 retries mem alloc on next eth_start_xmit */
	dev->tx_req_bufsize = 0;
	list_for_each(act, &dev->tx_reqs) {
		req = container_of(act, struct usb_request, list);
		kfree(req->buf);
		req->buf = NULL;
	}
	return -ENOMEM;
}

static void process_tx_w(struct work_struct *w)
{
	struct eth_dev		*dev = container_of(w, struct eth_dev, tx_work);
	struct net_device	*net = NULL;
	struct sk_buff		*skb = NULL;
	struct sg_ctx		*sg_ctx;
	struct usb_request	*req;
	struct usb_ep		*in = NULL;
	int			ret, count, hlen = 0, hdr_offset;
	uint32_t		max_size = 0;
	uint32_t		max_num_pkts = 1;
	unsigned long		flags;
	bool			header_on = false;
	int			req_cnt = 0;
	bool			port_usb_active;

	spin_lock_irqsave(&dev->lock, flags);
	if (dev->port_usb) {
		in = dev->port_usb->in_ep;
		max_size = dev->dl_max_xfer_size;
		max_num_pkts = dev->dl_max_pkts_per_xfer;
		if (!max_num_pkts)
			max_num_pkts = 1;
		hlen = dev->header_len;
		net = dev->net;
	}
	spin_unlock_irqrestore(&dev->lock, flags);

	spin_lock_irqsave(&dev->req_lock, flags);
	while (in && !list_empty(&dev->tx_reqs) &&
			(skb = skb_dequeue(&dev->tx_skb_q))) {
		req = list_first_entry(&dev->tx_reqs, struct usb_request,
				list);
		list_del(&req->list);
		spin_unlock_irqrestore(&dev->req_lock, flags);

		req->num_sgs = 0;
		req->zero = 1;
		req->length = 0;
		sg_ctx = req->context;
		skb_queue_head_init(&sg_ctx->skbs);
		sg_init_table(req->sg, DL_MAX_PKTS_PER_XFER);

		hdr_offset = 0;
		count = 1;
		do {
			/* spinlock can be avoided if buffer can passed
			 * wrap callback argument. However, it requires
			 * changes to all existing clients
			 */
			spin_lock_irqsave(&dev->lock, flags);
			if (!dev->port_usb) {
				spin_unlock_irqrestore(&dev->lock, flags);
				skb_queue_purge(&sg_ctx->skbs);
				kfree(req->sg);
				kfree(req->context);
				kfree(req->buf);
				usb_ep_free_request(in, req);

				return;
			}

			if (hlen && dev->wrap) {
				dev->port_usb->header = req->buf + hdr_offset;
				skb = dev->wrap(dev->port_usb, skb);
				header_on = true;
			}
			spin_unlock_irqrestore(&dev->lock, flags);

			if (header_on) {
				sg_set_buf(&req->sg[req->num_sgs],
					req->buf + hdr_offset, hlen);
				req->num_sgs++;
				hdr_offset += hlen;
				req->length += hlen;
			}

			/* skb processing */
			sg_set_buf(&req->sg[req->num_sgs], skb->data, skb->len);
			req->num_sgs++;

			req->length += skb->len;
			skb_queue_tail(&sg_ctx->skbs, skb);

			skb = skb_dequeue(&dev->tx_skb_q);
			if (!skb)
				break;
			if ((req->length + skb->len + hlen) >= max_size ||
					count >= max_num_pkts) {
				skb_queue_head(&dev->tx_skb_q, skb);
				break;
			}
			count++;
		} while (true);

		sg_mark_end(&req->sg[req->num_sgs - 1]);

		spin_lock_irqsave(&dev->lock, flags);
		if (dev->port_usb) {
			in = dev->port_usb->in_ep;
			port_usb_active = 1;
		} else {
			port_usb_active = 0;
		}
		spin_unlock_irqrestore(&dev->lock, flags);

		if (!port_usb_active) {
			__skb_queue_purge(&sg_ctx->skbs);
			kfree(req->sg);
			kfree(req->context);
			kfree(req->buf);
			usb_ep_free_request(in, req);

			return;
		}

		ret = usb_ep_queue(in, req, GFP_KERNEL);
		spin_lock_irqsave(&dev->req_lock, flags);
		switch (ret) {
		default:
			dev->net->stats.tx_dropped +=
				skb_queue_len(&sg_ctx->skbs);

			__skb_queue_purge(&sg_ctx->skbs);
			list_add_tail(&req->list, &dev->tx_reqs);
			break;
		case 0:
			net->trans_start = jiffies;
		}

		/* break the loop after processing 10 packets
		 * otherwise wd may kick in
		 */
		if (ret || ++req_cnt > 10) {
			dev->loop_brk_cnt++;
			break;
		}

		if (dev->tx_skb_q.qlen <  tx_start_threshold)
			netif_start_queue(net);

	}
	spin_unlock_irqrestore(&dev->req_lock, flags);
}

static netdev_tx_t eth_start_xmit(struct sk_buff *skb,
					struct net_device *net)
{
	struct eth_dev		*dev = netdev_priv(net);
	int			length = skb->len;
	int			retval;
	struct usb_request	*req = NULL;
	unsigned long		flags;
	struct usb_ep		*in = NULL;
	u16			cdc_filter = 0;
	bool			multi_pkt_xfer = false;

	spin_lock_irqsave(&dev->lock, flags);
	if (dev->port_usb) {
		in = dev->port_usb->in_ep;
		cdc_filter = dev->port_usb->cdc_filter;
		multi_pkt_xfer = dev->port_usb->multi_pkt_xfer;
	}
	spin_unlock_irqrestore(&dev->lock, flags);

	if (!in) {
		dev_kfree_skb_any(skb);
		return NETDEV_TX_OK;
	}

	/* apply outgoing CDC or RNDIS filters only for ETH packets */
	if (!test_bit(RMNET_MODE_LLP_IP, &dev->flags) &&
						!is_promisc(cdc_filter)) {
		u8		*dest = skb->data;

		if (is_multicast_ether_addr(dest)) {
			u16	type;

			/* ignores USB_CDC_PACKET_TYPE_MULTICAST and host
			 * SET_ETHERNET_MULTICAST_FILTERS requests
			 */
			if (is_broadcast_ether_addr(dest))
				type = USB_CDC_PACKET_TYPE_BROADCAST;
			else
				type = USB_CDC_PACKET_TYPE_ALL_MULTICAST;
			if (!(cdc_filter & type)) {
				dev_kfree_skb_any(skb);
				return NETDEV_TX_OK;
			}
		}
		/* ignores USB_CDC_PACKET_TYPE_DIRECTED */
	}

	dev->tx_pkts_rcvd++;
	if (dev->gadget->sg_supported) {
		skb_queue_tail(&dev->tx_skb_q, skb);
		if (dev->tx_skb_q.qlen > tx_stop_threshold) {
			dev->tx_throttle++;
			netif_stop_queue(net);
		}

		queue_work(uether_tx_wq, &dev->tx_work);
		return NETDEV_TX_OK;
	}

	/*
	 * No buffer copies needed, unless the network stack did it
	 * or the hardware can't use skb buffers or there's not enough
	 * enough space for extra headers we need.
	 */
	spin_lock_irqsave(&dev->lock, flags);
	if (dev->wrap && dev->port_usb)
		skb = dev->wrap(dev->port_usb, skb);
	spin_unlock_irqrestore(&dev->lock, flags);

	if (!skb) {
		dev->net->stats.tx_dropped++;

		/* no error code for dropped packets */
		return NETDEV_TX_OK;
	}

	/* Allocate memory for tx_reqs to support multi packet transfer */
	spin_lock_irqsave(&dev->req_lock, flags);
	if (multi_pkt_xfer && !dev->tx_req_bufsize) {
		retval = alloc_tx_buffer(dev);
		if (retval < 0) {
			spin_unlock_irqrestore(&dev->req_lock, flags);
			return -ENOMEM;
		}
	}

	/*
	 * this freelist can be empty if an interrupt triggered disconnect()
	 * and reconfigured the gadget (shutting down this queue) after the
	 * network stack decided to xmit but before we got the spinlock.
	 */
	if (list_empty(&dev->tx_reqs)) {
		spin_unlock_irqrestore(&dev->req_lock, flags);
		return NETDEV_TX_BUSY;
	}

	req = container_of(dev->tx_reqs.next, struct usb_request, list);
	list_del(&req->list);

	/* temporarily stop TX queue when the freelist empties */
	if (list_empty(&dev->tx_reqs)) {
		/*
		 * tx_throttle gives info about number of times u_ether
		 * asked network layer to stop queueing packets to it
		 * when transmit resources are unavailable
		 */
		dev->tx_throttle++;
		netif_stop_queue(net);
	}
	spin_unlock_irqrestore(&dev->req_lock, flags);


	if (multi_pkt_xfer) {

		pr_debug("req->length:%d header_len:%u\n"
				"skb->len:%d skb->data_len:%d\n",
				req->length, dev->header_len,
				skb->len, skb->data_len);
		/* Add RNDIS Header */
		memcpy(req->buf + req->length, dev->port_usb->header,
						dev->header_len);
		/* Increment req length by header size */
		req->length += dev->header_len;
		/* Copy received IP data from SKB */
		memcpy(req->buf + req->length, skb->data, skb->len);
		/* Increment req length by skb data length */
		req->length += skb->len;
		length = req->length;
		dev_kfree_skb_any(skb);

		spin_lock_irqsave(&dev->req_lock, flags);
		dev->tx_skb_hold_count++;
		if (dev->tx_skb_hold_count < dev->dl_max_pkts_per_xfer) {
			if (dev->no_tx_req_used > TX_REQ_THRESHOLD) {
				list_add(&req->list, &dev->tx_reqs);
				spin_unlock_irqrestore(&dev->req_lock, flags);
				goto success;
			}
		}

		dev->no_tx_req_used++;
		dev->tx_skb_hold_count = 0;
		spin_unlock_irqrestore(&dev->req_lock, flags);
	} else {
		length = skb->len;
		req->buf = skb->data;
		req->context = skb;
	}

	/* NCM requires no zlp if transfer is dwNtbInMaxSize */
	if (dev->port_usb->is_fixed &&
	    length == dev->port_usb->fixed_in_len &&
	    (length % in->maxpacket) == 0)
		req->zero = 0;
	else
		req->zero = 1;

	/* use zlp framing on tx for strict CDC-Ether conformance,
	 * though any robust network rx path ignores extra padding.
	 * and some hardware doesn't like to write zlps.
	 */
	if (req->zero && !dev->zlp && (length % in->maxpacket) == 0) {
		req->zero = 0;
		length++;
	}

	req->length = length;

<<<<<<< HEAD
	/* throttle high/super speed IRQ rate back slightly */
	if (gadget_is_dualspeed(dev->gadget))
		req->no_interrupt = (dev->gadget->speed == USB_SPEED_HIGH ||
				     dev->gadget->speed == USB_SPEED_SUPER)
			? ((atomic_read(&dev->tx_qlen) % (qmult/2)) != 0)
			: 0;

=======
>>>>>>> ec55e7c2
	retval = usb_ep_queue(in, req, GFP_ATOMIC);
	switch (retval) {
	default:
		DBG(dev, "tx queue err %d\n", retval);
		break;
	case 0:
		net->trans_start = jiffies;
		atomic_inc(&dev->tx_qlen);
	}

	if (retval) {
		if (!multi_pkt_xfer)
			dev_kfree_skb_any(skb);
		else
			req->length = 0;
		dev->net->stats.tx_dropped++;
		spin_lock_irqsave(&dev->req_lock, flags);
		if (list_empty(&dev->tx_reqs))
			netif_start_queue(net);
		list_add_tail(&req->list, &dev->tx_reqs);
		spin_unlock_irqrestore(&dev->req_lock, flags);
	}
success:
	return NETDEV_TX_OK;
}

/*-------------------------------------------------------------------------*/

static void eth_start(struct eth_dev *dev, gfp_t gfp_flags)
{
	DBG(dev, "%s\n", __func__);

	/* fill the rx queue */
	rx_fill(dev, gfp_flags);

	/* and open the tx floodgates */
	atomic_set(&dev->tx_qlen, 0);
	netif_wake_queue(dev->net);
}

static int eth_open(struct net_device *net)
{
	struct eth_dev	*dev = netdev_priv(net);
	struct gether	*link;
	bool wait_for_rx_trigger;
	int i;

	DBG(dev, "%s\n", __func__);

	spin_lock_irq(&dev->lock);
	link = dev->port_usb;
	spin_unlock_irq(&dev->lock);

	wait_for_rx_trigger = dev->rx_trigger_enabled && link &&
		!link->rx_triggered;

	if (netif_carrier_ok(dev->net) && !wait_for_rx_trigger)
		eth_start(dev, GFP_KERNEL);

	dev->state = ETH_START;
	for_each_online_cpu(i)
		cpufreq_update_policy(i);

	spin_lock_irq(&dev->lock);
	if (link && link->open)
		link->open(link);
	spin_unlock_irq(&dev->lock);

	return 0;
}

static int eth_stop(struct net_device *net)
{
	struct eth_dev	*dev = netdev_priv(net);
	unsigned long	flags;
	int i;
	enum ifc_state prev_state;

	VDBG(dev, "%s\n", __func__);

	netif_stop_queue(net);

	DBG(dev, "stop stats: rx/tx %ld/%ld, errs %ld/%ld\n",
		dev->net->stats.rx_packets, dev->net->stats.tx_packets,
		dev->net->stats.rx_errors, dev->net->stats.tx_errors
		);

	/* ensure there are no more active requests */
	spin_lock_irqsave(&dev->lock, flags);
	if (dev->port_usb) {
		struct gether	*link = dev->port_usb;
		const struct usb_endpoint_descriptor *in;
		const struct usb_endpoint_descriptor *out;

		if (link->close)
			link->close(link);

		/* NOTE:  we have no abort-queue primitive we could use
		 * to cancel all pending I/O.  Instead, we disable then
		 * reenable the endpoints ... this idiom may leave toggle
		 * wrong, but that's a self-correcting error.
		 *
		 * REVISIT:  we *COULD* just let the transfers complete at
		 * their own pace; the network stack can handle old packets.
		 * For the moment we leave this here, since it works.
		 */
		in = link->in_ep->desc;
		out = link->out_ep->desc;
		usb_ep_disable(link->in_ep);
		usb_ep_disable(link->out_ep);
		if (netif_carrier_ok(net)) {
			if (config_ep_by_speed(dev->gadget, &link->func,
					       link->in_ep) ||
			    config_ep_by_speed(dev->gadget, &link->func,
					       link->out_ep)) {
				link->in_ep->desc = NULL;
				link->out_ep->desc = NULL;
				return -EINVAL;
			}
			DBG(dev, "host still using in/out endpoints\n");
			link->in_ep->desc = in;
			link->out_ep->desc = out;
			usb_ep_enable(link->in_ep);
			usb_ep_enable(link->out_ep);
		}
	}
	spin_unlock_irqrestore(&dev->lock, flags);

	prev_state = dev->state;
	dev->state = ETH_STOP;

	/* if previous state is eth_start, update cpufreq policy to normal */
	if (prev_state == ETH_START)
		for_each_online_cpu(i)
			cpufreq_update_policy(i);

	return 0;
}

/*-------------------------------------------------------------------------*/

/* initial value, changed by "ifconfig usb0 hw ether xx:xx:xx:xx:xx:xx" */
static char *dev_addr;
module_param(dev_addr, charp, S_IRUGO);
MODULE_PARM_DESC(dev_addr, "Device Ethernet Address");

/* this address is invisible to ifconfig */
static char *host_addr;
module_param(host_addr, charp, S_IRUGO);
MODULE_PARM_DESC(host_addr, "Host Ethernet Address");

static int get_ether_addr(const char *str, u8 *dev_addr)
{
	if (str) {
		unsigned	i;

		for (i = 0; i < 6; i++) {
			unsigned char num;

			if ((*str == '.') || (*str == ':'))
				str++;
			num = hex_to_bin(*str++) << 4;
			num |= hex_to_bin(*str++);
			dev_addr [i] = num;
		}
		if (is_valid_ether_addr(dev_addr))
			return 0;
	}
	eth_random_addr(dev_addr);
	return 1;
}

static int ether_ioctl(struct net_device *, struct ifreq *, int);

static const struct net_device_ops eth_netdev_ops = {
	.ndo_open		= eth_open,
	.ndo_stop		= eth_stop,
	.ndo_start_xmit		= eth_start_xmit,
	.ndo_do_ioctl		= ether_ioctl,
	.ndo_change_mtu		= ueth_change_mtu,
	.ndo_set_mac_address 	= eth_mac_addr,
	.ndo_validate_addr	= eth_validate_addr,
};

static const struct net_device_ops eth_netdev_ops_ip = {
	.ndo_open		= eth_open,
	.ndo_stop		= eth_stop,
	.ndo_start_xmit		= eth_start_xmit,
	.ndo_do_ioctl		= ether_ioctl,
	.ndo_change_mtu		= ueth_change_mtu_ip,
	.ndo_set_mac_address	= 0,
	.ndo_validate_addr	= 0,
};

static int rmnet_ioctl_extended(struct net_device *dev, struct ifreq *ifr)
{
	struct rmnet_ioctl_extended_s ext_cmd;
	struct eth_dev *eth_dev = netdev_priv(dev);
	int rc = 0;

	rc = copy_from_user(&ext_cmd, ifr->ifr_ifru.ifru_data,
			    sizeof(struct rmnet_ioctl_extended_s));

	if (rc) {
		DBG("%s(): copy_from_user() failed\n", __func__);
		return rc;
	}

	switch (ext_cmd.extended_ioctl) {
	case RMNET_IOCTL_GET_SUPPORTED_FEATURES:
		ext_cmd.u.data = 0;
		break;

	case RMNET_IOCTL_SET_MRU:
		if (netif_running(dev))
			return -EBUSY;

		/* 16K max */
		if ((size_t)ext_cmd.u.data > 0x4000)
			return -EINVAL;

		if (eth_dev->port_usb) {
			eth_dev->port_usb->is_fixed = true;
			eth_dev->port_usb->fixed_out_len =
				(size_t) ext_cmd.u.data;
			DBG("[%s] rmnet_ioctl(): SET MRU to %u\n", dev->name,
				eth_dev->mru);
		} else {
			pr_err("[%s]: %s: SET MRU failed. Cable disconnected\n",
				dev->name, __func__);
			return -ENODEV;
		}
		break;

	case RMNET_IOCTL_GET_MRU:
		if (eth_dev->port_usb) {
			ext_cmd.u.data = eth_dev->port_usb->is_fixed ?
					eth_dev->port_usb->fixed_out_len :
					dev->mtu;
		} else {
			pr_err("[%s]: %s: GET MRU failed. Cable disconnected\n",
				dev->name, __func__);
			return -ENODEV;
		}
		break;

	case RMNET_IOCTL_GET_DRIVER_NAME:
		strlcpy(ext_cmd.u.if_name, dev->name,
			sizeof(ext_cmd.u.if_name));
		break;

	default:
		break;
	}

	rc = copy_to_user(ifr->ifr_ifru.ifru_data, &ext_cmd,
			  sizeof(struct rmnet_ioctl_extended_s));

	if (rc)
		DBG("%s(): copy_to_user() failed\n", __func__);
	return rc;
}

static int ether_ioctl(struct net_device *dev, struct ifreq *ifr, int cmd)
{
	struct eth_dev	*eth_dev = netdev_priv(dev);
	void __user *addr = (void __user *) ifr->ifr_ifru.ifru_data;
	int		prev_mtu = dev->mtu;
	u32		state, old_opmode;
	int		rc = -EFAULT;

	old_opmode = eth_dev->flags;
	/* Process IOCTL command */
	switch (cmd) {
	case RMNET_IOCTL_SET_LLP_ETHERNET:	/*Set Ethernet protocol*/
		/* Perform Ethernet config only if in IP mode currently*/
		if (test_bit(RMNET_MODE_LLP_IP, &eth_dev->flags)) {
			ether_setup(dev);
			dev->mtu = prev_mtu;
			dev->netdev_ops = &eth_netdev_ops;
			clear_bit(RMNET_MODE_LLP_IP, &eth_dev->flags);
			set_bit(RMNET_MODE_LLP_ETH, &eth_dev->flags);
			DBG(eth_dev, "[%s] ioctl(): set Ethernet proto mode\n",
					dev->name);
		}
		if (test_bit(RMNET_MODE_LLP_ETH, &eth_dev->flags))
			rc = 0;
		break;

	case RMNET_IOCTL_SET_LLP_IP:		/* Set RAWIP protocol*/
		/* Perform IP config only if in Ethernet mode currently*/
		if (test_bit(RMNET_MODE_LLP_ETH, &eth_dev->flags)) {
			/* Undo config done in ether_setup() */
			dev->header_ops = 0;  /* No header */
			dev->type = ARPHRD_RAWIP;
			dev->hard_header_len = 0;
			dev->mtu = prev_mtu;
			dev->addr_len = 0;
			dev->flags &= ~(IFF_BROADCAST | IFF_MULTICAST);
			dev->netdev_ops = &eth_netdev_ops_ip;
			clear_bit(RMNET_MODE_LLP_ETH, &eth_dev->flags);
			set_bit(RMNET_MODE_LLP_IP, &eth_dev->flags);
			DBG(eth_dev, "[%s] ioctl(): set IP protocol mode\n",
					dev->name);
		}
		if (test_bit(RMNET_MODE_LLP_IP, &eth_dev->flags))
			rc = 0;
		break;

	case RMNET_IOCTL_GET_LLP:	/* Get link protocol state */
		state = eth_dev->flags & (RMNET_MODE_LLP_ETH
						| RMNET_MODE_LLP_IP);
		if (copy_to_user(addr, &state, sizeof(state)))
			break;
		rc = 0;
		break;

	case RMNET_IOCTL_SET_RX_HEADROOM:	/* Set RX headroom */
		if (copy_from_user(&eth_dev->rx_needed_headroom, addr,
					sizeof(eth_dev->rx_needed_headroom)))
			break;
		DBG(eth_dev, "[%s] ioctl(): set RX HEADROOM: %x\n",
				dev->name, eth_dev->rx_needed_headroom);
		rc = 0;
		break;

	case RMNET_IOCTL_EXTENDED:
		rc = rmnet_ioctl_extended(dev, ifr);
		break;

	default:
		pr_err("[%s] error: ioctl called for unsupported cmd[%d]",
			dev->name, cmd);
		rc = -EINVAL;
	}

	DBG(eth_dev, "[%s] %s: cmd=0x%x opmode old=0x%08x new=0x%08lx\n",
		dev->name, __func__, cmd, old_opmode, eth_dev->flags);

	return rc;
}

static struct device_type gadget_type = {
	.name	= "gadget",
};

static int gether_cpufreq_notifier_cb(struct notifier_block *nfb,
		unsigned long event, void *data)
{
	struct cpufreq_policy *policy = data;
	unsigned int cpu = policy->cpu;
	struct eth_dev	*dev = container_of(nfb, struct eth_dev,
					cpufreq_notifier);

	if (!min_cpu_freq)
		return NOTIFY_OK;

	switch (event) {
	case CPUFREQ_ADJUST:
		pr_debug("%s: cpu:%u\n", __func__, cpu);

		if (dev->state == ETH_START)
			cpufreq_verify_within_limits(policy,
					min_cpu_freq, UINT_MAX);

		break;
	}

	return NOTIFY_OK;
}

static void update_cpu_policy_w(struct work_struct *work)
{
	int i;

	for_each_online_cpu(i)
		cpufreq_update_policy(i);
}

/**
 * gether_setup_name - initialize one ethernet-over-usb link
 * @g: gadget to associated with these links
 * @ethaddr: NULL, or a buffer in which the ethernet address of the
 *	host side of the link is recorded
 * @netname: name for network device (for example, "usb")
 * Context: may sleep
 *
 * This sets up the single network link that may be exported by a
 * gadget driver using this framework.  The link layer addresses are
 * set up using module parameters.
 *
 * Returns negative errno, or zero on success
 */
struct eth_dev *gether_setup_name(struct usb_gadget *g, u8 ethaddr[ETH_ALEN],
		const char *netname)
{
	struct eth_dev		*dev;
	struct net_device	*net;
	int			status;

	net = alloc_etherdev(sizeof *dev);
	if (!net)
		return ERR_PTR(-ENOMEM);

	dev = netdev_priv(net);
	spin_lock_init(&dev->lock);
	spin_lock_init(&dev->req_lock);
	INIT_WORK(&dev->work, eth_work);
	INIT_WORK(&dev->rx_work, process_rx_w);
	INIT_WORK(&dev->tx_work, process_tx_w);
	INIT_LIST_HEAD(&dev->tx_reqs);
	INIT_LIST_HEAD(&dev->rx_reqs);
	INIT_WORK(&dev->cpu_policy_w, update_cpu_policy_w);

	skb_queue_head_init(&dev->rx_frames);
	skb_queue_head_init(&dev->tx_skb_q);

	/* network device setup */
	dev->net = net;
	snprintf(net->name, sizeof(net->name), "%s%%d", netname);

	if (get_ether_addr(dev_addr, net->dev_addr))
		dev_warn(&g->dev,
			"using random %s ethernet address\n", "self");
	if (get_ether_addr(host_addr, dev->host_mac))
		dev_warn(&g->dev,
			"using random %s ethernet address\n", "host");

	if (ethaddr)
		memcpy(ethaddr, dev->host_mac, ETH_ALEN);

	net->netdev_ops = &eth_netdev_ops;

	SET_ETHTOOL_OPS(net, &ops);

	/* set operation mode to eth by default */
	set_bit(RMNET_MODE_LLP_ETH, &dev->flags);

	dev->gadget = g;
	SET_NETDEV_DEV(net, &g->dev);
	SET_NETDEV_DEVTYPE(net, &gadget_type);

	status = register_netdev(net);
	if (status < 0) {
		dev_dbg(&g->dev, "register_netdev failed, %d\n", status);
		free_netdev(net);
		dev = ERR_PTR(status);
	} else {
		INFO(dev, "MAC %pM\n", net->dev_addr);
		INFO(dev, "HOST MAC %pM\n", dev->host_mac);

		/* two kinds of host-initiated state changes:
		 *  - iff DATA transfer is active, carrier is "on"
		 *  - tx queueing enabled if open *and* carrier is "on"
		 */
		netif_carrier_off(net);
		uether_debugfs_init(dev, netname);

		dev->cpufreq_notifier.notifier_call =
					gether_cpufreq_notifier_cb;
		cpufreq_register_notifier(&dev->cpufreq_notifier,
				CPUFREQ_POLICY_NOTIFIER);
	}

	return dev;
}

/**
 * gether_cleanup - remove Ethernet-over-USB device
 * Context: may sleep
 *
 * This is called to free all resources allocated by @gether_setup().
 */
void gether_cleanup(struct eth_dev *dev)
{
	int i;

	if (!dev)
		return;

	/* make sure cpu boost is set to normal again */
	dev->state = ETH_UNDEFINED;
	cancel_work_sync(&dev->cpu_policy_w);
	for_each_online_cpu(i)
		cpufreq_update_policy(i);

	cpufreq_unregister_notifier(&dev->cpufreq_notifier,
				CPUFREQ_POLICY_NOTIFIER);

	uether_debugfs_exit(dev);
	unregister_netdev(dev->net);
	flush_work(&dev->work);
	free_netdev(dev->net);
}

void gether_update_dl_max_xfer_size(struct gether *link, uint32_t s)
{
	struct eth_dev		*dev = link->ioport;
	unsigned long flags;

	spin_lock_irqsave(&dev->lock, flags);
	dev->dl_max_xfer_size = s;
	spin_unlock_irqrestore(&dev->lock, flags);
}

void gether_update_dl_max_pkts_per_xfer(struct gether *link, uint32_t n)
{
	struct eth_dev		*dev = link->ioport;
	unsigned long flags;

	if (n > DL_MAX_PKTS_PER_XFER)
		n = DL_MAX_PKTS_PER_XFER;

	spin_lock_irqsave(&dev->lock, flags);
	dev->dl_max_pkts_per_xfer = n;
	spin_unlock_irqrestore(&dev->lock, flags);
}

/**
 * gether_connect - notify network layer that USB link is active
 * @link: the USB link, set up with endpoints, descriptors matching
 *	current device speed, and any framing wrapper(s) set up.
 * Context: irqs blocked
 *
 * This is called to activate endpoints and let the network layer know
 * the connection is active ("carrier detect").  It may cause the I/O
 * queues to open and start letting network packets flow, but will in
 * any case activate the endpoints so that they respond properly to the
 * USB host.
 *
 * Verify net_device pointer returned using IS_ERR().  If it doesn't
 * indicate some error code (negative errno), ep->driver_data values
 * have been overwritten.
 */
struct net_device *gether_connect(struct gether *link)
{
	struct eth_dev		*dev = link->ioport;
	int			result = 0;
	bool wait_for_rx_trigger;

	if (!dev)
		return ERR_PTR(-EINVAL);

	/* if scatter/gather or sg is supported then headers can be part of
	 * req->buf which is allocated later
	 */
	if (!dev->gadget->sg_supported) {
		link->header = kzalloc(sizeof(struct rndis_packet_msg_type),
						GFP_ATOMIC);
		if (!link->header) {
			pr_err("RNDIS header memory allocation failed.\n");
			result = -ENOMEM;
			goto fail;
		}
	}

	link->in_ep->driver_data = dev;
	result = usb_ep_enable(link->in_ep);
	if (result != 0) {
		DBG(dev, "enable %s --> %d\n",
			link->in_ep->name, result);
		goto fail0;
	}

	link->out_ep->driver_data = dev;
	result = usb_ep_enable(link->out_ep);
	if (result != 0) {
		DBG(dev, "enable %s --> %d\n",
			link->out_ep->name, result);
		goto fail1;
	}

	dev->header_len = link->header_len;
	dev->unwrap = link->unwrap;
	dev->wrap = link->wrap;
	dev->ul_max_pkts_per_xfer = link->ul_max_pkts_per_xfer;
	dev->dl_max_pkts_per_xfer = link->dl_max_pkts_per_xfer;
	dev->dl_max_xfer_size = link->dl_max_xfer_size;
	dev->rx_trigger_enabled = link->rx_trigger_enabled;

	if (result == 0)
		result = alloc_requests(dev, link, qlen(dev->gadget));

	if (result == 0) {

		dev->zlp = link->is_zlp_ok;
		DBG(dev, "qlen %d\n", qlen(dev->gadget));

		spin_lock(&dev->lock);
		dev->tx_skb_hold_count = 0;
		dev->no_tx_req_used = 0;
		dev->tx_req_bufsize = 0;
		dev->port_usb = link;
		if (netif_running(dev->net)) {
			if (link->open)
				link->open(link);
		} else {
			if (link->close)
				link->close(link);
		}
		spin_unlock(&dev->lock);

		netif_carrier_on(dev->net);

		wait_for_rx_trigger = dev->rx_trigger_enabled &&
			!link->rx_triggered;

		if (netif_running(dev->net) && !wait_for_rx_trigger)
			eth_start(dev, GFP_ATOMIC);

	/* on error, disable any endpoints  */
	} else {
		(void) usb_ep_disable(link->out_ep);
fail1:
		(void) usb_ep_disable(link->in_ep);
	}

	/* caller is responsible for cleanup on error */
	if (result < 0) {
fail0:
		kfree(link->header);
fail:
		return ERR_PTR(result);
	}

	return dev->net;
}

/**
 * gether_disconnect - notify network layer that USB link is inactive
 * @link: the USB link, on which gether_connect() was called
 * Context: irqs blocked
 *
 * This is called to deactivate endpoints and let the network layer know
 * the connection went inactive ("no carrier").
 *
 * On return, the state is as if gether_connect() had never been called.
 * The endpoints are inactive, and accordingly without active USB I/O.
 * Pointers to endpoint descriptors and endpoint private data are nulled.
 */
void gether_disconnect(struct gether *link)
{
	struct eth_dev		*dev = link->ioport;
	struct usb_request	*req;
	struct sk_buff		*skb;

	if (!dev)
		return;

	DBG(dev, "%s\n", __func__);

	dev->state = ETH_UNDEFINED;
	queue_work(uether_wq, &dev->cpu_policy_w);

	netif_stop_queue(dev->net);
	netif_carrier_off(dev->net);

	/* disable endpoints, forcing (synchronous) completion
	 * of all pending i/o.  then free the request objects
	 * and forget about the endpoints.
	 */
	usb_ep_disable(link->in_ep);
	spin_lock(&dev->req_lock);
	while (!list_empty(&dev->tx_reqs)) {
		req = container_of(dev->tx_reqs.next,
					struct usb_request, list);
		list_del(&req->list);

		spin_unlock(&dev->req_lock);
		if (link->multi_pkt_xfer ||
				dev->gadget->sg_supported) {
			kfree(req->buf);
			req->buf = NULL;
		}
		if (dev->gadget->sg_supported) {
			kfree(req->context);
			kfree(req->sg);
		}

		usb_ep_free_request(link->in_ep, req);
		spin_lock(&dev->req_lock);
	}

	/* Free rndis header buffer memory */
	if (!dev->gadget->sg_supported)
		kfree(link->header);
	link->header = NULL;
	spin_unlock(&dev->req_lock);

	skb_queue_purge(&dev->tx_skb_q);

	link->in_ep->driver_data = NULL;
	link->in_ep->desc = NULL;

	usb_ep_disable(link->out_ep);
	spin_lock(&dev->req_lock);
	while (!list_empty(&dev->rx_reqs)) {
		req = container_of(dev->rx_reqs.next,
					struct usb_request, list);
		list_del(&req->list);

		spin_unlock(&dev->req_lock);
		usb_ep_free_request(link->out_ep, req);
		spin_lock(&dev->req_lock);
	}
	spin_unlock(&dev->req_lock);

	spin_lock(&dev->rx_frames.lock);
	while ((skb = __skb_dequeue(&dev->rx_frames)))
		dev_kfree_skb_any(skb);
	spin_unlock(&dev->rx_frames.lock);

	link->out_ep->driver_data = NULL;
	link->out_ep->desc = NULL;

	pr_debug("%s(): tx_throttle count= %lu", __func__,
					dev->tx_throttle);
	/* reset tx_throttle count */
	dev->tx_throttle = 0;
	dev->rx_throttle = 0;

	/* finish forgetting about this USB link episode */
	dev->header_len = 0;
	dev->unwrap = NULL;
	dev->wrap = NULL;
	dev->rx_trigger_enabled = 0;

	spin_lock(&dev->lock);
	dev->port_usb = NULL;
	spin_unlock(&dev->lock);
}

int gether_up(struct gether *link)
{
	struct eth_dev *dev = link->ioport;

	if (dev && netif_carrier_ok(dev->net))
		eth_start(dev, GFP_KERNEL);

	return 0;
}


static int uether_stat_show(struct seq_file *s, void *unused)
{
	struct eth_dev *dev = s->private;
	int ret = 0;
	int i;

	if (dev) {
		seq_printf(s, "rx_throttle = %lu\n",
					dev->rx_throttle);
		seq_printf(s, "tx_qlen=%u tx_throttle = %lu\n aggr count:",
					dev->tx_skb_q.qlen,
					dev->tx_throttle);
		for (i = 0; i < DL_MAX_PKTS_PER_XFER; i++)
			seq_printf(s, "%u\t", dev->tx_aggr_cnt[i]);

		seq_printf(s, "\nloop_brk_cnt = %u\n tx_pkts_rcvd=%u\n",
					dev->loop_brk_cnt,
					dev->tx_pkts_rcvd);
	}

	return ret;
}

static int uether_open(struct inode *inode, struct file *file)
{
	return single_open(file, uether_stat_show, inode->i_private);
}

static ssize_t uether_stat_reset(struct file *file,
		const char __user *ubuf, size_t count, loff_t *ppos)
{
	struct seq_file *s = file->private_data;
	struct eth_dev *dev = s->private;
	unsigned long flags;

	spin_lock_irqsave(&dev->lock, flags);
	/* Reset tx_throttle */
	dev->tx_throttle = 0;
	dev->rx_throttle = 0;
	spin_unlock_irqrestore(&dev->lock, flags);
	return count;
}

const struct file_operations uether_stats_ops = {
	.open = uether_open,
	.read = seq_read,
	.write = uether_stat_reset,
};

static void uether_debugfs_init(struct eth_dev *dev, const char *name)
{
	struct dentry *uether_dent;
	struct dentry *uether_dfile;

	uether_dent = debugfs_create_dir(name, 0);
	if (IS_ERR(uether_dent))
		return;
	dev->uether_dent = uether_dent;

	uether_dfile = debugfs_create_file("status", S_IRUGO | S_IWUSR,
				uether_dent, dev, &uether_stats_ops);
	if (!uether_dfile || IS_ERR(uether_dfile))
		debugfs_remove(uether_dent);
	dev->uether_dfile = uether_dfile;
}

static void uether_debugfs_exit(struct eth_dev *dev)
{
	debugfs_remove(dev->uether_dfile);
	debugfs_remove(dev->uether_dent);
	dev->uether_dent = NULL;
	dev->uether_dfile = NULL;
}

static int __init gether_init(void)
{
	uether_wq  = create_singlethread_workqueue("uether");
	if (!uether_wq) {
		pr_err("%s: Unable to create workqueue: uether\n", __func__);
		return -ENOMEM;
	}

	uether_tx_wq = alloc_workqueue("uether_tx",
				WQ_CPU_INTENSIVE | WQ_UNBOUND, 1);
	if (!uether_tx_wq) {
		destroy_workqueue(uether_wq);
		pr_err("%s: Unable to create workqueue: uether\n", __func__);
		return -ENOMEM;
	}

	return 0;
}
module_init(gether_init);

static void __exit gether_exit(void)
{
	destroy_workqueue(uether_tx_wq);
	destroy_workqueue(uether_wq);

}
module_exit(gether_exit);
MODULE_DESCRIPTION("ethernet over USB driver");
MODULE_LICENSE("GPL v2");<|MERGE_RESOLUTION|>--- conflicted
+++ resolved
@@ -1169,16 +1169,6 @@
 
 	req->length = length;
 
-<<<<<<< HEAD
-	/* throttle high/super speed IRQ rate back slightly */
-	if (gadget_is_dualspeed(dev->gadget))
-		req->no_interrupt = (dev->gadget->speed == USB_SPEED_HIGH ||
-				     dev->gadget->speed == USB_SPEED_SUPER)
-			? ((atomic_read(&dev->tx_qlen) % (qmult/2)) != 0)
-			: 0;
-
-=======
->>>>>>> ec55e7c2
 	retval = usb_ep_queue(in, req, GFP_ATOMIC);
 	switch (retval) {
 	default:
