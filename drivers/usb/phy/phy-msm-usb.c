/* Copyright (c) 2009-2015, Linux Foundation. All rights reserved.
 *
 * This program is free software; you can redistribute it and/or modify
 * it under the terms of the GNU General Public License version 2 and
 * only version 2 as published by the Free Software Foundation.
 *
 * This program is distributed in the hope that it will be useful,
 * but WITHOUT ANY WARRANTY; without even the implied warranty of
 * MERCHANTABILITY or FITNESS FOR A PARTICULAR PURPOSE.  See the
 * GNU General Public License for more details.
 *
 */

#include <linux/module.h>
#include <linux/device.h>
#include <linux/platform_device.h>
#include <linux/clk.h>
#include <linux/slab.h>
#include <linux/interrupt.h>
#include <linux/err.h>
#include <linux/delay.h>
#include <linux/io.h>
#include <linux/ioport.h>
#include <linux/gpio.h>
#include <linux/of_gpio.h>
#include <linux/uaccess.h>
#include <linux/debugfs.h>
#include <linux/seq_file.h>
#include <linux/pm_runtime.h>
#include <linux/suspend.h>
#include <linux/of.h>
#include <linux/dma-mapping.h>
#include <linux/clk/msm-clk.h>
#include <linux/pinctrl/consumer.h>
#include <linux/irqchip/msm-mpm-irq.h>
#include <soc/qcom/scm.h>

#include <linux/usb.h>
#include <linux/usb/otg.h>
#include <linux/usb/ulpi.h>
#include <linux/usb/gadget.h>
#include <linux/usb/hcd.h>
#include <linux/usb/quirks.h>
#include <linux/usb/msm_hsusb.h>
#include <linux/usb/msm_hsusb_hw.h>
#include <linux/usb/msm_ext_chg.h>
#include <linux/regulator/consumer.h>
#include <linux/mfd/pm8xxx/pm8921-charger.h>
#include <linux/mfd/pm8xxx/misc.h>
#include <linux/mhl_8334.h>
#include <linux/qpnp/qpnp-adc.h>

#include <linux/msm-bus.h>

#define MSM_USB_BASE	(motg->regs)
#define MSM_USB_PHY_CSR_BASE (motg->phy_csr_regs)

#define DRIVER_NAME	"msm_otg"

#define ID_TIMER_FREQ		(jiffies + msecs_to_jiffies(500))
#define CHG_RECHECK_DELAY	(jiffies + msecs_to_jiffies(2000))
#define ULPI_IO_TIMEOUT_USEC	(10 * 1000)
#define USB_PHY_3P3_VOL_MIN	3050000 /* uV */
#define USB_PHY_3P3_VOL_MAX	3300000 /* uV */
#define USB_PHY_3P3_HPM_LOAD	50000	/* uA */
#define USB_PHY_3P3_LPM_LOAD	4000	/* uA */

#define USB_PHY_1P8_VOL_MIN	1800000 /* uV */
#define USB_PHY_1P8_VOL_MAX	1800000 /* uV */
#define USB_PHY_1P8_HPM_LOAD	50000	/* uA */
#define USB_PHY_1P8_LPM_LOAD	4000	/* uA */

#define USB_PHY_VDD_DIG_VOL_NONE	0 /*uV */
#define USB_PHY_VDD_DIG_VOL_MIN	1045000 /* uV */
#define USB_PHY_VDD_DIG_VOL_MAX	1320000 /* uV */

#define USB_SUSPEND_DELAY_TIME	(500 * HZ/1000) /* 500 msec */

#define USB_DEFAULT_SYSTEM_CLOCK 80000000	/* 80 MHz */

enum msm_otg_phy_reg_mode {
	USB_PHY_REG_OFF,
	USB_PHY_REG_ON,
	USB_PHY_REG_LPM_ON,
	USB_PHY_REG_LPM_OFF,
};

static char *override_phy_init;
module_param(override_phy_init, charp, S_IRUGO|S_IWUSR);
MODULE_PARM_DESC(override_phy_init,
	"Override HSUSB PHY Init Settings");

unsigned int lpm_disconnect_thresh = 1000;
module_param(lpm_disconnect_thresh , uint, S_IRUGO | S_IWUSR);
MODULE_PARM_DESC(lpm_disconnect_thresh,
	"Delay before entering LPM on USB disconnect");

static bool floated_charger_enable;
module_param(floated_charger_enable , bool, S_IRUGO | S_IWUSR);
MODULE_PARM_DESC(floated_charger_enable,
	"Whether to enable floated charger");

/* by default debugging is enabled */
static unsigned int enable_dbg_log = 1;
module_param(enable_dbg_log, uint, S_IRUGO | S_IWUSR);
MODULE_PARM_DESC(enable_dbg_log, "Debug buffer events");

static DECLARE_COMPLETION(pmic_vbus_init);
static struct msm_otg *the_msm_otg;
static bool debug_aca_enabled;
static bool debug_bus_voting_enabled;
static bool mhl_det_in_progress;

static struct regulator *hsusb_3p3;
static struct regulator *hsusb_1p8;
static struct regulator *hsusb_vdd;
static struct regulator *vbus_otg;
static struct regulator *mhl_usb_hs_switch;
static struct power_supply *psy;

static bool aca_id_turned_on;
static bool legacy_power_supply;
static inline bool aca_enabled(void)
{
#ifdef CONFIG_USB_MSM_ACA
	return true;
#else
	return debug_aca_enabled;
#endif
}

static int vdd_val[VDD_VAL_MAX];
static u32 bus_freqs[USB_NUM_BUS_CLOCKS];	/* bimc, snoc, pcnoc clk */;
static char bus_clkname[USB_NUM_BUS_CLOCKS][20] = {"bimc_clk", "snoc_clk",
						"pcnoc_clk"};
static bool bus_clk_rate_set;

static void
msm_otg_dbg_log_event(struct usb_phy *phy, char *event, int d1, int d2)
{
	struct msm_otg *motg = container_of(phy, struct msm_otg, phy);
	unsigned long flags;
	unsigned long long t;
	unsigned long nanosec;

	if (!enable_dbg_log)
		return;

	write_lock_irqsave(&motg->dbg_lock, flags);
	t = cpu_clock(smp_processor_id());
	nanosec = do_div(t, 1000000000)/1000;
	scnprintf(motg->buf[motg->dbg_idx], DEBUG_MSG_LEN,
			"[%5lu.%06lu]: %s :%d:%d",
			(unsigned long)t, nanosec, event, d1, d2);

	motg->dbg_idx++;
	motg->dbg_idx = motg->dbg_idx % DEBUG_MAX_MSG;
	write_unlock_irqrestore(&motg->dbg_lock, flags);
}

static int msm_hsusb_ldo_init(struct msm_otg *motg, int init)
{
	int rc = 0;

	if (init) {
		hsusb_3p3 = devm_regulator_get(motg->phy.dev, "HSUSB_3p3");
		if (IS_ERR(hsusb_3p3)) {
			dev_err(motg->phy.dev, "unable to get hsusb 3p3\n");
			return PTR_ERR(hsusb_3p3);
		}

		rc = regulator_set_voltage(hsusb_3p3, USB_PHY_3P3_VOL_MIN,
				USB_PHY_3P3_VOL_MAX);
		if (rc) {
			dev_err(motg->phy.dev, "unable to set voltage level for"
					"hsusb 3p3\n");
			return rc;
		}
		hsusb_1p8 = devm_regulator_get(motg->phy.dev, "HSUSB_1p8");
		if (IS_ERR(hsusb_1p8)) {
			dev_err(motg->phy.dev, "unable to get hsusb 1p8\n");
			rc = PTR_ERR(hsusb_1p8);
			goto put_3p3_lpm;
		}
		rc = regulator_set_voltage(hsusb_1p8, USB_PHY_1P8_VOL_MIN,
				USB_PHY_1P8_VOL_MAX);
		if (rc) {
			dev_err(motg->phy.dev, "unable to set voltage level "
					"for hsusb 1p8\n");
			goto put_1p8;
		}

		return 0;
	}

put_1p8:
	regulator_set_voltage(hsusb_1p8, 0, USB_PHY_1P8_VOL_MAX);
put_3p3_lpm:
	regulator_set_voltage(hsusb_3p3, 0, USB_PHY_3P3_VOL_MAX);
	return rc;
}

static int msm_hsusb_config_vddcx(int high)
{
	struct msm_otg *motg = the_msm_otg;
	int max_vol = vdd_val[VDD_MAX];
	int min_vol;
	int ret;

	min_vol = vdd_val[!!high];
	ret = regulator_set_voltage(hsusb_vdd, min_vol, max_vol);
	if (ret) {
		pr_err("%s: unable to set the voltage for regulator "
			"HSUSB_VDDCX\n", __func__);
		return ret;
	}

	pr_debug("%s: min_vol:%d max_vol:%d\n", __func__, min_vol, max_vol);
	msm_otg_dbg_log_event(&motg->phy, "CONFIG VDDCX", min_vol, max_vol);

	return ret;
}

static int msm_hsusb_ldo_enable(struct msm_otg *motg,
	enum msm_otg_phy_reg_mode mode)
{
	int ret = 0;

	if (IS_ERR(hsusb_1p8)) {
		pr_err("%s: HSUSB_1p8 is not initialized\n", __func__);
		return -ENODEV;
	}

	if (IS_ERR(hsusb_3p3)) {
		pr_err("%s: HSUSB_3p3 is not initialized\n", __func__);
		return -ENODEV;
	}

	switch (mode) {
	case USB_PHY_REG_ON:
		ret = regulator_set_optimum_mode(hsusb_1p8,
				USB_PHY_1P8_HPM_LOAD);
		if (ret < 0) {
			pr_err("%s: Unable to set HPM of the regulator "
				"HSUSB_1p8\n", __func__);
			return ret;
		}

		ret = regulator_enable(hsusb_1p8);
		if (ret) {
			dev_err(motg->phy.dev, "%s: unable to enable the hsusb 1p8\n",
				__func__);
			regulator_set_optimum_mode(hsusb_1p8, 0);
			return ret;
		}

		ret = regulator_set_optimum_mode(hsusb_3p3,
				USB_PHY_3P3_HPM_LOAD);
		if (ret < 0) {
			pr_err("%s: Unable to set HPM of the regulator "
				"HSUSB_3p3\n", __func__);
			regulator_set_optimum_mode(hsusb_1p8, 0);
			regulator_disable(hsusb_1p8);
			return ret;
		}

		ret = regulator_enable(hsusb_3p3);
		if (ret) {
			dev_err(motg->phy.dev, "%s: unable to enable the hsusb 3p3\n",
				__func__);
			regulator_set_optimum_mode(hsusb_3p3, 0);
			regulator_set_optimum_mode(hsusb_1p8, 0);
			regulator_disable(hsusb_1p8);
			return ret;
		}

		break;

	case USB_PHY_REG_OFF:
		ret = regulator_disable(hsusb_1p8);
		if (ret) {
			dev_err(motg->phy.dev, "%s: unable to disable the hsusb 1p8\n",
				__func__);
			return ret;
		}

		ret = regulator_set_optimum_mode(hsusb_1p8, 0);
		if (ret < 0)
			pr_err("%s: Unable to set LPM of the regulator "
				"HSUSB_1p8\n", __func__);

		ret = regulator_disable(hsusb_3p3);
		if (ret) {
			dev_err(motg->phy.dev, "%s: unable to disable the hsusb 3p3\n",
				 __func__);
			return ret;
		}
		ret = regulator_set_optimum_mode(hsusb_3p3, 0);
		if (ret < 0)
			pr_err("%s: Unable to set LPM of the regulator "
				"HSUSB_3p3\n", __func__);

		break;

	case USB_PHY_REG_LPM_ON:
		ret = regulator_set_optimum_mode(hsusb_1p8,
				USB_PHY_1P8_LPM_LOAD);
		if (ret < 0) {
			pr_err("%s: Unable to set LPM of the regulator: HSUSB_1p8\n",
				__func__);
			return ret;
		}

		ret = regulator_set_optimum_mode(hsusb_3p3,
				USB_PHY_3P3_LPM_LOAD);
		if (ret < 0) {
			pr_err("%s: Unable to set LPM of the regulator: HSUSB_3p3\n",
				__func__);
			regulator_set_optimum_mode(hsusb_1p8, USB_PHY_REG_ON);
			return ret;
		}

		break;

	case USB_PHY_REG_LPM_OFF:
		ret = regulator_set_optimum_mode(hsusb_1p8,
				USB_PHY_1P8_HPM_LOAD);
		if (ret < 0) {
			pr_err("%s: Unable to set HPM of the regulator: HSUSB_1p8\n",
				__func__);
			return ret;
		}

		ret = regulator_set_optimum_mode(hsusb_3p3,
				USB_PHY_3P3_HPM_LOAD);
		if (ret < 0) {
			pr_err("%s: Unable to set HPM of the regulator: HSUSB_3p3\n",
				__func__);
			regulator_set_optimum_mode(hsusb_1p8, USB_PHY_REG_ON);
			return ret;
		}

		break;

	default:
		pr_err("%s: Unsupported mode (%d).", __func__, mode);
		return -ENOTSUPP;
	}

	pr_debug("%s: USB reg mode (%d) (OFF/HPM/LPM)\n", __func__, mode);
	msm_otg_dbg_log_event(&motg->phy, "USB REG MODE", mode, ret);
	return ret < 0 ? ret : 0;
}

static void msm_hsusb_mhl_switch_enable(struct msm_otg *motg, bool on)
{
	struct msm_otg_platform_data *pdata = motg->pdata;

	if (!pdata->mhl_enable)
		return;

	if (!mhl_usb_hs_switch) {
		pr_err("%s: mhl_usb_hs_switch is NULL.\n", __func__);
		return;
	}

	if (on) {
		if (regulator_enable(mhl_usb_hs_switch))
			pr_err("unable to enable mhl_usb_hs_switch\n");
	} else {
		regulator_disable(mhl_usb_hs_switch);
	}
}

static int ulpi_read(struct usb_phy *phy, u32 reg)
{
	struct msm_otg *motg = container_of(phy, struct msm_otg, phy);
	int cnt = 0;

	/* initiate read operation */
	writel(ULPI_RUN | ULPI_READ | ULPI_ADDR(reg),
	       USB_ULPI_VIEWPORT);

	/* wait for completion */
	while (cnt < ULPI_IO_TIMEOUT_USEC) {
		if (!(readl(USB_ULPI_VIEWPORT) & ULPI_RUN))
			break;
		udelay(1);
		cnt++;
	}

	if (cnt >= ULPI_IO_TIMEOUT_USEC) {
		dev_err(phy->dev, "ulpi_read: timeout %08x\n",
			readl(USB_ULPI_VIEWPORT));
		dev_err(phy->dev, "PORTSC: %08x USBCMD: %08x\n",
			readl_relaxed(USB_PORTSC), readl_relaxed(USB_USBCMD));
		return -ETIMEDOUT;
	}
	return ULPI_DATA_READ(readl(USB_ULPI_VIEWPORT));
}

static int ulpi_write(struct usb_phy *phy, u32 val, u32 reg)
{
	struct msm_otg *motg = container_of(phy, struct msm_otg, phy);
	int cnt = 0;

	/* initiate write operation */
	writel(ULPI_RUN | ULPI_WRITE |
	       ULPI_ADDR(reg) | ULPI_DATA(val),
	       USB_ULPI_VIEWPORT);

	/* wait for completion */
	while (cnt < ULPI_IO_TIMEOUT_USEC) {
		if (!(readl(USB_ULPI_VIEWPORT) & ULPI_RUN))
			break;
		udelay(1);
		cnt++;
	}

	if (cnt >= ULPI_IO_TIMEOUT_USEC) {
		dev_err(phy->dev, "ulpi_write: timeout\n");
		dev_err(phy->dev, "PORTSC: %08x USBCMD: %08x\n",
			readl_relaxed(USB_PORTSC), readl_relaxed(USB_USBCMD));
		return -ETIMEDOUT;
	}
	return 0;
}

static struct usb_phy_io_ops msm_otg_io_ops = {
	.read = ulpi_read,
	.write = ulpi_write,
};

static void ulpi_init(struct msm_otg *motg)
{
	struct msm_otg_platform_data *pdata = motg->pdata;
	int aseq[10];
	int *seq = NULL;

	if (override_phy_init) {
		pr_debug("%s(): HUSB PHY Init:%s\n", __func__,
				override_phy_init);
		get_options(override_phy_init, ARRAY_SIZE(aseq), aseq);
		seq = &aseq[1];
	} else {
		seq = pdata->phy_init_seq;
	}

	if (!seq)
		return;

	while (seq[0] >= 0) {
		if (override_phy_init)
			pr_debug("ulpi: write 0x%02x to 0x%02x\n",
					seq[0], seq[1]);

		dev_vdbg(motg->phy.dev, "ulpi: write 0x%02x to 0x%02x\n",
				seq[0], seq[1]);
		msm_otg_dbg_log_event(&motg->phy, "ULPI WRITE", seq[0], seq[1]);
		ulpi_write(&motg->phy, seq[0], seq[1]);
		seq += 2;
	}
}

static int msm_otg_phy_clk_reset(struct msm_otg *motg)
{
	int ret;

	if (!motg->phy_reset_clk)
		return 0;

	if (motg->sleep_clk)
		clk_disable_unprepare(motg->sleep_clk);
	if (motg->phy_csr_clk)
		clk_disable_unprepare(motg->phy_csr_clk);

	ret = clk_reset(motg->phy_reset_clk, CLK_RESET_ASSERT);
	if (ret < 0) {
		pr_err("phy_reset_clk assert failed %d\n", ret);
		return ret;
	}
	/*
	 * As per databook, 10 usec delay is required between
	 * PHY POR assert and de-assert.
	 */
	usleep_range(10, 15);
	ret = clk_reset(motg->phy_reset_clk, CLK_RESET_DEASSERT);
	if (ret < 0) {
		pr_err("phy_reset_clk de-assert failed %d\n", ret);
		return ret;
	}
	/*
	 * As per databook, it takes 75 usec for PHY to stabilize
	 * after the reset.
	 */
	usleep_range(80, 100);

	if (motg->phy_csr_clk)
		clk_prepare_enable(motg->phy_csr_clk);
	if (motg->sleep_clk)
		clk_prepare_enable(motg->sleep_clk);

	return 0;
}

static int msm_otg_link_clk_reset(struct msm_otg *motg, bool assert)
{
	int ret;

	if (assert) {
		/* Using asynchronous block reset to the hardware */
		dev_dbg(motg->phy.dev, "block_reset ASSERT\n");
		clk_disable_unprepare(motg->pclk);
		clk_disable_unprepare(motg->core_clk);
		ret = clk_reset(motg->core_clk, CLK_RESET_ASSERT);
		if (ret)
			dev_err(motg->phy.dev, "usb hs_clk assert failed\n");
	} else {
		dev_dbg(motg->phy.dev, "block_reset DEASSERT\n");
		ret = clk_reset(motg->core_clk, CLK_RESET_DEASSERT);
		ndelay(200);
		ret = clk_prepare_enable(motg->core_clk);
		WARN(ret, "USB core_clk enable failed\n");
		ret = clk_prepare_enable(motg->pclk);
		WARN(ret, "USB pclk enable failed\n");
		if (ret)
			dev_err(motg->phy.dev, "usb hs_clk deassert failed\n");
	}
	return ret;
}

static int msm_otg_phy_reset(struct msm_otg *motg)
{
	u32 val;
	int ret;
	struct msm_otg_platform_data *pdata = motg->pdata;

	/*
	 * AHB2AHB Bypass mode shouldn't be enable before doing
	 * async clock reset. If it is enable, disable the same.
	 */
	val = readl_relaxed(USB_AHBMODE);
	if (val & AHB2AHB_BYPASS) {
		pr_err("%s(): AHB2AHB_BYPASS SET: AHBMODE:%x\n",
						__func__, val);
		val &= ~AHB2AHB_BYPASS_BIT_MASK;
		writel_relaxed(val | AHB2AHB_BYPASS_CLEAR, USB_AHBMODE);
		pr_err("%s(): AHBMODE: %x\n", __func__,
				readl_relaxed(USB_AHBMODE));
	}

	ret = msm_otg_link_clk_reset(motg, 1);
	if (ret)
		return ret;

	msm_otg_phy_clk_reset(motg);

	/* wait for 1ms delay as suggested in HPG. */
	usleep_range(1000, 1200);

	ret = msm_otg_link_clk_reset(motg, 0);
	if (ret)
		return ret;

	if (pdata && pdata->enable_sec_phy)
		writel_relaxed(readl_relaxed(USB_PHY_CTRL2) | (1<<16),
							USB_PHY_CTRL2);
	val = readl(USB_PORTSC) & ~PORTSC_PTS_MASK;
	writel(val | PORTSC_PTS_ULPI, USB_PORTSC);

	dev_info(motg->phy.dev, "phy_reset: success\n");
	msm_otg_dbg_log_event(&motg->phy, "PHY RESET SUCCESS",
			motg->inputs, motg->phy.state);
	return 0;
}

#define LINK_RESET_TIMEOUT_USEC		(250 * 1000)
static int msm_otg_link_reset(struct msm_otg *motg)
{
	int cnt = 0;
	struct msm_otg_platform_data *pdata = motg->pdata;

	writel_relaxed(USBCMD_RESET, USB_USBCMD);
	while (cnt < LINK_RESET_TIMEOUT_USEC) {
		if (!(readl_relaxed(USB_USBCMD) & USBCMD_RESET))
			break;
		udelay(1);
		cnt++;
	}
	if (cnt >= LINK_RESET_TIMEOUT_USEC)
		return -ETIMEDOUT;

	/* select ULPI phy */
	writel_relaxed(0x80000000, USB_PORTSC);
	writel_relaxed(0x0, USB_AHBBURST);
	writel_relaxed(0x08, USB_AHBMODE);

	if (pdata && pdata->enable_sec_phy)
		writel_relaxed(readl_relaxed(USB_PHY_CTRL2) | (1<<16),
								USB_PHY_CTRL2);
	return 0;
}

static void msm_usb_phy_reset(struct msm_otg *motg)
{
	u32 val;
	int ret;

	switch (motg->pdata->phy_type) {
	case SNPS_PICO_PHY:
		/* Assert USB PHY_PON */
		val =  readl_relaxed(motg->usb_phy_ctrl_reg);
		val &= ~PHY_POR_BIT_MASK;
		val |= PHY_POR_ASSERT;
		writel_relaxed(val, motg->usb_phy_ctrl_reg);

		/* wait for minimum 10 microseconds as
		 * suggested in HPG.
		 */
		usleep_range(10, 15);

		/* Deassert USB PHY_PON */
		val =  readl_relaxed(motg->usb_phy_ctrl_reg);
		val &= ~PHY_POR_BIT_MASK;
		val |= PHY_POR_DEASSERT;
		writel_relaxed(val, motg->usb_phy_ctrl_reg);
		break;
	case SNPS_FEMTO_PHY:
		if (!motg->phy_por_clk) {
			pr_err("phy_por_clk missing\n");
			break;
		}
		ret = clk_reset(motg->phy_por_clk, CLK_RESET_ASSERT);
		if (ret) {
			pr_err("phy_por_clk assert failed %d\n", ret);
			break;
		}
		/*
		 * The Femto PHY is POR reset in the following scenarios.
		 *
		 * 1. After overriding the parameter registers.
		 * 2. Low power mode exit from PHY retention.
		 *
		 * Ensure that SIDDQ is cleared before bringing the PHY
		 * out of reset.
		 *
		 */

		val = readb_relaxed(USB_PHY_CSR_PHY_CTRL_COMMON0);
		val &= ~SIDDQ;
		writeb_relaxed(val, USB_PHY_CSR_PHY_CTRL_COMMON0);

		/*
		 * As per databook, 10 usec delay is required between
		 * PHY POR assert and de-assert.
		 */
		usleep_range(10, 20);
		ret = clk_reset(motg->phy_por_clk, CLK_RESET_DEASSERT);
		if (ret) {
			pr_err("phy_por_clk de-assert failed %d\n", ret);
			break;
		}
		/*
		 * As per databook, it takes 75 usec for PHY to stabilize
		 * after the reset.
		 */
		usleep_range(80, 100);
		break;
	default:
		break;
	}
	/* Ensure that RESET operation is completed. */
	mb();
}

static int msm_otg_reset(struct usb_phy *phy)
{
	struct msm_otg *motg = container_of(phy, struct msm_otg, phy);
	struct msm_otg_platform_data *pdata = motg->pdata;
	int ret;
	u32 val = 0;
	u32 ulpi_val = 0;

	msm_otg_dbg_log_event(&motg->phy, "USB RESET", phy->state,
			get_pm_runtime_counter(phy->dev));
	/*
	 * USB PHY and Link reset also reset the USB BAM.
	 * Thus perform reset operation only once to avoid
	 * USB BAM reset on other cases e.g. USB cable disconnections.
	 * If hardware reported error then it must be reset for recovery.
	 */
	if (motg->err_event_seen) {
		dev_info(phy->dev, "performing USB h/w reset for recovery\n");
		motg->err_event_seen = false;
	} else if (pdata->disable_reset_on_disconnect && motg->reset_counter) {
		return 0;
	}
	motg->reset_counter++;

	ret = msm_otg_phy_reset(motg);
	if (ret) {
		dev_err(phy->dev, "phy_reset failed\n");
		return ret;
	}

	aca_id_turned_on = false;
	ret = msm_otg_link_reset(motg);
	if (ret) {
		dev_err(phy->dev, "link reset failed\n");
		return ret;
	}

	msleep(100);

	/* Reset USB PHY after performing USB Link RESET */
	msm_usb_phy_reset(motg);

	/* Program USB PHY Override registers. */
	ulpi_init(motg);

	/*
	 * It is required to reset USB PHY after programming
	 * the USB PHY Override registers to get the new
	 * values into effect.
	 */
	msm_usb_phy_reset(motg);

	if (pdata->otg_control == OTG_PHY_CONTROL) {
		val = readl_relaxed(USB_OTGSC);
		if (pdata->mode == USB_OTG) {
			ulpi_val = ULPI_INT_IDGRD | ULPI_INT_SESS_VALID;
			val |= OTGSC_IDIE | OTGSC_BSVIE;
		} else if (pdata->mode == USB_PERIPHERAL) {
			ulpi_val = ULPI_INT_SESS_VALID;
			val |= OTGSC_BSVIE;
		}
		writel_relaxed(val, USB_OTGSC);
		ulpi_write(phy, ulpi_val, ULPI_USB_INT_EN_RISE);
		ulpi_write(phy, ulpi_val, ULPI_USB_INT_EN_FALL);
	} else if (pdata->otg_control == OTG_PMIC_CONTROL) {
		ulpi_write(phy, OTG_COMP_DISABLE,
			ULPI_SET(ULPI_PWR_CLK_MNG_REG));
		/* Enable PMIC pull-up */
		pm8xxx_usb_id_pullup(1);
		if (motg->phy_irq)
			writeb_relaxed(USB_PHY_ID_MASK,
				USB2_PHY_USB_PHY_INTERRUPT_MASK1);
	}

	if (motg->caps & ALLOW_VDD_MIN_WITH_RETENTION_DISABLED)
		writel_relaxed(readl_relaxed(USB_OTGSC) & ~(OTGSC_IDPU),
								USB_OTGSC);

	msm_otg_dbg_log_event(&motg->phy, "USB RESET DONE", phy->state,
			get_pm_runtime_counter(phy->dev));
	return 0;
}

static const char *timer_string(int bit)
{
	switch (bit) {
	case A_WAIT_VRISE:		return "a_wait_vrise";
	case A_WAIT_VFALL:		return "a_wait_vfall";
	case B_SRP_FAIL:		return "b_srp_fail";
	case A_WAIT_BCON:		return "a_wait_bcon";
	case A_AIDL_BDIS:		return "a_aidl_bdis";
	case A_BIDL_ADIS:		return "a_bidl_adis";
	case B_ASE0_BRST:		return "b_ase0_brst";
	case A_TST_MAINT:		return "a_tst_maint";
	case B_TST_SRP:			return "b_tst_srp";
	case B_TST_CONFIG:		return "b_tst_config";
	default:			return "UNDEFINED";
	}
}

static enum hrtimer_restart msm_otg_timer_func(struct hrtimer *hrtimer)
{
	struct msm_otg *motg = container_of(hrtimer, struct msm_otg, timer);

	switch (motg->active_tmout) {
	case A_WAIT_VRISE:
		/* TODO: use vbus_vld interrupt */
		set_bit(A_VBUS_VLD, &motg->inputs);
		break;
	case A_TST_MAINT:
		/* OTG PET: End session after TA_TST_MAINT */
		set_bit(A_BUS_DROP, &motg->inputs);
		break;
	case B_TST_SRP:
		/*
		 * OTG PET: Initiate SRP after TB_TST_SRP of
		 * previous session end.
		 */
		set_bit(B_BUS_REQ, &motg->inputs);
		break;
	case B_TST_CONFIG:
		clear_bit(A_CONN, &motg->inputs);
		break;
	default:
		set_bit(motg->active_tmout, &motg->tmouts);
	}

	pr_debug("expired %s timer\n", timer_string(motg->active_tmout));
	queue_work(motg->otg_wq, &motg->sm_work);
	return HRTIMER_NORESTART;
}

static void msm_otg_del_timer(struct msm_otg *motg)
{
	int bit = motg->active_tmout;

	pr_debug("deleting %s timer. remaining %lld msec\n", timer_string(bit),
			div_s64(ktime_to_us(hrtimer_get_remaining(
					&motg->timer)), 1000));
	hrtimer_cancel(&motg->timer);
	clear_bit(bit, &motg->tmouts);
}

static void msm_otg_start_timer(struct msm_otg *motg, int time, int bit)
{
	clear_bit(bit, &motg->tmouts);
	motg->active_tmout = bit;
	pr_debug("starting %s timer\n", timer_string(bit));
	hrtimer_start(&motg->timer,
			ktime_set(time / 1000, (time % 1000) * 1000000),
			HRTIMER_MODE_REL);
}

static void msm_otg_init_timer(struct msm_otg *motg)
{
	hrtimer_init(&motg->timer, CLOCK_MONOTONIC, HRTIMER_MODE_REL);
	motg->timer.function = msm_otg_timer_func;
}

static int msm_otg_start_hnp(struct usb_otg *otg)
{
	struct msm_otg *motg = container_of(otg->phy, struct msm_otg, phy);

	if (otg->phy->state != OTG_STATE_A_HOST) {
		pr_err("HNP can not be initiated in %s state\n",
				usb_otg_state_string(otg->phy->state));
		return -EINVAL;
	}

	pr_debug("A-Host: HNP initiated\n");
	msm_otg_dbg_log_event(&motg->phy, "A_HOST: HNP INITIATED",
			motg->inputs, otg->phy->state);
	clear_bit(A_BUS_REQ, &motg->inputs);
	queue_work(motg->otg_wq, &motg->sm_work);
	return 0;
}

static int msm_otg_start_srp(struct usb_otg *otg)
{
	struct msm_otg *motg = container_of(otg->phy, struct msm_otg, phy);
	u32 val;
	int ret = 0;

	if (otg->phy->state != OTG_STATE_B_IDLE) {
		pr_err("SRP can not be initiated in %s state\n",
				usb_otg_state_string(otg->phy->state));
		ret = -EINVAL;
		goto out;
	}

	if ((jiffies - motg->b_last_se0_sess) < msecs_to_jiffies(TB_SRP_INIT)) {
		pr_debug("initial conditions of SRP are not met. Try again"
				"after some time\n");
		ret = -EAGAIN;
		goto out;
	}

	pr_debug("B-Device SRP started\n");
	msm_otg_dbg_log_event(&motg->phy, "B_DEVICE: SRP STARTED",
			motg->inputs, otg->phy->state);

	/*
	 * PHY won't pull D+ high unless it detects Vbus valid.
	 * Since by definition, SRP is only done when Vbus is not valid,
	 * software work-around needs to be used to spoof the PHY into
	 * thinking it is valid. This can be done using the VBUSVLDEXTSEL and
	 * VBUSVLDEXT register bits.
	 */
	ulpi_write(otg->phy, 0x03, 0x97);
	/*
	 * Harware auto assist data pulsing: Data pulse is given
	 * for 7msec; wait for vbus
	 */
	val = readl_relaxed(USB_OTGSC);
	writel_relaxed((val & ~OTGSC_INTSTS_MASK) | OTGSC_HADP, USB_OTGSC);

	/* VBUS plusing is obsoleted in OTG 2.0 supplement */
out:
	return ret;
}

static void msm_otg_host_hnp_enable(struct usb_otg *otg, bool enable)
{
	struct usb_hcd *hcd = bus_to_hcd(otg->host);
	struct usb_device *rhub = otg->host->root_hub;

	if (enable) {
		pm_runtime_disable(&rhub->dev);
		rhub->state = USB_STATE_NOTATTACHED;
		hcd->driver->bus_suspend(hcd);
		clear_bit(HCD_FLAG_HW_ACCESSIBLE, &hcd->flags);
	} else {
		usb_remove_hcd(hcd);
		msm_otg_reset(otg->phy);
		usb_add_hcd(hcd, hcd->irq, IRQF_SHARED);
	}
}

#define HOST_SUSPEND_WQ_TIMEOUT_MS	msecs_to_jiffies(2000) /* 2 seconds */
static int msm_otg_set_suspend(struct usb_phy *phy, int suspend)
{
	struct msm_otg *motg = container_of(phy, struct msm_otg, phy);

	if (aca_enabled())
		return 0;

	pr_debug("%s(%d) in %s state\n", __func__, suspend,
				usb_otg_state_string(phy->state));
	msm_otg_dbg_log_event(phy, "SET SUSPEND", suspend, phy->state);

	/*
	 * UDC and HCD call usb_phy_set_suspend() to enter/exit LPM
	 * during bus suspend/resume.  Update the relevant state
	 * machine inputs and trigger LPM entry/exit.  Checking
	 * in_lpm flag would avoid unnecessary work scheduling.
	 */
	if (suspend) {
		switch (phy->state) {
		case OTG_STATE_A_WAIT_BCON:
			if (TA_WAIT_BCON > 0)
				break;
			/* fall through */
		case OTG_STATE_A_HOST:
			pr_debug("host bus suspend\n");
			msm_otg_dbg_log_event(phy, "HOST BUS SUSPEND",
					motg->inputs, phy->state);
			clear_bit(A_BUS_REQ, &motg->inputs);
			if (!atomic_read(&motg->in_lpm) &&
				!test_bit(ID, &motg->inputs)) {
				queue_work(motg->otg_wq, &motg->sm_work);
				/*
				 * wake up would happen from msm_otg_suspend
				 * or remove hcd.
				 */
				wait_event_interruptible_timeout(
					motg->host_suspend_wait,
					(atomic_read(&motg->in_lpm)
					|| test_bit(ID, &motg->inputs)),
					HOST_SUSPEND_WQ_TIMEOUT_MS);
			}
			break;
		case OTG_STATE_B_PERIPHERAL:
			pr_debug("peripheral bus suspend\n");
			msm_otg_dbg_log_event(phy, "PERIPHERAL BUS SUSPEND",
					motg->inputs, phy->state);
			if (!(motg->caps & ALLOW_LPM_ON_DEV_SUSPEND))
				break;
			set_bit(A_BUS_SUSPEND, &motg->inputs);
			if (!atomic_read(&motg->in_lpm))
				queue_delayed_work(motg->otg_wq,
					&motg->suspend_work,
					USB_SUSPEND_DELAY_TIME);
			break;

		default:
			break;
		}
	} else {
		switch (phy->state) {
		case OTG_STATE_A_WAIT_BCON:
			/* Remote wakeup or resume */
			set_bit(A_BUS_REQ, &motg->inputs);
			/* ensure hardware is not in low power mode */
			if (atomic_read(&motg->in_lpm))
				pm_runtime_resume(phy->dev);
			break;
		case OTG_STATE_A_SUSPEND:
			/* Remote wakeup or resume */
			set_bit(A_BUS_REQ, &motg->inputs);
			phy->state = OTG_STATE_A_HOST;

			/* ensure hardware is not in low power mode */
			if (atomic_read(&motg->in_lpm))
				pm_runtime_resume(phy->dev);
			break;
		case OTG_STATE_B_PERIPHERAL:
			pr_debug("peripheral bus resume\n");
			msm_otg_dbg_log_event(phy, "PERIPHERAL BUS RESUME",
					motg->inputs, phy->state);
			if (!(motg->caps & ALLOW_LPM_ON_DEV_SUSPEND))
				break;
			clear_bit(A_BUS_SUSPEND, &motg->inputs);
			if (atomic_read(&motg->in_lpm))
				queue_work(motg->otg_wq, &motg->sm_work);
			break;
		default:
			break;
		}
	}
	return 0;
}

static int msm_otg_bus_freq_get(struct device *dev, struct msm_otg *motg)
{
	struct device_node *np = dev->of_node;
	int len = 0;
	int i;
	int ret;

	if (!np)
		return -EINVAL;

	of_find_property(np, "qcom,bus-clk-rate", &len);
	if (!len || (len / sizeof(u32) != USB_NUM_BUS_CLOCKS)) {
		pr_err("Invalid bus clock rate parameters\n");
		return -EINVAL;
	}
	of_property_read_u32_array(np, "qcom,bus-clk-rate", bus_freqs,
		USB_NUM_BUS_CLOCKS);
	for (i = 0; i < USB_NUM_BUS_CLOCKS; i++) {
		motg->bus_clks[i] = devm_clk_get(motg->phy.dev,
				bus_clkname[i]);
		if (IS_ERR(motg->bus_clks[i])) {
			pr_err("%s get failed\n", bus_clkname[i]);
			return PTR_ERR(motg->bus_clks[i]);
		}
		ret = clk_set_rate(motg->bus_clks[i], bus_freqs[i]);
		if (ret) {
			pr_err("%s set rate failed: %d\n", bus_clkname[i],
				ret);
			return ret;
		}
		pr_debug("%s set at %lu Hz\n", bus_clkname[i],
			clk_get_rate(motg->bus_clks[i]));
		msm_otg_dbg_log_event(&motg->phy, "OTG BUS FREQ SET",
				i, bus_freqs[i]);
	}
	bus_clk_rate_set = true;
	return 0;
}

static void msm_otg_bus_clks_enable(struct msm_otg *motg)
{
	int i;
	int ret;

	if (!bus_clk_rate_set || motg->bus_clks_enabled)
		return;

	for (i = 0; i < USB_NUM_BUS_CLOCKS; i++) {
		ret = clk_prepare_enable(motg->bus_clks[i]);
		if (ret) {
			pr_err("%s enable rate failed: %d\n", bus_clkname[i],
				ret);
			goto err_clk_en;
		}
	}
	motg->bus_clks_enabled = true;
	return;
err_clk_en:
	for (--i; i >= 0; --i)
		clk_disable_unprepare(motg->bus_clks[i]);
}

static void msm_otg_bus_clks_disable(struct msm_otg *motg)
{
	int i;

	if (!bus_clk_rate_set || !motg->bus_clks_enabled)
		return;

	for (i = 0; i < USB_NUM_BUS_CLOCKS; i++)
		clk_disable_unprepare(motg->bus_clks[i]);
	motg->bus_clks_enabled = false;
}

static void msm_otg_bus_vote(struct msm_otg *motg, enum usb_bus_vote vote)
{
	int ret;
	struct msm_otg_platform_data *pdata = motg->pdata;

	msm_otg_dbg_log_event(&motg->phy, "BUS VOTE", vote, motg->phy.state);
	/* Check if target allows min_vote to be same as no_vote */
	if (pdata->bus_scale_table &&
	    vote >= pdata->bus_scale_table->num_usecases)
		vote = USB_NO_PERF_VOTE;

	if (motg->bus_perf_client) {
		ret = msm_bus_scale_client_update_request(
			motg->bus_perf_client, vote);
		if (ret)
			dev_err(motg->phy.dev, "%s: Failed to vote (%d)\n"
				   "for bus bw %d\n", __func__, vote, ret);
		if (vote == USB_MAX_PERF_VOTE)
			msm_otg_bus_clks_enable(motg);
		else
			msm_otg_bus_clks_disable(motg);
	}
}

static void msm_otg_enable_phy_hv_int(struct msm_otg *motg)
{
	bool bsv_id_hv_int = false;
	bool dp_dm_hv_int = false;
	u32 val;

	if (motg->pdata->otg_control == OTG_PHY_CONTROL ||
				motg->phy_irq)
		bsv_id_hv_int = true;
	if (motg->host_bus_suspend || motg->device_bus_suspend)
		dp_dm_hv_int = true;

	if (!bsv_id_hv_int && !dp_dm_hv_int)
		return;

	switch (motg->pdata->phy_type) {
	case SNPS_PICO_PHY:
		val = readl_relaxed(motg->usb_phy_ctrl_reg);
		if (bsv_id_hv_int)
			val |= (PHY_IDHV_INTEN | PHY_OTGSESSVLDHV_INTEN);
		if (dp_dm_hv_int)
			val |= PHY_CLAMP_DPDMSE_EN;
		writel_relaxed(val, motg->usb_phy_ctrl_reg);
		break;
	case SNPS_FEMTO_PHY:
		if (bsv_id_hv_int) {
			val = readb_relaxed(USB_PHY_CSR_PHY_CTRL1);
			val |= ID_HV_CLAMP_EN_N;
			writeb_relaxed(val, USB_PHY_CSR_PHY_CTRL1);
		}

		if (dp_dm_hv_int) {
			val = readb_relaxed(USB_PHY_CSR_PHY_CTRL3);
			val |= CLAMP_MPM_DPSE_DMSE_EN_N;
			writeb_relaxed(val, USB_PHY_CSR_PHY_CTRL3);
		}
	default:
		break;
	}
	pr_debug("%s: bsv_id_hv = %d dp_dm_hv_int = %d\n",
			__func__, bsv_id_hv_int, dp_dm_hv_int);
	msm_otg_dbg_log_event(&motg->phy, "PHY HV INTR ENABLED",
			bsv_id_hv_int, dp_dm_hv_int);
}

static void msm_otg_disable_phy_hv_int(struct msm_otg *motg)
{
	bool bsv_id_hv_int = false;
	bool dp_dm_hv_int = false;
	u32 val;

	if (motg->pdata->otg_control == OTG_PHY_CONTROL ||
				motg->phy_irq)
		bsv_id_hv_int = true;
	if (motg->host_bus_suspend || motg->device_bus_suspend)
		dp_dm_hv_int = true;

	if (!bsv_id_hv_int && !dp_dm_hv_int)
		return;

	switch (motg->pdata->phy_type) {
	case SNPS_PICO_PHY:
		val = readl_relaxed(motg->usb_phy_ctrl_reg);
		if (bsv_id_hv_int)
			val &= ~(PHY_IDHV_INTEN | PHY_OTGSESSVLDHV_INTEN);
		if (dp_dm_hv_int)
			val &= ~PHY_CLAMP_DPDMSE_EN;
		writel_relaxed(val, motg->usb_phy_ctrl_reg);
		break;
	case SNPS_FEMTO_PHY:
		if (bsv_id_hv_int) {
			val = readb_relaxed(USB_PHY_CSR_PHY_CTRL1);
			val &= ~ID_HV_CLAMP_EN_N;
			writeb_relaxed(val, USB_PHY_CSR_PHY_CTRL1);
		}

		if (dp_dm_hv_int) {
			val = readb_relaxed(USB_PHY_CSR_PHY_CTRL3);
			val &= ~CLAMP_MPM_DPSE_DMSE_EN_N;
			writeb_relaxed(val, USB_PHY_CSR_PHY_CTRL3);
		}
		break;
	default:
		break;
	}
	pr_debug("%s: bsv_id_hv = %d dp_dm_hv_int = %d\n",
			__func__, bsv_id_hv_int, dp_dm_hv_int);
	msm_otg_dbg_log_event(&motg->phy, "PHY HV INTR DISABLED",
			bsv_id_hv_int, dp_dm_hv_int);
}

static void msm_otg_enter_phy_retention(struct msm_otg *motg)
{
	u32 val;

	switch (motg->pdata->phy_type) {
	case SNPS_PICO_PHY:
		val = readl_relaxed(motg->usb_phy_ctrl_reg);
		val &= ~PHY_RETEN;
		writel_relaxed(val, motg->usb_phy_ctrl_reg);
		break;
	case SNPS_FEMTO_PHY:
		/* Retention is supported via SIDDQ */
		val = readb_relaxed(USB_PHY_CSR_PHY_CTRL_COMMON0);
		val |= SIDDQ;
		writeb_relaxed(val, USB_PHY_CSR_PHY_CTRL_COMMON0);
		break;
	default:
		break;
	}
	pr_debug("USB PHY is in retention\n");
	msm_otg_dbg_log_event(&motg->phy, "USB PHY ENTER RETENTION",
			motg->pdata->phy_type, 0);
}

static void msm_otg_exit_phy_retention(struct msm_otg *motg)
{
	int val;

	switch (motg->pdata->phy_type) {
	case SNPS_PICO_PHY:
		val = readl_relaxed(motg->usb_phy_ctrl_reg);
		val |= PHY_RETEN;
		writel_relaxed(val, motg->usb_phy_ctrl_reg);
		break;
	case SNPS_FEMTO_PHY:
		/*
		 * Femto PHY must be POR reset to bring out
		 * of retention.
		 */
		msm_usb_phy_reset(motg);
		break;
	default:
		break;
	}
	pr_debug("USB PHY is exited from retention\n");
	msm_otg_dbg_log_event(&motg->phy, "USB PHY EXIT RETENTION",
			motg->pdata->phy_type, 0);
}

static void msm_id_status_w(struct work_struct *w);
static irqreturn_t msm_otg_phy_irq_handler(int irq, void *data)
{
	struct msm_otg *motg = data;

	msm_otg_dbg_log_event(&motg->phy, "PHY ID IRQ",
			atomic_read(&motg->in_lpm), motg->phy.state);
	if (atomic_read(&motg->in_lpm)) {
		pr_debug("PHY ID IRQ in LPM\n");
		motg->phy_irq_pending = true;
		if (!atomic_read(&motg->pm_suspended))
			pm_request_resume(motg->phy.dev);
	} else {
		pr_debug("PHY ID IRQ outside LPM\n");
		msm_id_status_w(&motg->id_status_work.work);
	}

	return IRQ_HANDLED;
}

#define PHY_SUSPEND_TIMEOUT_USEC (5 * 1000)
#define PHY_DEVICE_BUS_SUSPEND_TIMEOUT_USEC 100
#define PHY_RESUME_TIMEOUT_USEC	(100 * 1000)

#define PHY_SUSPEND_RETRIES_MAX 3

#ifdef CONFIG_PM_SLEEP
static int msm_otg_suspend(struct msm_otg *motg)
{
	struct usb_phy *phy = &motg->phy;
	struct usb_bus *bus = phy->otg->host;
	struct msm_otg_platform_data *pdata = motg->pdata;
	int cnt;
	bool host_bus_suspend, device_bus_suspend, dcp, prop_charger;
	bool floated_charger, sm_work_busy;
	u32 cmd_val;
	u32 portsc, config2;
	u32 func_ctrl;
	int phcd_retry_cnt = 0, ret;
	unsigned phy_suspend_timeout;

	cnt = 0;
	msm_otg_dbg_log_event(phy, "LPM ENTER START",
			motg->inputs, phy->state);

	if (atomic_read(&motg->in_lpm))
		return 0;

	/*
	 * Don't allow low power mode if bam pipes are still connected.
	 * Otherwise it could lead to unclocked access when sps driver
	 * accesses USB bam registers as part of disconnecting bam pipes.
	 */
	if (!msm_bam_usb_lpm_ok(CI_CTRL)) {
		msm_otg_dbg_log_event(phy, "BAM NOT READY", 0, 0);
		pm_schedule_suspend(phy->dev, 1000);
		return -EBUSY;
	}

	motg->ui_enabled = 0;
	disable_irq(motg->irq);
lpm_start:
	host_bus_suspend = !test_bit(MHL, &motg->inputs) && phy->otg->host &&
		!test_bit(ID, &motg->inputs);
	device_bus_suspend = phy->otg->gadget && test_bit(ID, &motg->inputs) &&
		test_bit(A_BUS_SUSPEND, &motg->inputs) &&
		motg->caps & ALLOW_LPM_ON_DEV_SUSPEND;
	dcp = motg->chg_type == USB_DCP_CHARGER;
	prop_charger = motg->chg_type == USB_PROPRIETARY_CHARGER;
	floated_charger = motg->chg_type == USB_FLOATED_CHARGER;

	/* !BSV, but its handling is in progress by otg sm_work */
	sm_work_busy = !test_bit(B_SESS_VLD, &motg->inputs) &&
			phy->state == OTG_STATE_B_PERIPHERAL;

	/* Enable line state difference wakeup fix for only device and host
	 * bus suspend scenarios.  Otherwise PHY can not be suspended when
	 * a charger that pulls DP/DM high is connected.
	 */
	config2 = readl_relaxed(USB_GENCONFIG2);
	if (device_bus_suspend)
		config2 |= GENCFG2_LINESTATE_DIFF_WAKEUP_EN;
	else
		config2 &= ~GENCFG2_LINESTATE_DIFF_WAKEUP_EN;
	writel_relaxed(config2, USB_GENCONFIG2);

	/*
	 * Abort suspend when,
	 * 1. charging detection in progress due to cable plug-in
	 * 2. host mode activation in progress due to Micro-A cable insertion
	 * 3. !BSV, but its handling is in progress by otg sm_work
	 */

	if ((test_bit(B_SESS_VLD, &motg->inputs) && !device_bus_suspend &&
		!dcp && !prop_charger && !floated_charger) ||
		test_bit(A_BUS_REQ, &motg->inputs) || sm_work_busy) {
		msm_otg_dbg_log_event(phy, "LPM ENTER ABORTED",
				motg->inputs, motg->chg_type);
		if (test_bit(A_BUS_REQ, &motg->inputs))
			motg->pm_done = 1;
		motg->ui_enabled = 1;
		enable_irq(motg->irq);
		return -EBUSY;
	}

	if (motg->caps & ALLOW_VDD_MIN_WITH_RETENTION_DISABLED) {
		/* put the controller in non-driving mode */
		func_ctrl = ulpi_read(phy, ULPI_FUNC_CTRL);
		func_ctrl &= ~ULPI_FUNC_CTRL_OPMODE_MASK;
		func_ctrl |= ULPI_FUNC_CTRL_OPMODE_NONDRIVING;
		ulpi_write(phy, func_ctrl, ULPI_FUNC_CTRL);
		ulpi_write(phy, ULPI_IFC_CTRL_AUTORESUME,
						ULPI_CLR(ULPI_IFC_CTRL));
	}

	/*
	 * PHY suspend sequence as mentioned in the databook.
	 *
	 * Device bus suspend: The controller may abort PHY suspend if
	 * there is an incoming reset or resume from the host. If PHCD
	 * is not set within 100 usec. Abort the LPM sequence.
	 *
	 * Host bus suspend: If the peripheral is attached, PHY is already
	 * put into suspend along with the peripheral bus suspend. poll for
	 * PHCD upto 5 msec. If the peripheral is not attached i.e entering
	 * LPM with Micro-A cable, set the PHCD and poll for it for 5 msec.
	 *
	 * No cable connected: Set the PHCD to suspend the PHY. Poll for PHCD
	 * upto 5 msec.
	 *
	 * The controller aborts PHY suspend only in device bus suspend case.
	 * In other cases, it is observed that PHCD may not get set within
	 * the timeout. If so, set the PHCD again and poll for it before
	 * reset recovery.
	 */

phcd_retry:
	if (device_bus_suspend)
		phy_suspend_timeout = PHY_DEVICE_BUS_SUSPEND_TIMEOUT_USEC;
	else
		phy_suspend_timeout = PHY_SUSPEND_TIMEOUT_USEC;

	cnt = 0;
	portsc = readl_relaxed(USB_PORTSC);
	if (!(portsc & PORTSC_PHCD)) {
		writel_relaxed(portsc | PORTSC_PHCD,
				USB_PORTSC);
		while (cnt < phy_suspend_timeout) {
			if (readl_relaxed(USB_PORTSC) & PORTSC_PHCD)
				break;
			udelay(1);
			cnt++;
		}
	}

	if (cnt >= phy_suspend_timeout) {
		if (phcd_retry_cnt > PHY_SUSPEND_RETRIES_MAX) {
			msm_otg_dbg_log_event(phy, "PHY SUSPEND FAILED",
				phcd_retry_cnt, phy->state);
			dev_err(phy->dev, "PHY suspend failed\n");
			ret = -EBUSY;
			goto phy_suspend_fail;
		}

		if (device_bus_suspend) {
			dev_dbg(phy->dev, "PHY suspend aborted\n");
			ret = -EBUSY;
			goto phy_suspend_fail;
		} else {
			if (phcd_retry_cnt++ < PHY_SUSPEND_RETRIES_MAX) {
				dev_dbg(phy->dev, "PHY suspend retry\n");
				goto phcd_retry;
			} else {
				dev_err(phy->dev, "reset attempt during PHY suspend\n");
				phcd_retry_cnt++;
				motg->reset_counter = 0;
				msm_otg_reset(phy);
				goto lpm_start;
			}
		}
	}

	/*
	 * PHY has capability to generate interrupt asynchronously in low
	 * power mode (LPM). This interrupt is level triggered. So USB IRQ
	 * line must be disabled till async interrupt enable bit is cleared
	 * in USBCMD register. Assert STP (ULPI interface STOP signal) to
	 * block data communication from PHY.
	 *
	 * PHY retention mode is disallowed while entering to LPM with wall
	 * charger connected.  But PHY is put into suspend mode. Hence
	 * enable asynchronous interrupt to detect charger disconnection when
	 * PMIC notifications are unavailable.
	 */
	cmd_val = readl_relaxed(USB_USBCMD);
	if (host_bus_suspend || device_bus_suspend ||
		(motg->pdata->otg_control == OTG_PHY_CONTROL))
		cmd_val |= ASYNC_INTR_CTRL | ULPI_STP_CTRL;
	else
		cmd_val |= ULPI_STP_CTRL;
	writel_relaxed(cmd_val, USB_USBCMD);

	/*
	 * BC1.2 spec mandates PD to enable VDP_SRC when charging from DCP.
	 * PHY retention and collapse can not happen with VDP_SRC enabled.
	 */


	/*
	 * We come here in 3 scenarios.
	 *
	 * (1) No cable connected (out of session):
	 *	- BSV/ID HV interrupts are enabled for PHY based detection.
	 *	- PHY is put in retention.
	 *	- If allowed (PMIC based detection), PHY is power collapsed.
	 *	- DVDD (CX/MX) minimization and XO shutdown are allowed.
	 *	- The wakeup is through VBUS/ID interrupt from PHY/PMIC/user.
	 * (2) USB wall charger:
	 *	- BSV/ID HV interrupts are enabled for PHY based detection.
	 *	- For BC1.2 compliant charger, retention is not allowed to
	 *	keep VDP_SRC on. XO shutdown is allowed.
	 *	- The wakeup is through VBUS/ID interrupt from PHY/PMIC/user.
	 * (3) Device/Host Bus suspend (if LPM is enabled):
	 *	- BSV/ID HV interrupts are enabled for PHY based detection.
	 *	- D+/D- MPM pin are configured to wakeup from line state
	 *	change through PHY HV interrupts. PHY HV interrupts are
	 *	also enabled. If MPM pins are not available, retention and
	 *	XO is not allowed.
	 *	- PHY is put into retention only if a gpio is used to keep
	 *	the D+ pull-up. ALLOW_BUS_SUSPEND_WITHOUT_REWORK capability
	 *	is set means, PHY can enable D+ pull-up or D+/D- pull-down
	 *	without any re-work and PHY should not be put into retention.
	 *	- DVDD (CX/MX) minimization and XO shutdown is allowed if
	 *	ALLOW_BUS_SUSPEND_WITHOUT_REWORK is set (PHY DVDD is supplied
	 *	via PMIC LDO) or board level re-work is present.
	 *	- The wakeup is through VBUS/ID interrupt from PHY/PMIC/user
	 *	or USB link asynchronous interrupt for line state change.
	 *
	 */
	motg->host_bus_suspend = host_bus_suspend;
	motg->device_bus_suspend = device_bus_suspend;

	if (motg->caps & ALLOW_PHY_RETENTION && !device_bus_suspend && !dcp &&
		 (!host_bus_suspend || (motg->caps &
		ALLOW_BUS_SUSPEND_WITHOUT_REWORK) ||
		  ((motg->caps & ALLOW_HOST_PHY_RETENTION)
		&& (pdata->dpdm_pulldown_added || !(portsc & PORTSC_CCS))))) {
		msm_otg_enable_phy_hv_int(motg);
		if ((!host_bus_suspend || !(motg->caps &
			ALLOW_BUS_SUSPEND_WITHOUT_REWORK)) &&
			!(motg->caps & ALLOW_VDD_MIN_WITH_RETENTION_DISABLED)) {
			msm_otg_enter_phy_retention(motg);
			motg->lpm_flags |= PHY_RETENTIONED;
		}
	} else if (device_bus_suspend && !dcp &&
			(pdata->mpm_dpshv_int || pdata->mpm_dmshv_int)) {
		/* DP DM HV interrupts are used for bus resume from XO off */
		msm_otg_enable_phy_hv_int(motg);
		if (motg->caps & ALLOW_PHY_RETENTION && pdata->vddmin_gpio) {

			/*
			 * This is HW WA needed when PHY_CLAMP_DPDMSE_EN is
			 * enabled and we put the phy in retention mode.
			 * Without this WA, the async_irq will be fired right
			 * after suspending whithout any bus resume.
			 */
			config2 = readl_relaxed(USB_GENCONFIG2);
			config2 &= ~GENCFG2_DPSE_DMSE_HV_INTR_EN;
			writel_relaxed(config2, USB_GENCONFIG2);

			msm_otg_enter_phy_retention(motg);
			motg->lpm_flags |= PHY_RETENTIONED;
			gpio_direction_output(pdata->vddmin_gpio, 1);
		}
	}

	/* Ensure that above operation is completed before turning off clocks */
	mb();
	/* Consider clocks on workaround flag only in case of bus suspend */
	if (!(phy->state == OTG_STATE_B_PERIPHERAL &&
		test_bit(A_BUS_SUSPEND, &motg->inputs)) ||
	    !motg->pdata->core_clk_always_on_workaround) {
		clk_disable_unprepare(motg->pclk);
		clk_disable_unprepare(motg->core_clk);
		if (motg->phy_csr_clk)
			clk_disable_unprepare(motg->phy_csr_clk);
		motg->lpm_flags |= CLOCKS_DOWN;
	}

	/* usb phy no more require TCXO clock, hence vote for TCXO disable */
	if (!host_bus_suspend || (motg->caps &
		ALLOW_BUS_SUSPEND_WITHOUT_REWORK) ||
		((motg->caps & ALLOW_HOST_PHY_RETENTION) &&
		(pdata->dpdm_pulldown_added || !(portsc & PORTSC_CCS)))) {
		if (motg->xo_clk) {
			clk_disable_unprepare(motg->xo_clk);
			motg->lpm_flags |= XO_SHUTDOWN;
		}
	}

	if (motg->caps & ALLOW_PHY_POWER_COLLAPSE &&
			!host_bus_suspend && !dcp && !device_bus_suspend) {
		msm_hsusb_ldo_enable(motg, USB_PHY_REG_OFF);
		motg->lpm_flags |= PHY_PWR_COLLAPSED;
	} else if (motg->caps & ALLOW_PHY_REGULATORS_LPM &&
			!host_bus_suspend && !device_bus_suspend && !dcp) {
		msm_hsusb_ldo_enable(motg, USB_PHY_REG_LPM_ON);
		motg->lpm_flags |= PHY_REGULATORS_LPM;
	}

	if (motg->lpm_flags & PHY_RETENTIONED ||
		(motg->caps & ALLOW_VDD_MIN_WITH_RETENTION_DISABLED)) {
		msm_hsusb_config_vddcx(0);
		msm_hsusb_mhl_switch_enable(motg, 0);
	}

	if (device_may_wakeup(phy->dev)) {
		if (motg->async_irq)
			enable_irq_wake(motg->async_irq);
		else
			enable_irq_wake(motg->irq);

		if (motg->phy_irq)
			enable_irq_wake(motg->phy_irq);
		if (motg->pdata->pmic_id_irq)
			enable_irq_wake(motg->pdata->pmic_id_irq);
		if (motg->ext_id_irq)
			enable_irq_wake(motg->ext_id_irq);
		if (pdata->otg_control == OTG_PHY_CONTROL &&
			pdata->mpm_otgsessvld_int)
			msm_mpm_set_pin_wake(pdata->mpm_otgsessvld_int, 1);
		if ((host_bus_suspend || device_bus_suspend) &&
				pdata->mpm_dpshv_int)
			msm_mpm_set_pin_wake(pdata->mpm_dpshv_int, 1);
		if ((host_bus_suspend || device_bus_suspend) &&
				pdata->mpm_dmshv_int)
			msm_mpm_set_pin_wake(pdata->mpm_dmshv_int, 1);
	}
	if (bus)
		clear_bit(HCD_FLAG_HW_ACCESSIBLE, &(bus_to_hcd(bus))->flags);

	msm_otg_bus_vote(motg, USB_NO_PERF_VOTE);

	atomic_set(&motg->in_lpm, 1);
	wake_up(&motg->host_suspend_wait);

	/* Enable ASYNC IRQ (if present) during LPM */
	if (motg->async_irq)
		enable_irq(motg->async_irq);

	/* XO shutdown during idle , non wakeable irqs must be disabled */
	if (device_bus_suspend || host_bus_suspend || !motg->async_irq) {
		motg->ui_enabled = 1;
		enable_irq(motg->irq);
	}
	wake_unlock(&motg->wlock);

	dev_dbg(phy->dev, "LPM caps = %lu flags = %lu\n",
			motg->caps, motg->lpm_flags);
	dev_info(phy->dev, "USB in low power mode\n");
	msm_otg_dbg_log_event(phy, "LPM ENTER DONE",
			motg->caps, motg->lpm_flags);

	return 0;

phy_suspend_fail:
	motg->ui_enabled = 1;
	enable_irq(motg->irq);
	return ret;
}

static int msm_otg_resume(struct msm_otg *motg)
{
	struct usb_phy *phy = &motg->phy;
	struct usb_bus *bus = phy->otg->host;
	struct usb_hcd *hcd = bus_to_hcd(phy->otg->host);
	struct msm_otg_platform_data *pdata = motg->pdata;
	int cnt = 0;
	unsigned temp;
	unsigned ret;
	bool in_device_mode;
	bool bus_is_suspended;
	bool is_remote_wakeup;
	u32 func_ctrl;

	msm_otg_dbg_log_event(phy, "LPM EXIT START", motg->inputs, phy->state);
	if (!atomic_read(&motg->in_lpm)) {
		msm_otg_dbg_log_event(phy, "USB NOT IN LPM",
				atomic_read(&motg->in_lpm), phy->state);
		return 0;
	}

	msm_bam_notify_lpm_resume(CI_CTRL);

	if (motg->ui_enabled) {
		motg->ui_enabled = 0;
		disable_irq(motg->irq);
	}
	wake_lock(&motg->wlock);

	/*
	 * If we are resuming from the device bus suspend, restore
	 * the max performance bus vote. Otherwise put a minimum
	 * bus vote to satisfy the requirement for enabling clocks.
	 */

	if (motg->device_bus_suspend && debug_bus_voting_enabled)
		msm_otg_bus_vote(motg, USB_MAX_PERF_VOTE);
	else
		msm_otg_bus_vote(motg, USB_MIN_PERF_VOTE);

	/* Vote for TCXO when waking up the phy */
	if (motg->lpm_flags & XO_SHUTDOWN) {
		if (motg->xo_clk)
			clk_prepare_enable(motg->xo_clk);
		motg->lpm_flags &= ~XO_SHUTDOWN;
	}

	if (motg->lpm_flags & CLOCKS_DOWN) {
		if (motg->phy_csr_clk) {
			ret = clk_prepare_enable(motg->phy_csr_clk);
			WARN(ret, "USB phy_csr_clk enable failed\n");
		}
		ret = clk_prepare_enable(motg->core_clk);
		WARN(ret, "USB core_clk enable failed\n");
		ret = clk_prepare_enable(motg->pclk);
		WARN(ret, "USB pclk enable failed\n");
		motg->lpm_flags &= ~CLOCKS_DOWN;
	}

	if (motg->lpm_flags & PHY_PWR_COLLAPSED) {
		msm_hsusb_ldo_enable(motg, USB_PHY_REG_ON);
		motg->lpm_flags &= ~PHY_PWR_COLLAPSED;
	} else if (motg->lpm_flags & PHY_REGULATORS_LPM) {
		msm_hsusb_ldo_enable(motg, USB_PHY_REG_LPM_OFF);
		motg->lpm_flags &= ~PHY_REGULATORS_LPM;
	}

	if (motg->lpm_flags & PHY_RETENTIONED ||
		(motg->caps & ALLOW_VDD_MIN_WITH_RETENTION_DISABLED)) {
		msm_hsusb_mhl_switch_enable(motg, 1);
		msm_hsusb_config_vddcx(1);
		msm_otg_disable_phy_hv_int(motg);
		msm_otg_exit_phy_retention(motg);
		motg->lpm_flags &= ~PHY_RETENTIONED;
		if (pdata->vddmin_gpio && motg->device_bus_suspend)
			gpio_direction_input(pdata->vddmin_gpio);
	} else if (motg->device_bus_suspend) {
		msm_otg_disable_phy_hv_int(motg);
	}

	temp = readl(USB_USBCMD);
	temp &= ~ASYNC_INTR_CTRL;
	temp &= ~ULPI_STP_CTRL;
	writel(temp, USB_USBCMD);

	/*
	 * PHY comes out of low power mode (LPM) in case of wakeup
	 * from asynchronous interrupt.
	 */
	if (!(readl_relaxed(USB_PORTSC) & PORTSC_PHCD))
		goto skip_phy_resume;

	in_device_mode =
		phy->otg->gadget &&
		test_bit(ID, &motg->inputs);

	bus_is_suspended =
		readl_relaxed(USB_PORTSC) & PORTSC_SUSP_MASK;

	is_remote_wakeup = in_device_mode && bus_is_suspended;

	if (is_remote_wakeup &&
	    (atomic_read(&(motg->set_fpr_with_lpm_exit)) ||
	     pdata->rw_during_lpm_workaround)) {
		/* In some targets there is a HW issue with remote wakeup
		 * during low-power mode. As a workaround, the FPR bit
		 * is written simultaneously with the clearing of the
		 * PHCD bit.
		 */
		writel_relaxed(
			(readl_relaxed(USB_PORTSC) & ~PORTSC_PHCD) |
			PORTSC_FPR_MASK,
			USB_PORTSC);

		atomic_set(&(motg->set_fpr_with_lpm_exit), 0);
	} else {
		writel_relaxed(readl_relaxed(USB_PORTSC) & ~PORTSC_PHCD,
			USB_PORTSC);
	}

	while (cnt < PHY_RESUME_TIMEOUT_USEC) {
		if (!(readl_relaxed(USB_PORTSC) & PORTSC_PHCD))
			break;
		udelay(1);
		cnt++;
	}

	if (cnt >= PHY_RESUME_TIMEOUT_USEC) {
		/*
		 * This is a fatal error. Reset the link and
		 * PHY. USB state can not be restored. Re-insertion
		 * of USB cable is the only way to get USB working.
		 */
		dev_err(phy->dev, "Unable to resume USB."
				"Re-plugin the cable\n");
		msm_otg_reset(phy);
	}

skip_phy_resume:
	if (motg->caps & ALLOW_VDD_MIN_WITH_RETENTION_DISABLED) {
		/* put the controller in normal mode */
		func_ctrl = ulpi_read(phy, ULPI_FUNC_CTRL);
		func_ctrl &= ~ULPI_FUNC_CTRL_OPMODE_MASK;
		func_ctrl |= ULPI_FUNC_CTRL_OPMODE_NORMAL;
		ulpi_write(phy, func_ctrl, ULPI_FUNC_CTRL);
	}

	if (device_may_wakeup(phy->dev)) {
		if (motg->async_irq)
			disable_irq_wake(motg->async_irq);
		else
			disable_irq_wake(motg->irq);

		if (motg->phy_irq)
			disable_irq_wake(motg->phy_irq);
		if (motg->pdata->pmic_id_irq)
			disable_irq_wake(motg->pdata->pmic_id_irq);
		if (motg->ext_id_irq)
			disable_irq_wake(motg->ext_id_irq);
		if (pdata->otg_control == OTG_PHY_CONTROL &&
			pdata->mpm_otgsessvld_int)
			msm_mpm_set_pin_wake(pdata->mpm_otgsessvld_int, 0);
		if ((motg->host_bus_suspend || motg->device_bus_suspend) &&
			pdata->mpm_dpshv_int)
			msm_mpm_set_pin_wake(pdata->mpm_dpshv_int, 0);
		if ((motg->host_bus_suspend || motg->device_bus_suspend) &&
			pdata->mpm_dmshv_int)
			msm_mpm_set_pin_wake(pdata->mpm_dmshv_int, 0);
	}
	if (bus)
		set_bit(HCD_FLAG_HW_ACCESSIBLE, &(bus_to_hcd(bus))->flags);

	atomic_set(&motg->in_lpm, 0);

	if (motg->async_int) {
		/* Match the disable_irq call from ISR */
		enable_irq(motg->async_int);
		motg->async_int = 0;
		if (phy->state >= OTG_STATE_A_IDLE)
			set_bit(A_BUS_REQ, &motg->inputs);
	}
	motg->ui_enabled = 1;
	enable_irq(motg->irq);

	/* If ASYNC IRQ is present then keep it enabled only during LPM */
	if (motg->async_irq)
		disable_irq(motg->async_irq);

	if (motg->phy_irq_pending) {
		motg->phy_irq_pending = false;
		msm_id_status_w(&motg->id_status_work.work);
	}

	if (motg->host_bus_suspend)
		usb_hcd_resume_root_hub(hcd);

	dev_info(phy->dev, "USB exited from low power mode\n");
	msm_otg_dbg_log_event(phy, "LPM EXIT DONE",
			motg->caps, motg->lpm_flags);

	return 0;
}
#endif

static void msm_otg_notify_host_mode(struct msm_otg *motg, bool host_mode)
{
	if (!psy) {
		pr_err("No USB power supply registered!\n");
		return;
	}

	if (legacy_power_supply) {
		/* legacy support */
		if (host_mode) {
			power_supply_set_scope(psy, POWER_SUPPLY_SCOPE_SYSTEM);
		} else {
			power_supply_set_scope(psy, POWER_SUPPLY_SCOPE_DEVICE);
			/*
			 * VBUS comparator is disabled by PMIC charging driver
			 * when SYSTEM scope is selected.  For ID_GND->ID_A
			 * transition, give 50 msec delay so that PMIC charger
			 * driver detect the VBUS and ready for accepting
			 * charging current value from USB.
			 */
			if (test_bit(ID_A, &motg->inputs))
				msleep(50);
		}
	} else {
		motg->host_mode = host_mode;
		power_supply_changed(psy);
	}
}

static int msm_otg_notify_chg_type(struct msm_otg *motg)
{
	static int charger_type;

	/*
	 * TODO
	 * Unify OTG driver charger types and power supply charger types
	 */
	if (charger_type == motg->chg_type)
		return 0;

	if (motg->chg_type == USB_SDP_CHARGER)
		charger_type = POWER_SUPPLY_TYPE_USB;
	else if (motg->chg_type == USB_CDP_CHARGER)
		charger_type = POWER_SUPPLY_TYPE_USB_CDP;
	else if (motg->chg_type == USB_DCP_CHARGER ||
			motg->chg_type == USB_PROPRIETARY_CHARGER ||
			motg->chg_type == USB_FLOATED_CHARGER)
		charger_type = POWER_SUPPLY_TYPE_USB_DCP;
	else if ((motg->chg_type == USB_ACA_DOCK_CHARGER ||
		motg->chg_type == USB_ACA_A_CHARGER ||
		motg->chg_type == USB_ACA_B_CHARGER ||
		motg->chg_type == USB_ACA_C_CHARGER))
		charger_type = POWER_SUPPLY_TYPE_USB_ACA;
	else
		charger_type = POWER_SUPPLY_TYPE_UNKNOWN;

	if (!psy) {
		pr_err("No USB power supply registered!\n");
		return -EINVAL;
	}

	pr_debug("setting usb power supply type %d\n", charger_type);
	msm_otg_dbg_log_event(&motg->phy, "SET USB PWR SUPPLY TYPE",
			motg->chg_type, charger_type);
	power_supply_set_supply_type(psy, charger_type);
	return 0;
}

static int msm_otg_notify_power_supply(struct msm_otg *motg, unsigned mA)
{
	if (!psy) {
		dev_dbg(motg->phy.dev, "no usb power supply registered\n");
		goto psy_error;
	}

	if (motg->cur_power == 0 && mA > 2) {
		/* Enable charging */
		if (power_supply_set_online(psy, true))
			goto psy_error;
		if (power_supply_set_current_limit(psy, 1000*mA))
			goto psy_error;
	} else if (motg->cur_power >= 0 && (mA == 0 || mA == 2)) {
		/* Disable charging */
		if (power_supply_set_online(psy, false))
			goto psy_error;
		/* Set max current limit in uA */
		if (power_supply_set_current_limit(psy, 1000*mA))
			goto psy_error;
	} else {
		if (power_supply_set_online(psy, true))
			goto psy_error;
		/* Current has changed (100/2 --> 500) */
		if (power_supply_set_current_limit(psy, 1000*mA))
			goto psy_error;
	}

	power_supply_changed(psy);
	return 0;

psy_error:
	dev_dbg(motg->phy.dev, "power supply error when setting property\n");
	return -ENXIO;
}

static void msm_otg_set_online_status(struct msm_otg *motg)
{
	if (!psy) {
		dev_dbg(motg->phy.dev, "no usb power supply registered\n");
		return;
	}

	/* Set power supply online status to false */
	if (power_supply_set_online(psy, false))
		dev_dbg(motg->phy.dev, "error setting power supply property\n");
}

static void msm_otg_notify_charger(struct msm_otg *motg, unsigned mA)
{
	struct usb_gadget *g = motg->phy.otg->gadget;

	if (g && g->is_a_peripheral)
		return;

	if ((motg->chg_type == USB_ACA_DOCK_CHARGER ||
		motg->chg_type == USB_ACA_A_CHARGER ||
		motg->chg_type == USB_ACA_B_CHARGER ||
		motg->chg_type == USB_ACA_C_CHARGER) &&
			mA > IDEV_ACA_CHG_LIMIT)
		mA = IDEV_ACA_CHG_LIMIT;

	if (msm_otg_notify_chg_type(motg))
		dev_err(motg->phy.dev,
			"Failed notifying %d charger type to PMIC\n",
							motg->chg_type);

	/*
	 * This condition will be true when usb cable is disconnected
	 * during bootup before charger detection mechanism starts.
	 */
	if (motg->online && motg->cur_power == 0 && mA == 0)
		msm_otg_set_online_status(motg);

	if (motg->cur_power == mA)
		return;

	dev_info(motg->phy.dev, "Avail curr from USB = %u\n", mA);
	msm_otg_dbg_log_event(&motg->phy, "AVAIL CURR FROM USB",
			mA, motg->chg_type);

	/*
	 *  Use Power Supply API if supported, otherwise fallback
	 *  to legacy pm8921 API.
	 */
	if (msm_otg_notify_power_supply(motg, mA))
		pm8921_charger_vbus_draw(mA);

	motg->cur_power = mA;
}

static int msm_otg_set_power(struct usb_phy *phy, unsigned mA)
{
	struct msm_otg *motg = container_of(phy, struct msm_otg, phy);

	/*
	 * Gadget driver uses set_power method to notify about the
	 * available current based on suspend/configured states.
	 *
	 * IDEV_CHG can be drawn irrespective of suspend/un-configured
	 * states when CDP/ACA is connected.
	 */
	if (motg->chg_type == USB_SDP_CHARGER)
		msm_otg_notify_charger(motg, mA);

	return 0;
}

static void msm_otg_start_host(struct usb_otg *otg, int on)
{
	struct msm_otg *motg = container_of(otg->phy, struct msm_otg, phy);
	struct msm_otg_platform_data *pdata = motg->pdata;
	struct usb_hcd *hcd;

	if (!otg->host)
		return;

	hcd = bus_to_hcd(otg->host);

	if (on) {
		dev_dbg(otg->phy->dev, "host on\n");
		msm_otg_dbg_log_event(&motg->phy, "HOST ON",
				motg->inputs, otg->phy->state);

		if (pdata->otg_control == OTG_PHY_CONTROL)
			ulpi_write(otg->phy, OTG_COMP_DISABLE,
				ULPI_SET(ULPI_PWR_CLK_MNG_REG));

		usb_add_hcd(hcd, hcd->irq, IRQF_SHARED);
	} else {
		dev_dbg(otg->phy->dev, "host off\n");
		msm_otg_dbg_log_event(&motg->phy, "HOST OFF",
				motg->inputs, otg->phy->state);

		wake_up(&motg->host_suspend_wait);
		usb_remove_hcd(hcd);
		/* HCD core reset all bits of PORTSC. select ULPI phy */
		writel_relaxed(0x80000000, USB_PORTSC);

		if (pdata->otg_control == OTG_PHY_CONTROL)
			ulpi_write(otg->phy, OTG_COMP_DISABLE,
				ULPI_CLR(ULPI_PWR_CLK_MNG_REG));
	}
}

static int msm_otg_usbdev_notify(struct notifier_block *self,
			unsigned long action, void *priv)
{
	struct msm_otg *motg = container_of(self, struct msm_otg, usbdev_nb);
	struct usb_otg *otg = motg->phy.otg;
	struct usb_device *udev = priv;

	if (action == USB_BUS_ADD || action == USB_BUS_REMOVE)
		goto out;

	if (udev->bus != otg->host)
		goto out;
	/*
	 * Interested in devices connected directly to the root hub.
	 * ACA dock can supply IDEV_CHG irrespective devices connected
	 * on the accessory port.
	 */
	if (!udev->parent || udev->parent->parent ||
			motg->chg_type == USB_ACA_DOCK_CHARGER)
		goto out;

	switch (action) {
	case USB_DEVICE_ADD:
		if (aca_enabled())
			usb_disable_autosuspend(udev);
		if (otg->phy->state == OTG_STATE_A_WAIT_BCON) {
			pr_debug("B_CONN set\n");
			msm_otg_dbg_log_event(&motg->phy, "B_CONN SET",
					motg->inputs, otg->phy->state);
			set_bit(B_CONN, &motg->inputs);
			msm_otg_del_timer(motg);
			otg->phy->state = OTG_STATE_A_HOST;
			/*
			 * OTG PET: A-device must end session within
			 * 10 sec after PET enumeration.
			 */
			if (udev->quirks & USB_QUIRK_OTG_PET)
				msm_otg_start_timer(motg, TA_TST_MAINT,
						A_TST_MAINT);
		}
		/* fall through */
	case USB_DEVICE_CONFIG:
		if (udev->actconfig)
			motg->mA_port = udev->actconfig->desc.bMaxPower * 2;
		else
			motg->mA_port = IUNIT;
		if (otg->phy->state == OTG_STATE_B_HOST)
			msm_otg_del_timer(motg);
		break;
	case USB_DEVICE_REMOVE:
		if ((otg->phy->state == OTG_STATE_A_HOST) ||
			(otg->phy->state == OTG_STATE_A_SUSPEND)) {
			pr_debug("B_CONN clear\n");
			msm_otg_dbg_log_event(&motg->phy, "B_CONN CLEAR",
					motg->inputs, otg->phy->state);
			clear_bit(B_CONN, &motg->inputs);
			/*
			 * OTG PET: A-device must end session after
			 * PET disconnection if it is enumerated
			 * with bcdDevice[0] = 1. USB core sets
			 * bus->otg_vbus_off for us. clear it here.
			 */
			if (udev->bus->otg_vbus_off) {
				udev->bus->otg_vbus_off = 0;
				set_bit(A_BUS_DROP, &motg->inputs);
			}
			queue_work(motg->otg_wq, &motg->sm_work);
		}
	default:
		break;
	}
	if (test_bit(ID_A, &motg->inputs))
		msm_otg_notify_charger(motg, IDEV_ACA_CHG_MAX -
				motg->mA_port);
out:
	return NOTIFY_OK;
}

static void msm_hsusb_vbus_power(struct msm_otg *motg, bool on)
{
	int ret;
	static bool vbus_is_on;

	msm_otg_dbg_log_event(&motg->phy, "VBUS POWER", on, vbus_is_on);
	if (vbus_is_on == on)
		return;

	if (motg->pdata->vbus_power) {
		ret = motg->pdata->vbus_power(on);
		if (!ret)
			vbus_is_on = on;
		return;
	}

	if (!vbus_otg) {
		pr_err("vbus_otg is NULL.");
		return;
	}

	/*
	 * if entering host mode tell the charger to not draw any current
	 * from usb before turning on the boost.
	 * if exiting host mode disable the boost before enabling to draw
	 * current from the source.
	 */
	if (on) {
		msm_otg_notify_host_mode(motg, on);
		ret = regulator_enable(vbus_otg);
		if (ret) {
			pr_err("unable to enable vbus_otg\n");
			return;
		}
		vbus_is_on = true;
	} else {
		ret = regulator_disable(vbus_otg);
		if (ret) {
			pr_err("unable to disable vbus_otg\n");
			return;
		}
		msm_otg_notify_host_mode(motg, on);
		vbus_is_on = false;
	}
}

static int msm_otg_set_host(struct usb_otg *otg, struct usb_bus *host)
{
	struct msm_otg *motg = container_of(otg->phy, struct msm_otg, phy);
	struct usb_hcd *hcd;

	/*
	 * Fail host registration if this board can support
	 * only peripheral configuration.
	 */
	if (motg->pdata->mode == USB_PERIPHERAL) {
		dev_info(otg->phy->dev, "Host mode is not supported\n");
		return -ENODEV;
	}

	if (!motg->pdata->vbus_power && host) {
		vbus_otg = devm_regulator_get(motg->phy.dev, "vbus_otg");
		if (IS_ERR(vbus_otg)) {
			msm_otg_dbg_log_event(&motg->phy,
					"UNABLE TO GET VBUS_OTG",
					otg->phy->state, 0);
			pr_err("Unable to get vbus_otg\n");
			return PTR_ERR(vbus_otg);
		}
	}

	if (!host) {
		if (otg->phy->state == OTG_STATE_A_HOST) {
			pm_runtime_get_sync(otg->phy->dev);
			usb_unregister_notify(&motg->usbdev_nb);
			msm_otg_start_host(otg, 0);
			msm_hsusb_vbus_power(motg, 0);
			otg->host = NULL;
			otg->phy->state = OTG_STATE_UNDEFINED;
			queue_work(motg->otg_wq, &motg->sm_work);
		} else {
			otg->host = NULL;
		}

		return 0;
	}

	hcd = bus_to_hcd(host);
	hcd->power_budget = motg->pdata->power_budget;

#ifdef CONFIG_USB_OTG
	host->otg_port = 1;
#endif
	motg->usbdev_nb.notifier_call = msm_otg_usbdev_notify;
	usb_register_notify(&motg->usbdev_nb);
	otg->host = host;
	dev_dbg(otg->phy->dev, "host driver registered w/ tranceiver\n");
	msm_otg_dbg_log_event(&motg->phy, "HOST DRIVER REGISTERED",
			hcd->power_budget, motg->pdata->mode);

	/*
	 * Kick the state machine work, if peripheral is not supported
	 * or peripheral is already registered with us.
	 */
	if (motg->pdata->mode == USB_HOST || otg->gadget) {
		msm_otg_dbg_log_event(&motg->phy, "PM RUNTIME: HOST GET",
				get_pm_runtime_counter(otg->phy->dev), 0);
		pm_runtime_get_sync(otg->phy->dev);
		queue_work(motg->otg_wq, &motg->sm_work);
	}

	return 0;
}

static void msm_otg_start_peripheral(struct usb_otg *otg, int on)
{
	struct msm_otg *motg = container_of(otg->phy, struct msm_otg, phy);
	struct msm_otg_platform_data *pdata = motg->pdata;
	struct pinctrl_state *set_state;
	int ret;

	if (!otg->gadget)
		return;

	if (on) {
		dev_dbg(otg->phy->dev, "gadget on\n");
		msm_otg_dbg_log_event(&motg->phy, "GADGET ON",
				motg->inputs, otg->phy->state);

		/* Configure BUS performance parameters for MAX bandwidth */
		if (debug_bus_voting_enabled)
			msm_otg_bus_vote(motg, USB_MAX_PERF_VOTE);

		usb_gadget_vbus_connect(otg->gadget);

		/*
		 * Request VDD min gpio, if need to support VDD
		 * minimazation during peripheral bus suspend.
		 */
		if (pdata->vddmin_gpio) {
			if (motg->phy_pinctrl) {
				set_state =
					pinctrl_lookup_state(motg->phy_pinctrl,
							"hsusb_active");
				if (IS_ERR(set_state)) {
					pr_err("cannot get phy pinctrl active state\n");
					return;
				}
				pinctrl_select_state(motg->phy_pinctrl,
						set_state);
			}

			ret = gpio_request(pdata->vddmin_gpio,
					"MSM_OTG_VDD_MIN_GPIO");
			if (ret < 0) {
				dev_err(otg->phy->dev, "gpio req failed for vdd min:%d\n",
						ret);
				pdata->vddmin_gpio = 0;
			}
		}
	} else {
		dev_dbg(otg->phy->dev, "gadget off\n");
		msm_otg_dbg_log_event(&motg->phy, "GADGET OFF",
			motg->inputs, otg->phy->state);
		usb_gadget_vbus_disconnect(otg->gadget);
		/* Configure BUS performance parameters to default */
		msm_otg_bus_vote(motg, USB_MIN_PERF_VOTE);

		if (pdata->vddmin_gpio) {
			gpio_free(pdata->vddmin_gpio);
			if (motg->phy_pinctrl) {
				set_state =
					pinctrl_lookup_state(motg->phy_pinctrl,
							"hsusb_sleep");
				if (IS_ERR(set_state))
					pr_err("cannot get phy pinctrl sleep state\n");
				else
					pinctrl_select_state(motg->phy_pinctrl,
						set_state);
			}
		}
	}
}

static int msm_otg_set_peripheral(struct usb_otg *otg,
					struct usb_gadget *gadget)
{
	struct msm_otg *motg = container_of(otg->phy, struct msm_otg, phy);

	/*
	 * Fail peripheral registration if this board can support
	 * only host configuration.
	 */
	if (motg->pdata->mode == USB_HOST) {
		dev_info(otg->phy->dev, "Peripheral mode is not supported\n");
		return -ENODEV;
	}

	if (!gadget) {
		if (otg->phy->state == OTG_STATE_B_PERIPHERAL) {
			msm_otg_dbg_log_event(&motg->phy,
				"PM RUNTIME: PERIPHERAL GET1",
				get_pm_runtime_counter(otg->phy->dev), 0);
			pm_runtime_get_sync(otg->phy->dev);
			msm_otg_start_peripheral(otg, 0);
			otg->gadget = NULL;
			otg->phy->state = OTG_STATE_UNDEFINED;
			queue_work(motg->otg_wq, &motg->sm_work);
		} else {
			otg->gadget = NULL;
		}

		return 0;
	}
	otg->gadget = gadget;
	dev_dbg(otg->phy->dev, "peripheral driver registered w/ tranceiver\n");
	msm_otg_dbg_log_event(&motg->phy, "PERIPHERAL DRIVER REGISTERED",
			otg->phy->state, motg->pdata->mode);

	/*
	 * Kick the state machine work, if host is not supported
	 * or host is already registered with us.
	 */
	if (motg->pdata->mode == USB_PERIPHERAL || otg->host) {
		msm_otg_dbg_log_event(&motg->phy, "PM RUNTIME: PERIPHERAL GET2",
				get_pm_runtime_counter(otg->phy->dev), 0);
		pm_runtime_get_sync(otg->phy->dev);
		queue_work(motg->otg_wq, &motg->sm_work);
	}

	return 0;
}

static bool msm_otg_read_pmic_id_state(struct msm_otg *motg)
{
	unsigned long flags;
	int id;

	if (!motg->pdata->pmic_id_irq)
		return -ENODEV;

	local_irq_save(flags);
	id = irq_read_line(motg->pdata->pmic_id_irq);
	local_irq_restore(flags);

	/*
	 * If we can not read ID line state for some reason, treat
	 * it as float. This would prevent MHL discovery and kicking
	 * host mode unnecessarily.
	 */
	return !!id;
}

static bool msm_otg_read_phy_id_state(struct msm_otg *motg)
{
	u8 val;

	/*
	 * clear the pending/outstanding interrupts and
	 * read the ID status from the SRC_STATUS register.
	 */
	writeb_relaxed(USB_PHY_ID_MASK, USB2_PHY_USB_PHY_INTERRUPT_CLEAR1);

	writeb_relaxed(0x1, USB2_PHY_USB_PHY_IRQ_CMD);
	/*
	 * Databook says 200 usec delay is required for
	 * clearing the interrupts.
	 */
	udelay(200);
	writeb_relaxed(0x0, USB2_PHY_USB_PHY_IRQ_CMD);

	val = readb_relaxed(USB2_PHY_USB_PHY_INTERRUPT_SRC_STATUS);
	if (val & USB_PHY_IDDIG_1_0)
		return false; /* ID is grounded */
	else
		return true;
}

static int msm_otg_mhl_register_callback(struct msm_otg *motg,
						void (*callback)(int on))
{
	struct usb_phy *phy = &motg->phy;
	int ret;

	if (!motg->pdata->mhl_enable) {
		dev_dbg(phy->dev, "MHL feature not enabled\n");
		return -ENODEV;
	}

	if (motg->pdata->otg_control != OTG_PMIC_CONTROL ||
			!motg->pdata->pmic_id_irq) {
		dev_dbg(phy->dev, "MHL can not be supported without PMIC Id\n");
		return -ENODEV;
	}

	if (!motg->pdata->mhl_dev_name) {
		dev_dbg(phy->dev, "MHL device name does not exist.\n");
		return -ENODEV;
	}

	if (callback)
		ret = mhl_register_callback(motg->pdata->mhl_dev_name,
								callback);
	else
		ret = mhl_unregister_callback(motg->pdata->mhl_dev_name);

	if (ret)
		dev_dbg(phy->dev, "mhl_register_callback(%s) return error=%d\n",
						motg->pdata->mhl_dev_name, ret);
	else
		motg->mhl_enabled = true;

	return ret;
}

static void msm_otg_mhl_notify_online(int on)
{
	struct msm_otg *motg = the_msm_otg;
	struct usb_phy *phy = &motg->phy;
	bool queue = false;

	dev_dbg(phy->dev, "notify MHL %s%s\n", on ? "" : "dis", "connected");

	if (on) {
		set_bit(MHL, &motg->inputs);
	} else {
		clear_bit(MHL, &motg->inputs);
		queue = true;
	}

	if (queue && phy->state != OTG_STATE_UNDEFINED)
		schedule_work(&motg->sm_work);
}

static bool msm_otg_is_mhl(struct msm_otg *motg)
{
	struct usb_phy *phy = &motg->phy;
	int is_mhl, ret;

	ret = mhl_device_discovery(motg->pdata->mhl_dev_name, &is_mhl);
	if (ret || is_mhl != MHL_DISCOVERY_RESULT_MHL) {
		/*
		 * MHL driver calls our callback saying that MHL connected
		 * if RID_GND is detected.  But at later part of discovery
		 * it may figure out MHL is not connected and returns
		 * false. Hence clear MHL input here.
		 */
		clear_bit(MHL, &motg->inputs);
		dev_dbg(phy->dev, "MHL device not found\n");
		return false;
	}

	set_bit(MHL, &motg->inputs);
	dev_dbg(phy->dev, "MHL device found\n");
	return true;
}

static bool msm_chg_mhl_detect(struct msm_otg *motg)
{
	bool ret, id;

	if (!motg->mhl_enabled)
		return false;

	id = msm_otg_read_pmic_id_state(motg);

	if (id)
		return false;

	mhl_det_in_progress = true;
	ret = msm_otg_is_mhl(motg);
	mhl_det_in_progress = false;

	return ret;
}

static void msm_otg_chg_check_timer_func(unsigned long data)
{
	struct msm_otg *motg = (struct msm_otg *) data;
	struct usb_otg *otg = motg->phy.otg;

	if (atomic_read(&motg->in_lpm) ||
		!test_bit(B_SESS_VLD, &motg->inputs) ||
		otg->phy->state != OTG_STATE_B_PERIPHERAL ||
		otg->gadget->speed != USB_SPEED_UNKNOWN) {
		dev_dbg(otg->phy->dev, "Nothing to do in chg_check_timer\n");
		return;
	}

	if ((readl_relaxed(USB_PORTSC) & PORTSC_LS) == PORTSC_LS) {
		dev_dbg(otg->phy->dev, "DCP is detected as SDP\n");
		msm_otg_dbg_log_event(&motg->phy, "DCP IS DETECTED AS SDP",
				otg->phy->state, 0);
		set_bit(B_FALSE_SDP, &motg->inputs);
		queue_work(motg->otg_wq, &motg->sm_work);
	}
}

static bool msm_chg_aca_detect(struct msm_otg *motg)
{
	struct usb_phy *phy = &motg->phy;
	u32 int_sts;
	bool ret = false;

	if (!aca_enabled())
		goto out;

	int_sts = ulpi_read(phy, 0x87);
	switch (int_sts & 0x1C) {
	case 0x08:
		if (!test_and_set_bit(ID_A, &motg->inputs)) {
			dev_dbg(phy->dev, "ID_A\n");
			motg->chg_type = USB_ACA_A_CHARGER;
			motg->chg_state = USB_CHG_STATE_DETECTED;
			clear_bit(ID_B, &motg->inputs);
			clear_bit(ID_C, &motg->inputs);
			set_bit(ID, &motg->inputs);
			ret = true;
		}
		break;
	case 0x0C:
		if (!test_and_set_bit(ID_B, &motg->inputs)) {
			dev_dbg(phy->dev, "ID_B\n");
			motg->chg_type = USB_ACA_B_CHARGER;
			motg->chg_state = USB_CHG_STATE_DETECTED;
			clear_bit(ID_A, &motg->inputs);
			clear_bit(ID_C, &motg->inputs);
			set_bit(ID, &motg->inputs);
			ret = true;
		}
		break;
	case 0x10:
		if (!test_and_set_bit(ID_C, &motg->inputs)) {
			dev_dbg(phy->dev, "ID_C\n");
			motg->chg_type = USB_ACA_C_CHARGER;
			motg->chg_state = USB_CHG_STATE_DETECTED;
			clear_bit(ID_A, &motg->inputs);
			clear_bit(ID_B, &motg->inputs);
			set_bit(ID, &motg->inputs);
			ret = true;
		}
		break;
	case 0x04:
		if (test_and_clear_bit(ID, &motg->inputs)) {
			dev_dbg(phy->dev, "ID_GND\n");
			motg->chg_type = USB_INVALID_CHARGER;
			motg->chg_state = USB_CHG_STATE_UNDEFINED;
			clear_bit(ID_A, &motg->inputs);
			clear_bit(ID_B, &motg->inputs);
			clear_bit(ID_C, &motg->inputs);
			ret = true;
		}
		break;
	default:
		ret = test_and_clear_bit(ID_A, &motg->inputs) |
			test_and_clear_bit(ID_B, &motg->inputs) |
			test_and_clear_bit(ID_C, &motg->inputs) |
			!test_and_set_bit(ID, &motg->inputs);
		if (ret) {
			dev_dbg(phy->dev, "ID A/B/C/GND is no more\n");
			motg->chg_type = USB_INVALID_CHARGER;
			motg->chg_state = USB_CHG_STATE_UNDEFINED;
		}
	}
out:
	return ret;
}

static void msm_chg_enable_aca_det(struct msm_otg *motg)
{
	struct usb_phy *phy = &motg->phy;

	if (!aca_enabled())
		return;

	switch (motg->pdata->phy_type) {
	case SNPS_PICO_PHY:
		/* Disable ID_GND in link and PHY */
		writel_relaxed(readl_relaxed(USB_OTGSC) & ~(OTGSC_IDPU |
				OTGSC_IDIE), USB_OTGSC);
		ulpi_write(phy, 0x01, 0x0C);
		ulpi_write(phy, 0x10, 0x0F);
		ulpi_write(phy, 0x10, 0x12);
		/* Disable PMIC ID pull-up */
		pm8xxx_usb_id_pullup(0);
		/* Enable ACA ID detection */
		ulpi_write(phy, 0x20, 0x85);
		aca_id_turned_on = true;
		break;
	default:
		break;
	}
}

static void msm_chg_enable_aca_intr(struct msm_otg *motg)
{
	struct usb_phy *phy = &motg->phy;

	if (!aca_enabled())
		return;

	switch (motg->pdata->phy_type) {
	case SNPS_PICO_PHY:
		/* Enable ACA Detection interrupt (on any RID change) */
		ulpi_write(phy, 0x01, 0x94);
		break;
	default:
		break;
	}
}

static void msm_chg_disable_aca_intr(struct msm_otg *motg)
{
	struct usb_phy *phy = &motg->phy;

	if (!aca_enabled())
		return;

	switch (motg->pdata->phy_type) {
	case SNPS_PICO_PHY:
		ulpi_write(phy, 0x01, 0x95);
		break;
	default:
		break;
	}
}

static bool msm_chg_check_aca_intr(struct msm_otg *motg)
{
	struct usb_phy *phy = &motg->phy;
	bool ret = false;

	if (!aca_enabled())
		return ret;

	switch (motg->pdata->phy_type) {
	case SNPS_PICO_PHY:
		if (ulpi_read(phy, 0x91) & 1) {
			dev_dbg(phy->dev, "RID change\n");
			ulpi_write(phy, 0x01, 0x92);
			ret = msm_chg_aca_detect(motg);
		}
	default:
		break;
	}
	return ret;
}

static void msm_otg_id_timer_func(unsigned long data)
{
	struct msm_otg *motg = (struct msm_otg *) data;

	if (!aca_enabled())
		return;

	if (atomic_read(&motg->in_lpm)) {
		dev_dbg(motg->phy.dev, "timer: in lpm\n");
		msm_otg_dbg_log_event(&motg->phy, "ID TIMER: IN LPM",
				motg->phy.state, 0);
		return;
	}

	if (motg->phy.state == OTG_STATE_A_SUSPEND)
		goto out;

	if (msm_chg_check_aca_intr(motg)) {
		dev_dbg(motg->phy.dev, "timer: aca work\n");
		queue_work(motg->otg_wq, &motg->sm_work);
	}

out:
	if (!test_bit(ID, &motg->inputs) || test_bit(ID_A, &motg->inputs))
		mod_timer(&motg->id_timer, ID_TIMER_FREQ);
}

static bool msm_chg_check_secondary_det(struct msm_otg *motg)
{
	struct usb_phy *phy = &motg->phy;
	u32 chg_det;
	bool ret = false;

	switch (motg->pdata->phy_type) {
	case SNPS_PICO_PHY:
	case SNPS_FEMTO_PHY:
		chg_det = ulpi_read(phy, 0x87);
		ret = chg_det & 1;
		break;
	default:
		break;
	}
	return ret;
}

static void msm_chg_enable_secondary_det(struct msm_otg *motg)
{
	struct usb_phy *phy = &motg->phy;

	switch (motg->pdata->phy_type) {
	case SNPS_PICO_PHY:
	case SNPS_FEMTO_PHY:
		/*
		 * Configure DM as current source, DP as current sink
		 * and enable battery charging comparators.
		 */
		ulpi_write(phy, 0x8, 0x85);
		ulpi_write(phy, 0x2, 0x85);
		ulpi_write(phy, 0x1, 0x85);
		break;
	default:
		break;
	}
}

static bool msm_chg_check_primary_det(struct msm_otg *motg)
{
	struct usb_phy *phy = &motg->phy;
	u32 chg_det;
	bool ret = false;

	switch (motg->pdata->phy_type) {
	case SNPS_PICO_PHY:
	case SNPS_FEMTO_PHY:
		chg_det = ulpi_read(phy, 0x87);
		ret = chg_det & 1;
		/* Turn off VDP_SRC */
		ulpi_write(phy, 0x3, 0x86);
		msleep(20);
		break;
	default:
		break;
	}
	return ret;
}

static void msm_chg_enable_primary_det(struct msm_otg *motg)
{
	struct usb_phy *phy = &motg->phy;

	switch (motg->pdata->phy_type) {
	case SNPS_PICO_PHY:
	case SNPS_FEMTO_PHY:
		/*
		 * Configure DP as current source, DM as current sink
		 * and enable battery charging comparators.
		 */
		ulpi_write(phy, 0x2, 0x85);
		ulpi_write(phy, 0x1, 0x85);
		break;
	default:
		break;
	}
}

static bool msm_chg_check_dcd(struct msm_otg *motg)
{
	struct usb_phy *phy = &motg->phy;
	u32 line_state;
	bool ret = false;

	switch (motg->pdata->phy_type) {
	case SNPS_PICO_PHY:
	case SNPS_FEMTO_PHY:
		line_state = ulpi_read(phy, 0x87);
		ret = line_state & 2;
		break;
	default:
		break;
	}
	return ret;
}

static void msm_chg_disable_dcd(struct msm_otg *motg)
{
	struct usb_phy *phy = &motg->phy;

	switch (motg->pdata->phy_type) {
	case SNPS_PICO_PHY:
		ulpi_write(phy, 0x10, 0x86);
		break;
	case SNPS_FEMTO_PHY:
		ulpi_write(phy, 0x10, 0x86);
		/*
		 * Disable the Rdm_down after
		 * the DCD is completed.
		 */
		ulpi_write(phy, 0x04, 0x0C);
		break;
	default:
		break;
	}
}

static void msm_chg_enable_dcd(struct msm_otg *motg)
{
	struct usb_phy *phy = &motg->phy;

	switch (motg->pdata->phy_type) {
	case SNPS_PICO_PHY:
		/* Data contact detection enable */
		ulpi_write(phy, 0x10, 0x85);
		break;
	case SNPS_FEMTO_PHY:
		/*
		 * Idp_src and Rdm_down are de-coupled
		 * on Femto PHY. If Idp_src alone is
		 * enabled, DCD timeout is observed with
		 * wall charger. But a genuine DCD timeout
		 * may be incorrectly interpreted. Also
		 * BC1.2 compliance testers expect Rdm_down
		 * to enabled during DCD. Enable Rdm_down
		 * explicitly after enabling the DCD.
		 */
		ulpi_write(phy, 0x10, 0x85);
		ulpi_write(phy, 0x04, 0x0B);
		break;
	default:
		break;
	}
}

static void msm_chg_block_on(struct msm_otg *motg)
{
	struct usb_phy *phy = &motg->phy;
	u32 func_ctrl;

	/* put the controller in non-driving mode */
	func_ctrl = ulpi_read(phy, ULPI_FUNC_CTRL);
	func_ctrl &= ~ULPI_FUNC_CTRL_OPMODE_MASK;
	func_ctrl |= ULPI_FUNC_CTRL_OPMODE_NONDRIVING;
	ulpi_write(phy, func_ctrl, ULPI_FUNC_CTRL);

	switch (motg->pdata->phy_type) {
	case SNPS_PICO_PHY:
	case SNPS_FEMTO_PHY:
		/* disable DP and DM pull down resistors */
		ulpi_write(phy, 0x6, 0xC);
		/* Clear charger detecting control bits */
		ulpi_write(phy, 0x1F, 0x86);
		/* Clear alt interrupt latch and enable bits */
		ulpi_write(phy, 0x1F, 0x92);
		ulpi_write(phy, 0x1F, 0x95);
		udelay(100);
		break;
	default:
		break;
	}
}

static void msm_chg_block_off(struct msm_otg *motg)
{
	struct usb_phy *phy = &motg->phy;
	u32 func_ctrl;

	switch (motg->pdata->phy_type) {
	case SNPS_PICO_PHY:
	case SNPS_FEMTO_PHY:
		/* Clear charger detecting control bits */
		ulpi_write(phy, 0x3F, 0x86);
		/* Clear alt interrupt latch and enable bits */
		ulpi_write(phy, 0x1F, 0x92);
		ulpi_write(phy, 0x1F, 0x95);
		/* re-enable DP and DM pull down resistors */
		ulpi_write(phy, 0x6, 0xB);
		break;
	default:
		break;
	}

	/* put the controller in normal mode */
	func_ctrl = ulpi_read(phy, ULPI_FUNC_CTRL);
	func_ctrl &= ~ULPI_FUNC_CTRL_OPMODE_MASK;
	func_ctrl |= ULPI_FUNC_CTRL_OPMODE_NORMAL;
	ulpi_write(phy, func_ctrl, ULPI_FUNC_CTRL);
}

static const char *chg_to_string(enum usb_chg_type chg_type)
{
	switch (chg_type) {
	case USB_SDP_CHARGER:		return "USB_SDP_CHARGER";
	case USB_DCP_CHARGER:		return "USB_DCP_CHARGER";
	case USB_CDP_CHARGER:		return "USB_CDP_CHARGER";
	case USB_ACA_A_CHARGER:		return "USB_ACA_A_CHARGER";
	case USB_ACA_B_CHARGER:		return "USB_ACA_B_CHARGER";
	case USB_ACA_C_CHARGER:		return "USB_ACA_C_CHARGER";
	case USB_ACA_DOCK_CHARGER:	return "USB_ACA_DOCK_CHARGER";
	case USB_PROPRIETARY_CHARGER:	return "USB_PROPRIETARY_CHARGER";
	case USB_FLOATED_CHARGER:	return "USB_FLOATED_CHARGER";
	default:			return "INVALID_CHARGER";
	}
}

#define MSM_CHG_DCD_TIMEOUT		(750 * HZ/1000) /* 750 msec */
#define MSM_CHG_DCD_POLL_TIME		(50 * HZ/1000) /* 50 msec */
#define MSM_CHG_PRIMARY_DET_TIME	(50 * HZ/1000) /* TVDPSRC_ON */
#define MSM_CHG_SECONDARY_DET_TIME	(50 * HZ/1000) /* TVDMSRC_ON */
static void msm_chg_detect_work(struct work_struct *w)
{
	struct msm_otg *motg = container_of(w, struct msm_otg, chg_work.work);
	struct usb_phy *phy = &motg->phy;
	bool is_dcd = false, tmout, vout, is_aca;
	static bool dcd;
	u32 line_state, dm_vlgc;
	unsigned long delay;

	dev_dbg(phy->dev, "chg detection work\n");
	msm_otg_dbg_log_event(phy, "CHG DETECTION WORK",
			motg->chg_state, phy->state);

	if (test_bit(MHL, &motg->inputs)) {
		dev_dbg(phy->dev, "detected MHL, escape chg detection work\n");
		return;
	}

	/* resume the device first if at all it resumes */
	pm_runtime_resume(phy->dev);
	switch (motg->chg_state) {
	case USB_CHG_STATE_UNDEFINED:
		msm_chg_block_on(motg);
		msm_chg_enable_dcd(motg);
		msm_chg_enable_aca_det(motg);
		motg->chg_state = USB_CHG_STATE_WAIT_FOR_DCD;
		motg->dcd_time = 0;
		delay = MSM_CHG_DCD_POLL_TIME;
		break;
	case USB_CHG_STATE_WAIT_FOR_DCD:
		if (msm_chg_mhl_detect(motg)) {
			msm_chg_block_off(motg);
			motg->chg_state = USB_CHG_STATE_DETECTED;
			motg->chg_type = USB_INVALID_CHARGER;
			queue_work(motg->otg_wq, &motg->sm_work);
			return;
		}
		is_aca = msm_chg_aca_detect(motg);
		if (is_aca) {
			/*
			 * ID_A can be ACA dock too. continue
			 * primary detection after DCD.
			 */
			if (test_bit(ID_A, &motg->inputs)) {
				motg->chg_state = USB_CHG_STATE_WAIT_FOR_DCD;
			} else {
				delay = 0;
				break;
			}
		}
		is_dcd = msm_chg_check_dcd(motg);
		motg->dcd_time += MSM_CHG_DCD_POLL_TIME;
		tmout = motg->dcd_time >= MSM_CHG_DCD_TIMEOUT;
		if (is_dcd || tmout) {
			if (is_dcd)
				dcd = true;
			else
				dcd = false;
			msm_chg_disable_dcd(motg);
			msm_chg_enable_primary_det(motg);
			delay = MSM_CHG_PRIMARY_DET_TIME;
			motg->chg_state = USB_CHG_STATE_DCD_DONE;
		} else {
			delay = MSM_CHG_DCD_POLL_TIME;
		}
		break;
	case USB_CHG_STATE_DCD_DONE:
		vout = msm_chg_check_primary_det(motg);
		line_state = readl_relaxed(USB_PORTSC) & PORTSC_LS;
		dm_vlgc = line_state & PORTSC_LS_DM;
		if (vout && !dm_vlgc) { /* VDAT_REF < DM < VLGC */
			if (test_bit(ID_A, &motg->inputs)) {
				motg->chg_type = USB_ACA_DOCK_CHARGER;
				motg->chg_state = USB_CHG_STATE_DETECTED;
				delay = 0;
				break;
			}
			if (line_state) { /* DP > VLGC */
				motg->chg_type = USB_PROPRIETARY_CHARGER;
				motg->chg_state = USB_CHG_STATE_DETECTED;
				delay = 0;
			} else {
				msm_chg_enable_secondary_det(motg);
				delay = MSM_CHG_SECONDARY_DET_TIME;
				motg->chg_state = USB_CHG_STATE_PRIMARY_DONE;
			}
		} else { /* DM < VDAT_REF || DM > VLGC */
			if (test_bit(ID_A, &motg->inputs)) {
				motg->chg_type = USB_ACA_A_CHARGER;
				motg->chg_state = USB_CHG_STATE_DETECTED;
				delay = 0;
				break;
			}

			if (line_state) /* DP > VLGC or/and DM > VLGC */
				motg->chg_type = USB_PROPRIETARY_CHARGER;
			else if (!dcd && floated_charger_enable)
				motg->chg_type = USB_FLOATED_CHARGER;
			else
				motg->chg_type = USB_SDP_CHARGER;

			motg->chg_state = USB_CHG_STATE_DETECTED;
			delay = 0;
		}
		break;
	case USB_CHG_STATE_PRIMARY_DONE:
		vout = msm_chg_check_secondary_det(motg);
		if (vout)
			motg->chg_type = USB_DCP_CHARGER;
		else
			motg->chg_type = USB_CDP_CHARGER;
		motg->chg_state = USB_CHG_STATE_SECONDARY_DONE;
		/* fall through */
	case USB_CHG_STATE_SECONDARY_DONE:
		motg->chg_state = USB_CHG_STATE_DETECTED;
	case USB_CHG_STATE_DETECTED:
		/*
		 * Notify the charger type to power supply
		 * owner as soon as we determine the charger.
		 */
		if (motg->chg_type == USB_DCP_CHARGER &&
			motg->ext_chg_opened) {
				init_completion(&motg->ext_chg_wait);
				motg->ext_chg_active = DEFAULT;
		}
		msm_otg_notify_chg_type(motg);
		msm_chg_block_off(motg);
		msm_chg_enable_aca_det(motg);
		/*
		 * Spurious interrupt is seen after enabling ACA detection
		 * due to which charger detection fails in case of PET.
		 * Add delay of 100 microsec to avoid that.
		 */
		if (aca_enabled())
			udelay(100);
		msm_chg_enable_aca_intr(motg);

		/* Enable VDP_SRC in case of DCP charger */
		if (motg->chg_type == USB_DCP_CHARGER)
			ulpi_write(phy, 0x2, 0x85);

		dev_dbg(phy->dev, "chg_type = %s\n",
			chg_to_string(motg->chg_type));
		msm_otg_dbg_log_event(phy, "CHG WORK: CHG_TYPE",
				motg->chg_type, motg->inputs);
		queue_work(motg->otg_wq, &motg->sm_work);
		return;
	default:
		return;
	}

	msm_otg_dbg_log_event(phy, "CHG WORK: QUEUE", motg->chg_type, delay);
	queue_delayed_work(motg->otg_wq, &motg->chg_work, delay);
}

#define VBUS_INIT_TIMEOUT	msecs_to_jiffies(5000)

/*
 * We support OTG, Peripheral only and Host only configurations. In case
 * of OTG, mode switch (host-->peripheral/peripheral-->host) can happen
 * via Id pin status or user request (debugfs). Id/BSV interrupts are not
 * enabled when switch is controlled by user and default mode is supplied
 * by board file, which can be changed by userspace later.
 */
static void msm_otg_init_sm(struct msm_otg *motg)
{
	struct msm_otg_platform_data *pdata = motg->pdata;
	u32 otgsc = readl(USB_OTGSC);
	int ret;

	switch (pdata->mode) {
	case USB_OTG:
		if (pdata->otg_control == OTG_USER_CONTROL) {
			if (pdata->default_mode == USB_HOST) {
				clear_bit(ID, &motg->inputs);
			} else if (pdata->default_mode == USB_PERIPHERAL) {
				set_bit(ID, &motg->inputs);
				set_bit(B_SESS_VLD, &motg->inputs);
			} else {
				set_bit(ID, &motg->inputs);
				clear_bit(B_SESS_VLD, &motg->inputs);
			}
		} else if (pdata->otg_control == OTG_PHY_CONTROL) {
			if (otgsc & OTGSC_ID) {
				set_bit(ID, &motg->inputs);
			} else {
				clear_bit(ID, &motg->inputs);
				set_bit(A_BUS_REQ, &motg->inputs);
			}
			if (otgsc & OTGSC_BSV)
				set_bit(B_SESS_VLD, &motg->inputs);
			else
				clear_bit(B_SESS_VLD, &motg->inputs);
		} else if (pdata->otg_control == OTG_PMIC_CONTROL) {
			if (pdata->pmic_id_irq) {
				if (msm_otg_read_pmic_id_state(motg))
					set_bit(ID, &motg->inputs);
				else
					clear_bit(ID, &motg->inputs);
			} else if (motg->ext_id_irq) {
				if (gpio_get_value(pdata->usb_id_gpio))
					set_bit(ID, &motg->inputs);
				else
					clear_bit(ID, &motg->inputs);
			} else if (motg->phy_irq) {
				if (msm_otg_read_phy_id_state(motg))
					set_bit(ID, &motg->inputs);
				else
					clear_bit(ID, &motg->inputs);
			}
			/*
			 * VBUS initial state is reported after PMIC
			 * driver initialization. Wait for it.
			 */
			ret = wait_for_completion_timeout(&pmic_vbus_init,
							  VBUS_INIT_TIMEOUT);
			if (!ret) {
				dev_dbg(motg->phy.dev, "%s: timeout waiting for PMIC VBUS\n",
					__func__);
				msm_otg_dbg_log_event(&motg->phy,
						"PMIC VBUS WAIT TMOUT",
						motg->inputs, motg->phy.state);
				clear_bit(B_SESS_VLD, &motg->inputs);
				pmic_vbus_init.done = 1;
			}
		}
		break;
	case USB_HOST:
		clear_bit(ID, &motg->inputs);
		break;
	case USB_PERIPHERAL:
		set_bit(ID, &motg->inputs);
		if (pdata->otg_control == OTG_PHY_CONTROL) {
			if (otgsc & OTGSC_BSV)
				set_bit(B_SESS_VLD, &motg->inputs);
			else
				clear_bit(B_SESS_VLD, &motg->inputs);
		} else if (pdata->otg_control == OTG_PMIC_CONTROL) {
			/*
			 * VBUS initial state is reported after PMIC
			 * driver initialization. Wait for it.
			 */
			ret = wait_for_completion_timeout(&pmic_vbus_init,
							  VBUS_INIT_TIMEOUT);
			if (!ret) {
				dev_dbg(motg->phy.dev, "%s: timeout waiting for PMIC VBUS\n",
					__func__);
				msm_otg_dbg_log_event(&motg->phy,
						"PMIC VBUS WAIT TMOUT",
						motg->inputs, motg->phy.state);
				clear_bit(B_SESS_VLD, &motg->inputs);
				pmic_vbus_init.done = 1;
			}
		} else if (pdata->otg_control == OTG_USER_CONTROL) {
			set_bit(ID, &motg->inputs);
			set_bit(B_SESS_VLD, &motg->inputs);
		}
		break;
	default:
		break;
	msm_otg_dbg_log_event(&motg->phy, "SM INIT", pdata->mode, motg->inputs);
	}
}

static void msm_otg_wait_for_ext_chg_done(struct msm_otg *motg)
{
	struct usb_phy *phy = &motg->phy;
	unsigned long t;

	/*
	 * Defer next cable connect event till external charger
	 * detection is completed.
	 */

	if (motg->ext_chg_active == ACTIVE) {

do_wait:
		pr_debug("before msm_otg ext chg wait\n");
		msm_otg_dbg_log_event(&motg->phy, "EXT CHG: WAIT", 0, 0);

		t = wait_for_completion_timeout(&motg->ext_chg_wait,
				msecs_to_jiffies(3000));
		msm_otg_dbg_log_event(&motg->phy, "EXT CHG: DONE", t, 0);

		if (!t)
			pr_err("msm_otg ext chg wait timeout\n");
		else if (motg->ext_chg_active == ACTIVE)
			goto do_wait;
		else
			pr_debug("msm_otg ext chg wait done\n");
	}

	if (motg->ext_chg_opened) {
		if (phy->flags & ENABLE_DP_MANUAL_PULLUP) {
			ulpi_write(phy, ULPI_MISC_A_VBUSVLDEXT |
					ULPI_MISC_A_VBUSVLDEXTSEL,
					ULPI_CLR(ULPI_MISC_A));
		}
		/* clear charging register bits */
		ulpi_write(phy, 0x3F, 0x86);
		/* re-enable DP and DM pull-down resistors*/
		ulpi_write(phy, 0x6, 0xB);
	}
}

static void msm_otg_sm_work(struct work_struct *w)
{
	struct msm_otg *motg = container_of(w, struct msm_otg, sm_work);
	struct usb_otg *otg = motg->phy.otg;
	bool work = 0, srp_reqd, dcp;

	pm_runtime_resume(otg->phy->dev);
	if (motg->pm_done) {
		msm_otg_dbg_log_event(&motg->phy, "PM RUNTIME: USBCONN GET",
			get_pm_runtime_counter(otg->phy->dev), motg->pm_done);
		pm_runtime_get_sync(otg->phy->dev);
		motg->pm_done = 0;
	}
	pr_debug("%s work\n", usb_otg_state_string(otg->phy->state));
	msm_otg_dbg_log_event(&motg->phy, "SM WORK:",
			otg->phy->state, motg->inputs);
	switch (otg->phy->state) {
	case OTG_STATE_UNDEFINED:
		msm_otg_reset(otg->phy);
		msm_otg_init_sm(motg);
		if (!psy && legacy_power_supply) {
			psy = power_supply_get_by_name("usb");

			if (!psy)
				pr_err("couldn't get usb power supply\n");
		}

		otg->phy->state = OTG_STATE_B_IDLE;
		if (!test_bit(B_SESS_VLD, &motg->inputs) &&
				test_bit(ID, &motg->inputs)) {
			msm_otg_dbg_log_event(&motg->phy,
				"PM RUNTIME: UNDEF PUT",
				get_pm_runtime_counter(otg->phy->dev), 0);
			pm_runtime_put_noidle(otg->phy->dev);
			pm_runtime_suspend(otg->phy->dev);
			break;
		}
		/* FALL THROUGH */
	case OTG_STATE_B_IDLE:
		if (test_bit(MHL, &motg->inputs)) {
			/* allow LPM */
			msm_otg_dbg_log_event(&motg->phy, "PM RUNTIME: MHL PUT",
				get_pm_runtime_counter(otg->phy->dev), 0);
			pm_runtime_put_noidle(otg->phy->dev);
			pm_runtime_suspend(otg->phy->dev);
		} else if ((!test_bit(ID, &motg->inputs) ||
				test_bit(ID_A, &motg->inputs)) && otg->host) {
			pr_debug("!id || id_A\n");
			msm_otg_dbg_log_event(&motg->phy, "!ID || ID_A",
					motg->inputs, otg->phy->state);
			if (msm_chg_mhl_detect(motg)) {
				work = 1;
				break;
			}
			clear_bit(B_BUS_REQ, &motg->inputs);
			set_bit(A_BUS_REQ, &motg->inputs);
			otg->phy->state = OTG_STATE_A_IDLE;
			work = 1;
		} else if (test_bit(B_SESS_VLD, &motg->inputs)) {
			pr_debug("b_sess_vld\n");
			msm_otg_dbg_log_event(&motg->phy, "B_SESS_VLD",
					motg->inputs, otg->phy->state);
			switch (motg->chg_state) {
			case USB_CHG_STATE_UNDEFINED:
				msm_chg_detect_work(&motg->chg_work.work);
				break;
			case USB_CHG_STATE_DETECTED:
				switch (motg->chg_type) {
				case USB_DCP_CHARGER:
					/* fall through */
				case USB_PROPRIETARY_CHARGER:
					msm_otg_notify_charger(motg,
							IDEV_CHG_MAX);
					otg->phy->state =
						OTG_STATE_B_CHARGER;
					work = 0;
					msm_otg_dbg_log_event(&motg->phy,
					"PM RUNTIME: PROPCHG PUT",
					get_pm_runtime_counter(otg->phy->dev),
					0);
					pm_runtime_put_sync(otg->phy->dev);
					break;
				case USB_FLOATED_CHARGER:
					msm_otg_notify_charger(motg,
							IDEV_CHG_MAX);
					otg->phy->state =
						OTG_STATE_B_CHARGER;
					work = 0;
					msm_otg_dbg_log_event(&motg->phy,
					"PM RUNTIME: FLCHG PUT",
					get_pm_runtime_counter(otg->phy->dev),
					0);
					pm_runtime_put_noidle(otg->phy->dev);
					pm_runtime_suspend(otg->phy->dev);
					break;
				case USB_ACA_B_CHARGER:
					msm_otg_notify_charger(motg,
							IDEV_ACA_CHG_MAX);
					/*
					 * (ID_B --> ID_C) PHY_ALT interrupt can
					 * not be detected in LPM.
					 */
					break;
				case USB_CDP_CHARGER:
					msm_otg_notify_charger(motg,
							IDEV_CHG_MAX);
					msm_otg_start_peripheral(otg, 1);
					otg->phy->state =
						OTG_STATE_B_PERIPHERAL;
					break;
				case USB_ACA_C_CHARGER:
					msm_otg_notify_charger(motg,
							IDEV_ACA_CHG_MAX);
					msm_otg_start_peripheral(otg, 1);
					otg->phy->state =
						OTG_STATE_B_PERIPHERAL;
					break;
				case USB_SDP_CHARGER:
					msm_otg_start_peripheral(otg, 1);
					otg->phy->state =
						OTG_STATE_B_PERIPHERAL;
					mod_timer(&motg->chg_check_timer,
							CHG_RECHECK_DELAY);
					break;
				default:
					break;
				}
				break;
			default:
				break;
			}
		} else if (test_bit(B_BUS_REQ, &motg->inputs)) {
			pr_debug("b_sess_end && b_bus_req\n");
			msm_otg_dbg_log_event(&motg->phy,
				"B_SESS_END && B_BUS_REQ",
				motg->inputs, otg->phy->state);
			if (msm_otg_start_srp(otg) < 0) {
				clear_bit(B_BUS_REQ, &motg->inputs);
				work = 1;
				break;
			}
			otg->phy->state = OTG_STATE_B_SRP_INIT;
			msm_otg_start_timer(motg, TB_SRP_FAIL, B_SRP_FAIL);
			break;
		} else {
			pr_debug("chg_work cancel");
			msm_otg_dbg_log_event(&motg->phy, "CHG_WORK CANCEL",
					motg->inputs, otg->phy->state);
			del_timer_sync(&motg->chg_check_timer);
			clear_bit(B_FALSE_SDP, &motg->inputs);
			clear_bit(A_BUS_REQ, &motg->inputs);
			cancel_delayed_work_sync(&motg->chg_work);
			dcp = (motg->chg_type == USB_DCP_CHARGER);
			motg->chg_state = USB_CHG_STATE_UNDEFINED;
			motg->chg_type = USB_INVALID_CHARGER;
			msm_otg_notify_charger(motg, 0);
			if (dcp) {
				if (motg->ext_chg_active == DEFAULT)
					motg->ext_chg_active = INACTIVE;
				msm_otg_wait_for_ext_chg_done(motg);
				/* Turn off VDP_SRC */
				ulpi_write(otg->phy, 0x2, 0x86);
			}
			msm_chg_block_off(motg);
			msm_otg_reset(otg->phy);
			/*
			 * There is a small window where ID interrupt
			 * is not monitored during ID detection circuit
			 * switch from ACA to PMIC.  Check ID state
			 * before entering into low power mode.
			 */
			if ((motg->pdata->otg_control == OTG_PMIC_CONTROL) &&
					!msm_otg_read_pmic_id_state(motg)) {
				pr_debug("process missed ID intr\n");
				msm_otg_dbg_log_event(&motg->phy,
						"PROCESS MISSED ID INTR",
						motg->inputs, otg->phy->state);
				clear_bit(ID, &motg->inputs);
				work = 1;
				break;
			}
			msm_otg_dbg_log_event(&motg->phy,
					"PM RUNTIME: NOCHG PUT",
					get_pm_runtime_counter(otg->phy->dev),
					motg->pm_done);
			pm_runtime_put_noidle(otg->phy->dev);
			/*
			 * Only if autosuspend was enabled in probe, it will be
			 * used here. Otherwise, no delay will be used.
			 */
			pm_runtime_mark_last_busy(otg->phy->dev);
			pm_runtime_autosuspend(otg->phy->dev);
			motg->pm_done = 1;
			msm_otg_dbg_log_event(&motg->phy,
					"PM RUNTIME: NOCHG PUT DONE",
					get_pm_runtime_counter(otg->phy->dev),
					motg->pm_done);
		}
		break;
	case OTG_STATE_B_SRP_INIT:
		if (!test_bit(ID, &motg->inputs) ||
				test_bit(ID_A, &motg->inputs) ||
				test_bit(ID_C, &motg->inputs) ||
				(test_bit(B_SESS_VLD, &motg->inputs) &&
				!test_bit(ID_B, &motg->inputs))) {
			pr_debug("!id || id_a/c || b_sess_vld+!id_b\n");
			msm_otg_dbg_log_event(&motg->phy,
					"!ID || ID_A/C || B_SESS_VLD+!ID_B",
					motg->inputs, otg->phy->state);
			msm_otg_del_timer(motg);
			otg->phy->state = OTG_STATE_B_IDLE;
			/*
			 * clear VBUSVLDEXTSEL and VBUSVLDEXT register
			 * bits after SRP initiation.
			 */
			ulpi_write(otg->phy, 0x0, 0x98);
			work = 1;
		} else if (test_bit(B_SRP_FAIL, &motg->tmouts)) {
			pr_debug("b_srp_fail\n");
			msm_otg_dbg_log_event(&motg->phy, "B_SRP_FAIL",
					motg->inputs, otg->phy->state);
			pr_info("A-device did not respond to SRP\n");
			clear_bit(B_BUS_REQ, &motg->inputs);
			clear_bit(B_SRP_FAIL, &motg->tmouts);
			otg_send_event(otg, OTG_EVENT_NO_RESP_FOR_SRP);
			ulpi_write(otg->phy, 0x0, 0x98);
			otg->phy->state = OTG_STATE_B_IDLE;
			motg->b_last_se0_sess = jiffies;
			work = 1;
		}
		break;
	case OTG_STATE_B_PERIPHERAL:
		if (test_bit(B_SESS_VLD, &motg->inputs) &&
				test_bit(B_FALSE_SDP, &motg->inputs)) {
			pr_debug("B_FALSE_SDP\n");
			msm_otg_dbg_log_event(&motg->phy, "B_FALSE_SDP",
					motg->inputs, otg->phy->state);
			msm_otg_start_peripheral(otg, 0);
			motg->chg_type = USB_DCP_CHARGER;
			clear_bit(B_FALSE_SDP, &motg->inputs);
			otg->phy->state = OTG_STATE_B_IDLE;
			work = 1;
		} else if (!test_bit(ID, &motg->inputs) ||
				test_bit(ID_A, &motg->inputs) ||
				test_bit(ID_B, &motg->inputs) ||
				!test_bit(B_SESS_VLD, &motg->inputs)) {
			pr_debug("!id  || id_a/b || !b_sess_vld\n");
			msm_otg_dbg_log_event(&motg->phy,
					"!ID || ID_A/B || !B_SESS_VLD",
					motg->inputs, otg->phy->state);
			motg->chg_state = USB_CHG_STATE_UNDEFINED;
			motg->chg_type = USB_INVALID_CHARGER;
			msm_otg_notify_charger(motg, 0);
			srp_reqd = otg->gadget->otg_srp_reqd;
			msm_otg_start_peripheral(otg, 0);
			if (test_bit(ID_B, &motg->inputs))
				clear_bit(ID_B, &motg->inputs);
			clear_bit(B_BUS_REQ, &motg->inputs);
			otg->phy->state = OTG_STATE_B_IDLE;
			motg->b_last_se0_sess = jiffies;
			if (srp_reqd)
				msm_otg_start_timer(motg,
					TB_TST_SRP, B_TST_SRP);
			else
				work = 1;
		} else if (test_bit(B_BUS_REQ, &motg->inputs) &&
				otg->gadget->b_hnp_enable &&
				test_bit(A_BUS_SUSPEND, &motg->inputs)) {
			pr_debug("b_bus_req && b_hnp_en && a_bus_suspend\n");
			msm_otg_dbg_log_event(&motg->phy,
					"B_BUS_REQ && B_HNP_EN && A_BUS_SUSPEND",
					motg->inputs, otg->phy->state);
			msm_otg_start_timer(motg, TB_ASE0_BRST, B_ASE0_BRST);
			/* D+ pullup should not be disconnected within 4msec
			 * after A device suspends the bus. Otherwise PET will
			 * fail the compliance test.
			 */
			udelay(1000);
			msm_otg_start_peripheral(otg, 0);
			otg->phy->state = OTG_STATE_B_WAIT_ACON;
			/*
			 * start HCD even before A-device enable
			 * pull-up to meet HNP timings.
			 */
			otg->host->is_b_host = 1;
			msm_otg_start_host(otg, 1);
		} else if (test_bit(A_BUS_SUSPEND, &motg->inputs) &&
				   test_bit(B_SESS_VLD, &motg->inputs)) {
			pr_debug("a_bus_suspend && b_sess_vld\n");
			msm_otg_dbg_log_event(&motg->phy,
					"A_BUS_SUSPEND && B_SESS_VLD",
					motg->inputs, otg->phy->state);
			if (motg->caps & ALLOW_LPM_ON_DEV_SUSPEND) {
				msm_otg_dbg_log_event(&motg->phy,
					"PM RUNTIME: BPER PUT",
					get_pm_runtime_counter(otg->phy->dev),
					motg->pm_done);
				pm_runtime_put_noidle(otg->phy->dev);
				pm_runtime_suspend(otg->phy->dev);
				motg->pm_done = 1;
			}
		} else if (test_bit(ID_C, &motg->inputs)) {
			msm_otg_notify_charger(motg, IDEV_ACA_CHG_MAX);
		}
		break;
	case OTG_STATE_B_CHARGER:
		if (test_bit(B_SESS_VLD, &motg->inputs)) {
			pr_debug("BSV set again\n");
			msm_otg_dbg_log_event(&motg->phy, "BSV SET AGAIN",
					motg->inputs, otg->phy->state);
		} else if (!test_bit(B_SESS_VLD, &motg->inputs)) {
			otg->phy->state = OTG_STATE_B_IDLE;
			work = 1;
		}
		break;
	case OTG_STATE_B_WAIT_ACON:
		if (!test_bit(ID, &motg->inputs) ||
				test_bit(ID_A, &motg->inputs) ||
				test_bit(ID_B, &motg->inputs) ||
				!test_bit(B_SESS_VLD, &motg->inputs)) {
			pr_debug("!id || id_a/b || !b_sess_vld\n");
			msm_otg_dbg_log_event(&motg->phy,
					"!ID || ID_A/B || !B_SESS_VLD",
					motg->inputs, otg->phy->state);
			msm_otg_del_timer(motg);
			/*
			 * A-device is physically disconnected during
			 * HNP. Remove HCD.
			 */
			msm_otg_start_host(otg, 0);
			otg->host->is_b_host = 0;

			clear_bit(B_BUS_REQ, &motg->inputs);
			clear_bit(A_BUS_SUSPEND, &motg->inputs);
			motg->b_last_se0_sess = jiffies;
			otg->phy->state = OTG_STATE_B_IDLE;
			msm_otg_reset(otg->phy);
			work = 1;
		} else if (test_bit(A_CONN, &motg->inputs)) {
			pr_debug("a_conn\n");
			msm_otg_dbg_log_event(&motg->phy, "A_CONN",
					motg->inputs, otg->phy->state);
			clear_bit(A_BUS_SUSPEND, &motg->inputs);
			otg->phy->state = OTG_STATE_B_HOST;
			/*
			 * PET disconnects D+ pullup after reset is generated
			 * by B device in B_HOST role which is not detected by
			 * B device. As workaorund , start timer of 300msec
			 * and stop timer if A device is enumerated else clear
			 * A_CONN.
			 */
			msm_otg_start_timer(motg, TB_TST_CONFIG,
						B_TST_CONFIG);
		} else if (test_bit(B_ASE0_BRST, &motg->tmouts)) {
			pr_debug("b_ase0_brst_tmout\n");
			msm_otg_dbg_log_event(&motg->phy, "B_ASE0_BRST_TMOUT",
					motg->inputs, otg->phy->state);
			pr_info("B HNP fail:No response from A device\n");
			msm_otg_start_host(otg, 0);
			msm_otg_reset(otg->phy);
			otg->host->is_b_host = 0;
			clear_bit(B_ASE0_BRST, &motg->tmouts);
			clear_bit(A_BUS_SUSPEND, &motg->inputs);
			clear_bit(B_BUS_REQ, &motg->inputs);
			otg_send_event(otg, OTG_EVENT_HNP_FAILED);
			otg->phy->state = OTG_STATE_B_IDLE;
			work = 1;
		} else if (test_bit(ID_C, &motg->inputs)) {
			msm_otg_notify_charger(motg, IDEV_ACA_CHG_MAX);
		}
		break;
	case OTG_STATE_B_HOST:
		if (!test_bit(B_BUS_REQ, &motg->inputs) ||
				!test_bit(A_CONN, &motg->inputs) ||
				!test_bit(B_SESS_VLD, &motg->inputs)) {
			pr_debug("!b_bus_req || !a_conn || !b_sess_vld\n");
			msm_otg_dbg_log_event(&motg->phy,
					"!B_BUS_REQ || !A_CONN || !B_SESS_VLD",
					motg->inputs, otg->phy->state);
			clear_bit(A_CONN, &motg->inputs);
			clear_bit(B_BUS_REQ, &motg->inputs);
			msm_otg_start_host(otg, 0);
			otg->host->is_b_host = 0;
			otg->phy->state = OTG_STATE_B_IDLE;
			msm_otg_reset(otg->phy);
			work = 1;
		} else if (test_bit(ID_C, &motg->inputs)) {
			msm_otg_notify_charger(motg, IDEV_ACA_CHG_MAX);
		}
		break;
	case OTG_STATE_A_IDLE:
		otg->default_a = 1;
		if (test_bit(ID, &motg->inputs) &&
			!test_bit(ID_A, &motg->inputs)) {
			pr_debug("id && !id_a\n");
			msm_otg_dbg_log_event(&motg->phy, "!ID || ID_A",
					motg->inputs, otg->phy->state);
			otg->default_a = 0;
			clear_bit(A_BUS_DROP, &motg->inputs);
			otg->phy->state = OTG_STATE_B_IDLE;
			del_timer_sync(&motg->id_timer);
			msm_otg_link_reset(motg);
			msm_chg_enable_aca_intr(motg);
			msm_otg_notify_charger(motg, 0);
			work = 1;
		} else if (!test_bit(A_BUS_DROP, &motg->inputs) &&
				(test_bit(A_SRP_DET, &motg->inputs) ||
				 test_bit(A_BUS_REQ, &motg->inputs))) {
			pr_debug("!a_bus_drop && (a_srp_det || a_bus_req)\n");
			msm_otg_dbg_log_event(&motg->phy,
				"!A_BUS_DROP || A_SRP_DET || A_BUS_REQ",
				motg->inputs, otg->phy->state);

			clear_bit(A_SRP_DET, &motg->inputs);
			/* Disable SRP detection */
			writel_relaxed((readl_relaxed(USB_OTGSC) &
					~OTGSC_INTSTS_MASK) &
					~OTGSC_DPIE, USB_OTGSC);

			otg->phy->state = OTG_STATE_A_WAIT_VRISE;
			/* VBUS should not be supplied before end of SRP pulse
			 * generated by PET, if not complaince test fail.
			 */
			usleep_range(10000, 12000);
			/* ACA: ID_A: Stop charging untill enumeration */
			if (test_bit(ID_A, &motg->inputs))
				msm_otg_notify_charger(motg, 0);
			else
				msm_hsusb_vbus_power(motg, 1);
			msm_otg_start_timer(motg, TA_WAIT_VRISE, A_WAIT_VRISE);
		} else {
			pr_debug("No session requested\n");
			msm_otg_dbg_log_event(&motg->phy,
					"NO SESSION REQUESTED",
					motg->inputs, otg->phy->state);
			clear_bit(A_BUS_DROP, &motg->inputs);
			if (test_bit(ID_A, &motg->inputs)) {
					msm_otg_notify_charger(motg,
							IDEV_ACA_CHG_MAX);
			} else if (!test_bit(ID, &motg->inputs)) {
				msm_otg_notify_charger(motg, 0);
				/*
				 * A-device is not providing power on VBUS.
				 * Enable SRP detection.
				 */
				writel_relaxed(0x13, USB_USBMODE);
				writel_relaxed((readl_relaxed(USB_OTGSC) &
						~OTGSC_INTSTS_MASK) |
						OTGSC_DPIE, USB_OTGSC);
				mb();
			}
		}
		break;
	case OTG_STATE_A_WAIT_VRISE:
		if ((test_bit(ID, &motg->inputs) &&
				!test_bit(ID_A, &motg->inputs)) ||
				test_bit(A_BUS_DROP, &motg->inputs) ||
				test_bit(A_WAIT_VRISE, &motg->tmouts)) {
			pr_debug("id || a_bus_drop || a_wait_vrise_tmout\n");
			msm_otg_dbg_log_event(&motg->phy,
					"ID || A_BUS_DROP || A_WAIT_VRISE_TMOUT",
					motg->inputs, otg->phy->state);
			clear_bit(A_BUS_REQ, &motg->inputs);
			msm_otg_del_timer(motg);
			msm_hsusb_vbus_power(motg, 0);
			otg->phy->state = OTG_STATE_A_WAIT_VFALL;
			msm_otg_start_timer(motg, TA_WAIT_VFALL, A_WAIT_VFALL);
		} else if (test_bit(A_VBUS_VLD, &motg->inputs)) {
			pr_debug("a_vbus_vld\n");
			msm_otg_dbg_log_event(&motg->phy, "A_VBUS_VLD",
					motg->inputs, otg->phy->state);
			otg->phy->state = OTG_STATE_A_WAIT_BCON;
			if (TA_WAIT_BCON > 0)
				msm_otg_start_timer(motg, TA_WAIT_BCON,
					A_WAIT_BCON);

			/* Clear BSV in host mode */
			clear_bit(B_SESS_VLD, &motg->inputs);
			msm_otg_start_host(otg, 1);
			msm_chg_enable_aca_det(motg);
			msm_chg_disable_aca_intr(motg);
			mod_timer(&motg->id_timer, ID_TIMER_FREQ);
			if (msm_chg_check_aca_intr(motg))
				work = 1;
		}
		break;
	case OTG_STATE_A_WAIT_BCON:
		if ((test_bit(ID, &motg->inputs) &&
				!test_bit(ID_A, &motg->inputs)) ||
				test_bit(A_BUS_DROP, &motg->inputs) ||
				test_bit(A_WAIT_BCON, &motg->tmouts)) {
			pr_debug("(id && id_a/b/c) || a_bus_drop ||"
					"a_wait_bcon_tmout\n");
			msm_otg_dbg_log_event(&motg->phy,
				"(ID && ID_A/B/C )|| A_BUSS_DROP || A_WAIT_BCON_TMOUT",
				motg->inputs, otg->phy->state);
			if (test_bit(A_WAIT_BCON, &motg->tmouts)) {
				pr_info("Device No Response\n");
				otg_send_event(otg, OTG_EVENT_DEV_CONN_TMOUT);
			}
			msm_otg_del_timer(motg);
			clear_bit(A_BUS_REQ, &motg->inputs);
			clear_bit(B_CONN, &motg->inputs);
			msm_otg_start_host(otg, 0);
			/*
			 * ACA: ID_A with NO accessory, just the A plug is
			 * attached to ACA: Use IDCHG_MAX for charging
			 */
			if (test_bit(ID_A, &motg->inputs))
				msm_otg_notify_charger(motg, IDEV_CHG_MIN);
			else
				msm_hsusb_vbus_power(motg, 0);
			otg->phy->state = OTG_STATE_A_WAIT_VFALL;
			msm_otg_start_timer(motg, TA_WAIT_VFALL, A_WAIT_VFALL);
		} else if (!test_bit(A_VBUS_VLD, &motg->inputs)) {
			pr_debug("!a_vbus_vld\n");
			msm_otg_dbg_log_event(&motg->phy, "!A_VBUS_VLD",
					motg->inputs, otg->phy->state);
			clear_bit(B_CONN, &motg->inputs);
			msm_otg_del_timer(motg);
			msm_otg_start_host(otg, 0);
			otg->phy->state = OTG_STATE_A_VBUS_ERR;
			msm_otg_reset(otg->phy);
		} else if (test_bit(ID_A, &motg->inputs)) {
			msm_hsusb_vbus_power(motg, 0);
		} else if (!test_bit(A_BUS_REQ, &motg->inputs)) {
			/*
			 * If TA_WAIT_BCON is infinite, we don;t
			 * turn off VBUS. Enter low power mode.
			 */
			if (TA_WAIT_BCON < 0) {
				msm_otg_dbg_log_event(&motg->phy,
					"PM RUNTIME: AWBCONN PUT",
					get_pm_runtime_counter(otg->phy->dev),
					0);
				pm_runtime_put_sync(otg->phy->dev);
			}
		} else if (!test_bit(ID, &motg->inputs)) {
			msm_hsusb_vbus_power(motg, 1);
		}
		break;
	case OTG_STATE_A_HOST:
		if ((test_bit(ID, &motg->inputs) &&
				!test_bit(ID_A, &motg->inputs)) ||
				test_bit(A_BUS_DROP, &motg->inputs)) {
			pr_debug("id_a/b/c || a_bus_drop\n");
			msm_otg_dbg_log_event(&motg->phy,
					"ID_A/B/C || A_VBUS_DROP",
					motg->inputs, otg->phy->state);
			clear_bit(B_CONN, &motg->inputs);
			clear_bit(A_BUS_REQ, &motg->inputs);
			msm_otg_del_timer(motg);
			otg->phy->state = OTG_STATE_A_WAIT_VFALL;
			msm_otg_start_host(otg, 0);
			if (!test_bit(ID_A, &motg->inputs))
				msm_hsusb_vbus_power(motg, 0);
			msm_otg_start_timer(motg, TA_WAIT_VFALL, A_WAIT_VFALL);
		} else if (!test_bit(A_VBUS_VLD, &motg->inputs)) {
			pr_debug("!a_vbus_vld\n");
			msm_otg_dbg_log_event(&motg->phy, "!A_VBUS_VLD",
					motg->inputs, otg->phy->state);
			clear_bit(B_CONN, &motg->inputs);
			msm_otg_del_timer(motg);
			otg->phy->state = OTG_STATE_A_VBUS_ERR;
			msm_otg_start_host(otg, 0);
			msm_otg_reset(otg->phy);
		} else if (!test_bit(A_BUS_REQ, &motg->inputs)) {
			/*
			 * a_bus_req is de-asserted when root hub is
			 * suspended or HNP is in progress.
			 */
			pr_debug("!a_bus_req\n");
			msm_otg_dbg_log_event(&motg->phy, "A_BUS_REQ",
					motg->inputs, otg->phy->state);
			msm_otg_del_timer(motg);
			otg->phy->state = OTG_STATE_A_SUSPEND;
			if (otg->host->b_hnp_enable)
				msm_otg_start_timer(motg, TA_AIDL_BDIS,
						A_AIDL_BDIS);
			else {
				msm_otg_dbg_log_event(&motg->phy,
					"PM RUNTIME: AHOST PUT",
					get_pm_runtime_counter(otg->phy->dev),
					0);
				pm_runtime_put_sync(otg->phy->dev);
			}
		} else if (!test_bit(B_CONN, &motg->inputs)) {
			pr_debug("!b_conn\n");
			msm_otg_dbg_log_event(&motg->phy, "!B_CONN",
					motg->inputs, otg->phy->state);
			msm_otg_del_timer(motg);
			otg->phy->state = OTG_STATE_A_WAIT_BCON;
			if (TA_WAIT_BCON > 0)
				msm_otg_start_timer(motg, TA_WAIT_BCON,
					A_WAIT_BCON);
			if (msm_chg_check_aca_intr(motg))
				work = 1;
		} else if (test_bit(ID_A, &motg->inputs)) {
			msm_otg_del_timer(motg);
			msm_hsusb_vbus_power(motg, 0);
			if (motg->chg_type == USB_ACA_DOCK_CHARGER)
				msm_otg_notify_charger(motg,
						IDEV_ACA_CHG_MAX);
			else
				msm_otg_notify_charger(motg,
						IDEV_CHG_MIN - motg->mA_port);
		} else if (!test_bit(ID, &motg->inputs)) {
			motg->chg_state = USB_CHG_STATE_UNDEFINED;
			motg->chg_type = USB_INVALID_CHARGER;
			msm_otg_notify_charger(motg, 0);
			msm_hsusb_vbus_power(motg, 1);
		}
		break;
	case OTG_STATE_A_SUSPEND:
		if ((test_bit(ID, &motg->inputs) &&
				!test_bit(ID_A, &motg->inputs)) ||
				test_bit(A_BUS_DROP, &motg->inputs) ||
				test_bit(A_AIDL_BDIS, &motg->tmouts)) {
			pr_debug("id_a/b/c || a_bus_drop ||"
					"a_aidl_bdis_tmout\n");
			msm_otg_dbg_log_event(&motg->phy,
				"ID_A/B/C || A_BUS_DROP || A_AIDL_BDIS_TMOUT",
				motg->inputs, otg->phy->state);
			msm_otg_del_timer(motg);
			clear_bit(B_CONN, &motg->inputs);
			otg->phy->state = OTG_STATE_A_WAIT_VFALL;
			msm_otg_start_host(otg, 0);
			if (!test_bit(ID_A, &motg->inputs))
				msm_hsusb_vbus_power(motg, 0);
			msm_otg_start_timer(motg, TA_WAIT_VFALL, A_WAIT_VFALL);
		} else if (!test_bit(A_VBUS_VLD, &motg->inputs)) {
			pr_debug("!a_vbus_vld\n");
			msm_otg_dbg_log_event(&motg->phy, "!A_VBUS_VLD",
					motg->inputs, otg->phy->state);
			msm_otg_del_timer(motg);
			clear_bit(B_CONN, &motg->inputs);
			otg->phy->state = OTG_STATE_A_VBUS_ERR;
			msm_otg_start_host(otg, 0);
			msm_otg_reset(otg->phy);
		} else if (!test_bit(B_CONN, &motg->inputs) &&
				otg->host->b_hnp_enable) {
			pr_debug("!b_conn && b_hnp_enable");
			msm_otg_dbg_log_event(&motg->phy,
					"!B_CONN && B_HNP_ENABLED",
					motg->inputs, otg->phy->state);
			otg->phy->state = OTG_STATE_A_PERIPHERAL;
			msm_otg_host_hnp_enable(otg, 1);
			otg->gadget->is_a_peripheral = 1;
			msm_otg_start_peripheral(otg, 1);
		} else if (!test_bit(B_CONN, &motg->inputs) &&
				!otg->host->b_hnp_enable) {
			pr_debug("!b_conn && !b_hnp_enable");
			msm_otg_dbg_log_event(&motg->phy,
					"!B_CONN && !B_HNP_ENABLE",
					motg->inputs, otg->phy->state);
			/*
			 * bus request is dropped during suspend.
			 * acquire again for next device.
			 */
			set_bit(A_BUS_REQ, &motg->inputs);
			otg->phy->state = OTG_STATE_A_WAIT_BCON;
			if (TA_WAIT_BCON > 0)
				msm_otg_start_timer(motg, TA_WAIT_BCON,
					A_WAIT_BCON);
		} else if (test_bit(ID_A, &motg->inputs)) {
			msm_hsusb_vbus_power(motg, 0);
			msm_otg_notify_charger(motg,
					IDEV_CHG_MIN - motg->mA_port);
		} else if (!test_bit(ID, &motg->inputs)) {
			msm_otg_notify_charger(motg, 0);
			msm_hsusb_vbus_power(motg, 1);
		}
		break;
	case OTG_STATE_A_PERIPHERAL:
		if ((test_bit(ID, &motg->inputs) &&
				!test_bit(ID_A, &motg->inputs)) ||
				test_bit(A_BUS_DROP, &motg->inputs)) {
			pr_debug("id _f/b/c || a_bus_drop\n");
			msm_otg_dbg_log_event(&motg->phy, "ID_A/B/C A_BUS_DROP",
					motg->inputs, otg->phy->state);
			/* Clear BIDL_ADIS timer */
			msm_otg_del_timer(motg);
			otg->phy->state = OTG_STATE_A_WAIT_VFALL;
			msm_otg_start_peripheral(otg, 0);
			otg->gadget->is_a_peripheral = 0;
			msm_otg_start_host(otg, 0);
			msm_otg_reset(otg->phy);
			if (!test_bit(ID_A, &motg->inputs))
				msm_hsusb_vbus_power(motg, 0);
			msm_otg_start_timer(motg, TA_WAIT_VFALL, A_WAIT_VFALL);
		} else if (!test_bit(A_VBUS_VLD, &motg->inputs)) {
			pr_debug("!a_vbus_vld\n");
			msm_otg_dbg_log_event(&motg->phy, "!A_VBUS_VLD",
					motg->inputs, otg->phy->state);
			/* Clear BIDL_ADIS timer */
			msm_otg_del_timer(motg);
			otg->phy->state = OTG_STATE_A_VBUS_ERR;
			msm_otg_start_peripheral(otg, 0);
			otg->gadget->is_a_peripheral = 0;
			msm_otg_start_host(otg, 0);
		} else if (test_bit(A_BIDL_ADIS, &motg->tmouts)) {
			pr_debug("a_bidl_adis_tmout\n");
			msm_otg_dbg_log_event(&motg->phy, "A_BIDL_ADIS_TMOUT",
					motg->inputs, otg->phy->state);
			msm_otg_start_peripheral(otg, 0);
			otg->gadget->is_a_peripheral = 0;
			otg->phy->state = OTG_STATE_A_WAIT_BCON;
			set_bit(A_BUS_REQ, &motg->inputs);
			msm_otg_host_hnp_enable(otg, 0);
			if (TA_WAIT_BCON > 0)
				msm_otg_start_timer(motg, TA_WAIT_BCON,
					A_WAIT_BCON);
		} else if (test_bit(ID_A, &motg->inputs)) {
			msm_hsusb_vbus_power(motg, 0);
			msm_otg_notify_charger(motg,
					IDEV_CHG_MIN - motg->mA_port);
		} else if (!test_bit(ID, &motg->inputs)) {
			msm_otg_notify_charger(motg, 0);
			msm_hsusb_vbus_power(motg, 1);
		}
		break;
	case OTG_STATE_A_WAIT_VFALL:
		if (test_bit(A_WAIT_VFALL, &motg->tmouts)) {
			clear_bit(A_VBUS_VLD, &motg->inputs);
			otg->phy->state = OTG_STATE_A_IDLE;
			work = 1;
		}
		break;
	case OTG_STATE_A_VBUS_ERR:
		if ((test_bit(ID, &motg->inputs) &&
				!test_bit(ID_A, &motg->inputs)) ||
				test_bit(A_BUS_DROP, &motg->inputs) ||
				test_bit(A_CLR_ERR, &motg->inputs)) {
			otg->phy->state = OTG_STATE_A_WAIT_VFALL;
			if (!test_bit(ID_A, &motg->inputs))
				msm_hsusb_vbus_power(motg, 0);
			msm_otg_start_timer(motg, TA_WAIT_VFALL, A_WAIT_VFALL);
			motg->chg_state = USB_CHG_STATE_UNDEFINED;
			motg->chg_type = USB_INVALID_CHARGER;
			msm_otg_notify_charger(motg, 0);
		}
		break;
	default:
		break;
	}
	if (work)
		queue_work(motg->otg_wq, &motg->sm_work);
}

static void msm_otg_suspend_work(struct work_struct *w)
{
	struct msm_otg *motg =
		container_of(w, struct msm_otg, suspend_work.work);

	/* This work is only for device bus suspend */
	if (test_bit(A_BUS_SUSPEND, &motg->inputs))
		msm_otg_sm_work(&motg->sm_work);
}

static irqreturn_t msm_otg_irq(int irq, void *data)
{
	struct msm_otg *motg = data;
	struct usb_otg *otg = motg->phy.otg;
	u32 otgsc = 0, usbsts, pc;
	bool work = 0;
	irqreturn_t ret = IRQ_HANDLED;

	if (atomic_read(&motg->in_lpm)) {
		pr_debug("OTG IRQ: %d in LPM\n", irq);
		msm_otg_dbg_log_event(&motg->phy, "OTG IRQ IS IN LPM",
				irq, otg->phy->state);
		disable_irq_nosync(irq);
		motg->async_int = irq;
		if (!atomic_read(&motg->pm_suspended)) {
			if (otg->phy->state >= OTG_STATE_A_IDLE)
				set_bit(A_BUS_REQ, &motg->inputs);
			pm_request_resume(otg->phy->dev);
		}
		return IRQ_HANDLED;
	}

	usbsts = readl(USB_USBSTS);
	otgsc = readl(USB_OTGSC);

	if (!(otgsc & OTG_OTGSTS_MASK) && !(usbsts & OTG_USBSTS_MASK))
		return IRQ_NONE;

	if ((otgsc & OTGSC_IDIS) && (otgsc & OTGSC_IDIE)) {
		if (otgsc & OTGSC_ID) {
			dev_dbg(otg->phy->dev, "ID set\n");
			msm_otg_dbg_log_event(&motg->phy, "ID SET",
				motg->inputs, otg->phy->state);
			set_bit(ID, &motg->inputs);
		} else {
			dev_dbg(otg->phy->dev, "ID clear\n");
			msm_otg_dbg_log_event(&motg->phy, "ID CLEAR",
					motg->inputs, otg->phy->state);
			/*
			 * Assert a_bus_req to supply power on
			 * VBUS when Micro/Mini-A cable is connected
			 * with out user intervention.
			 */
			set_bit(A_BUS_REQ, &motg->inputs);
			clear_bit(ID, &motg->inputs);
			msm_chg_enable_aca_det(motg);
		}
		writel_relaxed(otgsc, USB_OTGSC);
		work = 1;
	} else if (otgsc & OTGSC_DPIS) {
		pr_debug("DPIS detected\n");
		writel_relaxed(otgsc, USB_OTGSC);
		set_bit(A_SRP_DET, &motg->inputs);
		set_bit(A_BUS_REQ, &motg->inputs);
		work = 1;
	} else if ((otgsc & OTGSC_BSVIE) && (otgsc & OTGSC_BSVIS)) {
		writel_relaxed(otgsc, USB_OTGSC);
		/*
		 * BSV interrupt comes when operating as an A-device
		 * (VBUS on/off).
		 * But, handle BSV when charger is removed from ACA in ID_A
		 */
		if ((otg->phy->state >= OTG_STATE_A_IDLE) &&
			!test_bit(ID_A, &motg->inputs))
			return IRQ_HANDLED;
		if (otgsc & OTGSC_BSV) {
			dev_dbg(otg->phy->dev, "BSV set\n");
			msm_otg_dbg_log_event(&motg->phy, "BSV SET",
					motg->inputs, otg->phy->state);
			set_bit(B_SESS_VLD, &motg->inputs);
		} else {
			dev_dbg(otg->phy->dev, "BSV clear\n");
			msm_otg_dbg_log_event(&motg->phy, "BSV CLEAR",
					motg->inputs, otg->phy->state);
			clear_bit(B_SESS_VLD, &motg->inputs);
			clear_bit(A_BUS_SUSPEND, &motg->inputs);

			msm_chg_check_aca_intr(motg);
		}
		work = 1;
	} else if (usbsts & STS_PCI) {
		pc = readl_relaxed(USB_PORTSC);
		pr_debug("portsc = %x\n", pc);
		msm_otg_dbg_log_event(&motg->phy, "PORTSC",
				motg->inputs, otg->phy->state);
		ret = IRQ_NONE;
		/*
		 * HCD Acks PCI interrupt. We use this to switch
		 * between different OTG states.
		 */
		work = 1;
		switch (otg->phy->state) {
		case OTG_STATE_A_SUSPEND:
			if (otg->host->b_hnp_enable && (pc & PORTSC_CSC) &&
					!(pc & PORTSC_CCS)) {
				pr_debug("B_CONN clear\n");
				msm_otg_dbg_log_event(&motg->phy,
						"B_CONN CLEAR",
						motg->inputs, otg->phy->state);
				clear_bit(B_CONN, &motg->inputs);
				msm_otg_del_timer(motg);
			}
			break;
		case OTG_STATE_A_PERIPHERAL:
			/*
			 * A-peripheral observed activity on bus.
			 * clear A_BIDL_ADIS timer.
			 */
			msm_otg_del_timer(motg);
			work = 0;
			break;
		case OTG_STATE_B_WAIT_ACON:
			if ((pc & PORTSC_CSC) && (pc & PORTSC_CCS)) {
				pr_debug("A_CONN set\n");
				msm_otg_dbg_log_event(&motg->phy, "A_CONN SET",
						motg->inputs, otg->phy->state);
				set_bit(A_CONN, &motg->inputs);
				/* Clear ASE0_BRST timer */
				msm_otg_del_timer(motg);
			}
			break;
		case OTG_STATE_B_HOST:
			if ((pc & PORTSC_CSC) && !(pc & PORTSC_CCS)) {
				pr_debug("A_CONN clear\n");
				msm_otg_dbg_log_event(&motg->phy,
						"A_CONN CLEAR",
						motg->inputs, otg->phy->state);
				clear_bit(A_CONN, &motg->inputs);
				msm_otg_del_timer(motg);
			}
			break;
		case OTG_STATE_A_WAIT_BCON:
			if (TA_WAIT_BCON < 0)
				set_bit(A_BUS_REQ, &motg->inputs);
		default:
			work = 0;
			break;
		}
	} else if (usbsts & STS_URI) {
		ret = IRQ_NONE;
		switch (otg->phy->state) {
		case OTG_STATE_A_PERIPHERAL:
			/*
			 * A-peripheral observed activity on bus.
			 * clear A_BIDL_ADIS timer.
			 */
			msm_otg_del_timer(motg);
			work = 0;
			break;
		default:
			work = 0;
			break;
		}
	} else if (usbsts & STS_SLI) {
		ret = IRQ_NONE;
		work = 0;
		switch (otg->phy->state) {
		case OTG_STATE_B_PERIPHERAL:
			if (otg->gadget->b_hnp_enable) {
				set_bit(A_BUS_SUSPEND, &motg->inputs);
				set_bit(B_BUS_REQ, &motg->inputs);
				work = 1;
			}
			break;
		case OTG_STATE_A_PERIPHERAL:
			msm_otg_start_timer(motg, TA_BIDL_ADIS,
					A_BIDL_ADIS);
			break;
		default:
			break;
		}
	} else if ((usbsts & PHY_ALT_INT)) {
		writel_relaxed(PHY_ALT_INT, USB_USBSTS);
		if (msm_chg_check_aca_intr(motg))
			work = 1;
		ret = IRQ_HANDLED;
	}
	if (work)
		queue_work(motg->otg_wq, &motg->sm_work);

	return ret;
}

static void msm_otg_set_vbus_state(int online)
{
	struct msm_otg *motg = the_msm_otg;
	static bool init;

	if (online) {
		pr_debug("PMIC: BSV set\n");
		msm_otg_dbg_log_event(&motg->phy, "PMIC: BSV SET",
				init, motg->inputs);
		if (test_and_set_bit(B_SESS_VLD, &motg->inputs) && init)
			return;
	} else {
		pr_debug("PMIC: BSV clear\n");
		msm_otg_dbg_log_event(&motg->phy, "PMIC: BSV CLEAR",
				init, motg->inputs);
		if (!test_and_clear_bit(B_SESS_VLD, &motg->inputs) && init)
			return;
	}

	/* do not queue state m/c work if id is grounded */
	if (!test_bit(ID, &motg->inputs)) {
		/*
		 * state machine work waits for initial VBUS
		 * completion in UNDEFINED state.  Process
		 * the initial VBUS event in ID_GND state.
		 */
		if (init)
			return;
	}

	if (!init) {
		init = true;
		if (pmic_vbus_init.done &&
				test_bit(B_SESS_VLD, &motg->inputs)) {
			pr_debug("PMIC: BSV came late\n");
			msm_otg_dbg_log_event(&motg->phy, "PMIC: BSV CAME LATE",
					init, motg->inputs);
			goto out;
		}
		complete(&pmic_vbus_init);
		pr_debug("PMIC: BSV init complete\n");
		msm_otg_dbg_log_event(&motg->phy, "PMIC: BSV INIT COMPLETE",
				init, motg->inputs);
		return;
	}

out:
	if (test_bit(MHL, &motg->inputs) ||
			mhl_det_in_progress) {
		pr_debug("PMIC: BSV interrupt ignored in MHL\n");
		return;
	}

	msm_otg_dbg_log_event(&motg->phy, "CHECK VBUS EVENT DURING SUSPEND",
			atomic_read(&motg->pm_suspended),
			motg->sm_work_pending);
	if (atomic_read(&motg->pm_suspended)) {
		motg->sm_work_pending = true;
	} else if (!motg->sm_work_pending) {
		/* process event only if previous one is not pending */
		queue_work(motg->otg_wq, &motg->sm_work);
	}
}

static void msm_id_status_w(struct work_struct *w)
{
	struct msm_otg *motg = container_of(w, struct msm_otg,
						id_status_work.work);
	int work = 0;
	int id_state = 0;

	dev_dbg(motg->phy.dev, "ID status_w\n");

	if (motg->pdata->pmic_id_irq)
		id_state = msm_otg_read_pmic_id_state(motg);
	else if (motg->ext_id_irq)
		id_state = gpio_get_value(motg->pdata->usb_id_gpio);
	else if (motg->phy_irq)
		id_state = msm_otg_read_phy_id_state(motg);

	if (id_state) {
		if (gpio_is_valid(motg->pdata->switch_sel_gpio))
			gpio_direction_input(motg->pdata->switch_sel_gpio);
		if (!test_and_set_bit(ID, &motg->inputs)) {
			pr_debug("ID set\n");
			msm_otg_dbg_log_event(&motg->phy, "ID SET",
					motg->inputs, motg->phy.state);
			work = 1;
		}
	} else {
		if (gpio_is_valid(motg->pdata->switch_sel_gpio))
			gpio_direction_output(motg->pdata->switch_sel_gpio, 1);
		if (test_and_clear_bit(ID, &motg->inputs)) {
			pr_debug("ID clear\n");
			msm_otg_dbg_log_event(&motg->phy, "ID CLEAR",
					motg->inputs, motg->phy.state);
			set_bit(A_BUS_REQ, &motg->inputs);
			work = 1;
		}
	}

	if (work && (motg->phy.state != OTG_STATE_UNDEFINED)) {
		msm_otg_dbg_log_event(&motg->phy,
				"CHECK ID EVENT DURING SUSPEND",
				atomic_read(&motg->pm_suspended),
				motg->sm_work_pending);
		if (atomic_read(&motg->pm_suspended)) {
			motg->sm_work_pending = true;
		} else if (!motg->sm_work_pending) {
			/* process event only if previous one is not pending */
			queue_work(motg->otg_wq, &motg->sm_work);
		}
	}

}

#define MSM_ID_STATUS_DELAY	5 /* 5msec */
static irqreturn_t msm_id_irq(int irq, void *data)
{
	struct msm_otg *motg = data;

	if (test_bit(MHL, &motg->inputs) ||
			mhl_det_in_progress) {
		pr_debug("PMIC: Id interrupt ignored in MHL\n");
		return IRQ_HANDLED;
	}

	if (!aca_id_turned_on)
		/*schedule delayed work for 5msec for ID line state to settle*/
		queue_delayed_work(motg->otg_wq, &motg->id_status_work,
				msecs_to_jiffies(MSM_ID_STATUS_DELAY));

	return IRQ_HANDLED;
}

int msm_otg_pm_notify(struct notifier_block *notify_block,
					unsigned long mode, void *unused)
{
	struct msm_otg *motg = container_of(
		notify_block, struct msm_otg, pm_notify);

	dev_dbg(motg->phy.dev, "OTG PM notify:%lx, sm_pending:%u\n", mode,
					motg->sm_work_pending);
	msm_otg_dbg_log_event(&motg->phy, "PM NOTIFY",
			mode, motg->sm_work_pending);

	switch (mode) {
	case PM_POST_SUSPEND:
		/* OTG sm_work can be armed now */
		atomic_set(&motg->pm_suspended, 0);

		/* Handle any deferred wakeup events from USB during suspend */
		if (motg->sm_work_pending) {
			motg->sm_work_pending = false;
			queue_work(motg->otg_wq, &motg->sm_work);
		}
		break;

	default:
		break;
	}

	return NOTIFY_OK;
}

static int msm_otg_mode_show(struct seq_file *s, void *unused)
{
	struct msm_otg *motg = s->private;
	struct usb_otg *otg = motg->phy.otg;

	switch (otg->phy->state) {
	case OTG_STATE_A_WAIT_BCON:
	case OTG_STATE_A_HOST:
	case OTG_STATE_A_SUSPEND:
		seq_printf(s, "host\n");
		break;
	case OTG_STATE_B_IDLE:
	case OTG_STATE_B_PERIPHERAL:
		seq_printf(s, "peripheral\n");
		break;
	default:
		seq_printf(s, "none\n");
		break;
	}

	return 0;
}

static int msm_otg_mode_open(struct inode *inode, struct file *file)
{
	return single_open(file, msm_otg_mode_show, inode->i_private);
}

static ssize_t msm_otg_mode_write(struct file *file, const char __user *ubuf,
				size_t count, loff_t *ppos)
{
	struct seq_file *s = file->private_data;
	struct msm_otg *motg = s->private;
	char buf[16];
	struct usb_phy *phy = &motg->phy;
	int status = count;
	enum usb_mode_type req_mode;

	memset(buf, 0x00, sizeof(buf));

	if (copy_from_user(&buf, ubuf, min_t(size_t, sizeof(buf) - 1, count))) {
		status = -EFAULT;
		goto out;
	}

	if (!strncmp(buf, "host", 4)) {
		req_mode = USB_HOST;
	} else if (!strncmp(buf, "peripheral", 10)) {
		req_mode = USB_PERIPHERAL;
	} else if (!strncmp(buf, "none", 4)) {
		req_mode = USB_NONE;
	} else {
		status = -EINVAL;
		goto out;
	}

	switch (req_mode) {
	case USB_NONE:
		switch (phy->state) {
		case OTG_STATE_A_WAIT_BCON:
		case OTG_STATE_A_HOST:
		case OTG_STATE_A_SUSPEND:
		case OTG_STATE_B_PERIPHERAL:
			set_bit(ID, &motg->inputs);
			clear_bit(B_SESS_VLD, &motg->inputs);
			break;
		default:
			goto out;
		}
		break;
	case USB_PERIPHERAL:
		switch (phy->state) {
		case OTG_STATE_B_IDLE:
		case OTG_STATE_A_WAIT_BCON:
		case OTG_STATE_A_HOST:
		case OTG_STATE_A_SUSPEND:
			set_bit(ID, &motg->inputs);
			set_bit(B_SESS_VLD, &motg->inputs);
			break;
		default:
			goto out;
		}
		break;
	case USB_HOST:
		switch (phy->state) {
		case OTG_STATE_B_IDLE:
		case OTG_STATE_B_PERIPHERAL:
			clear_bit(ID, &motg->inputs);
			break;
		default:
			goto out;
		}
		break;
	default:
		goto out;
	}

	pm_runtime_resume(phy->dev);
	queue_work(motg->otg_wq, &motg->sm_work);
out:
	return status;
}

const struct file_operations msm_otg_mode_fops = {
	.open = msm_otg_mode_open,
	.read = seq_read,
	.write = msm_otg_mode_write,
	.llseek = seq_lseek,
	.release = single_release,
};

static int msm_otg_show_otg_state(struct seq_file *s, void *unused)
{
	struct msm_otg *motg = s->private;
	struct usb_phy *phy = &motg->phy;

	seq_printf(s, "%s\n", usb_otg_state_string(phy->state));
	return 0;
}

static int msm_otg_otg_state_open(struct inode *inode, struct file *file)
{
	return single_open(file, msm_otg_show_otg_state, inode->i_private);
}

const struct file_operations msm_otg_state_fops = {
	.open = msm_otg_otg_state_open,
	.read = seq_read,
	.llseek = seq_lseek,
	.release = single_release,
};

static int msm_otg_show_chg_type(struct seq_file *s, void *unused)
{
	struct msm_otg *motg = s->private;

	seq_printf(s, "%s\n", chg_to_string(motg->chg_type));
	return 0;
}

static int msm_otg_chg_open(struct inode *inode, struct file *file)
{
	return single_open(file, msm_otg_show_chg_type, inode->i_private);
}

const struct file_operations msm_otg_chg_fops = {
	.open = msm_otg_chg_open,
	.read = seq_read,
	.llseek = seq_lseek,
	.release = single_release,
};

static int msm_otg_aca_show(struct seq_file *s, void *unused)
{
	if (debug_aca_enabled)
		seq_printf(s, "enabled\n");
	else
		seq_printf(s, "disabled\n");

	return 0;
}

static int msm_otg_aca_open(struct inode *inode, struct file *file)
{
	return single_open(file, msm_otg_aca_show, inode->i_private);
}

static ssize_t msm_otg_aca_write(struct file *file, const char __user *ubuf,
				size_t count, loff_t *ppos)
{
	char buf[8];
	struct msm_otg *motg = the_msm_otg;

	if (motg->pdata->phy_type == SNPS_FEMTO_PHY) {
		pr_err("ACA is not supported on Femto PHY\n");
		return -ENODEV;
	}

	memset(buf, 0x00, sizeof(buf));

	if (copy_from_user(&buf, ubuf, min_t(size_t, sizeof(buf) - 1, count)))
		return -EFAULT;

	if (!strncmp(buf, "enable", 6))
		debug_aca_enabled = true;
	else
		debug_aca_enabled = false;

	return count;
}

const struct file_operations msm_otg_aca_fops = {
	.open = msm_otg_aca_open,
	.read = seq_read,
	.write = msm_otg_aca_write,
	.llseek = seq_lseek,
	.release = single_release,
};

static int msm_otg_bus_show(struct seq_file *s, void *unused)
{
	if (debug_bus_voting_enabled)
		seq_printf(s, "enabled\n");
	else
		seq_printf(s, "disabled\n");

	return 0;
}

static int msm_otg_bus_open(struct inode *inode, struct file *file)
{
	return single_open(file, msm_otg_bus_show, inode->i_private);
}

static ssize_t msm_otg_bus_write(struct file *file, const char __user *ubuf,
				size_t count, loff_t *ppos)
{
	char buf[8];
	struct seq_file *s = file->private_data;
	struct msm_otg *motg = s->private;

	memset(buf, 0x00, sizeof(buf));

	if (copy_from_user(&buf, ubuf, min_t(size_t, sizeof(buf) - 1, count)))
		return -EFAULT;

	if (!strncmp(buf, "enable", 6)) {
		/* Do not vote here. Let OTG statemachine decide when to vote */
		debug_bus_voting_enabled = true;
	} else {
		debug_bus_voting_enabled = false;
		msm_otg_bus_vote(motg, USB_MIN_PERF_VOTE);
	}

	return count;
}

static int
otg_get_prop_usbin_voltage_now(struct msm_otg *motg)
{
	int rc = 0;
	struct qpnp_vadc_result results;

	if (IS_ERR_OR_NULL(motg->vadc_dev)) {
		motg->vadc_dev = qpnp_get_vadc(motg->phy.dev, "usbin");
		if (IS_ERR(motg->vadc_dev))
			return PTR_ERR(motg->vadc_dev);
	}

	rc = qpnp_vadc_read(motg->vadc_dev, USBIN, &results);
	if (rc) {
		pr_err("Unable to read usbin rc=%d\n", rc);
		return 0;
	} else {
		return results.physical;
	}
}

static int otg_power_get_property_usb(struct power_supply *psy,
				  enum power_supply_property psp,
				  union power_supply_propval *val)
{
	struct msm_otg *motg = container_of(psy, struct msm_otg, usb_psy);
	switch (psp) {
	case POWER_SUPPLY_PROP_SCOPE:
		if (motg->host_mode)
			val->intval = POWER_SUPPLY_SCOPE_SYSTEM;
		else
			val->intval = POWER_SUPPLY_SCOPE_DEVICE;
		break;
	case POWER_SUPPLY_PROP_VOLTAGE_MAX:
		val->intval = motg->voltage_max;
		break;
	case POWER_SUPPLY_PROP_CURRENT_MAX:
		val->intval = motg->current_max;
		break;
	case POWER_SUPPLY_PROP_PRESENT:
		val->intval = !!test_bit(B_SESS_VLD, &motg->inputs);
		break;
	/* Reflect USB enumeration */
	case POWER_SUPPLY_PROP_ONLINE:
		val->intval = motg->online;
		break;
	case POWER_SUPPLY_PROP_TYPE:
		val->intval = psy->type;
		break;
	case POWER_SUPPLY_PROP_HEALTH:
		val->intval = motg->usbin_health;
		break;
	case POWER_SUPPLY_PROP_VOLTAGE_NOW:
		val->intval = otg_get_prop_usbin_voltage_now(motg);
		break;
	default:
		return -EINVAL;
	}
	return 0;
}

static int otg_power_set_property_usb(struct power_supply *psy,
				  enum power_supply_property psp,
				  const union power_supply_propval *val)
{
	struct msm_otg *motg = container_of(psy, struct msm_otg, usb_psy);

	msm_otg_dbg_log_event(&motg->phy, "SET PWR PROPERTY", psp, psy->type);
	switch (psp) {
	/* Process PMIC notification in PRESENT prop */
	case POWER_SUPPLY_PROP_PRESENT:
		msm_otg_set_vbus_state(val->intval);
		break;
	/* The ONLINE property reflects if usb has enumerated */
	case POWER_SUPPLY_PROP_ONLINE:
		motg->online = val->intval;
		break;
	case POWER_SUPPLY_PROP_VOLTAGE_MAX:
		motg->voltage_max = val->intval;
		break;
	case POWER_SUPPLY_PROP_CURRENT_MAX:
		motg->current_max = val->intval;
		break;
	case POWER_SUPPLY_PROP_TYPE:
		psy->type = val->intval;

		/*
		 * If charger detection is done by the USB driver,
		 * motg->chg_type is already assigned in the
		 * charger detection work.
		 *
		 * There is a possibility of overriding the
		 * actual charger type with power supply type
		 * charger. For example USB PROPRIETARY charger
		 * does not exist in power supply enum and it
		 * gets overridden as DCP.
		 */
		if (motg->chg_state == USB_CHG_STATE_DETECTED)
			break;

		switch (psy->type) {
		case POWER_SUPPLY_TYPE_USB:
			motg->chg_type = USB_SDP_CHARGER;
			break;
		case POWER_SUPPLY_TYPE_USB_DCP:
			motg->chg_type = USB_DCP_CHARGER;
			break;
		case POWER_SUPPLY_TYPE_USB_CDP:
			motg->chg_type = USB_CDP_CHARGER;
			break;
		case POWER_SUPPLY_TYPE_USB_ACA:
			motg->chg_type = USB_PROPRIETARY_CHARGER;
			break;
		default:
			motg->chg_type = USB_INVALID_CHARGER;
			break;
		}

		if (motg->chg_type != USB_INVALID_CHARGER)
			motg->chg_state = USB_CHG_STATE_DETECTED;

		dev_dbg(motg->phy.dev, "%s: charger type = %s\n", __func__,
			chg_to_string(motg->chg_type));
		msm_otg_dbg_log_event(&motg->phy, "SET CHARGER TYPE ",
				motg->chg_type, psy->type);
		break;
	case POWER_SUPPLY_PROP_HEALTH:
		motg->usbin_health = val->intval;
		break;
	default:
		return -EINVAL;
	}

	power_supply_changed(&motg->usb_psy);
	return 0;
}

static int otg_power_property_is_writeable_usb(struct power_supply *psy,
						enum power_supply_property psp)
{
	switch (psp) {
	case POWER_SUPPLY_PROP_HEALTH:
	case POWER_SUPPLY_PROP_PRESENT:
	case POWER_SUPPLY_PROP_ONLINE:
	case POWER_SUPPLY_PROP_VOLTAGE_MAX:
	case POWER_SUPPLY_PROP_CURRENT_MAX:
		return 1;
	default:
		break;
	}

	return 0;
}

static char *otg_pm_power_supplied_to[] = {
	"battery",
};

static enum power_supply_property otg_pm_power_props_usb[] = {
	POWER_SUPPLY_PROP_HEALTH,
	POWER_SUPPLY_PROP_PRESENT,
	POWER_SUPPLY_PROP_ONLINE,
	POWER_SUPPLY_PROP_VOLTAGE_MAX,
	POWER_SUPPLY_PROP_CURRENT_MAX,
	POWER_SUPPLY_PROP_SCOPE,
	POWER_SUPPLY_PROP_TYPE,
	POWER_SUPPLY_PROP_VOLTAGE_NOW,
};

const struct file_operations msm_otg_bus_fops = {
	.open = msm_otg_bus_open,
	.read = seq_read,
	.write = msm_otg_bus_write,
	.llseek = seq_lseek,
	.release = single_release,
};

static struct dentry *msm_otg_dbg_root;

static int msm_otg_debugfs_init(struct msm_otg *motg)
{
	struct dentry *msm_otg_dentry;
	struct msm_otg_platform_data *pdata = motg->pdata;

	msm_otg_dbg_root = debugfs_create_dir("msm_otg", NULL);

	if (!msm_otg_dbg_root || IS_ERR(msm_otg_dbg_root))
		return -ENODEV;

	if ((pdata->mode == USB_OTG || pdata->mode == USB_PERIPHERAL) &&
		pdata->otg_control == OTG_USER_CONTROL) {

		msm_otg_dentry = debugfs_create_file("mode", S_IRUGO |
			S_IWUSR, msm_otg_dbg_root, motg,
			&msm_otg_mode_fops);

		if (!msm_otg_dentry) {
			debugfs_remove(msm_otg_dbg_root);
			msm_otg_dbg_root = NULL;
			return -ENODEV;
		}
	}

	msm_otg_dentry = debugfs_create_file("chg_type", S_IRUGO,
		msm_otg_dbg_root, motg,
		&msm_otg_chg_fops);

	if (!msm_otg_dentry) {
		debugfs_remove_recursive(msm_otg_dbg_root);
		return -ENODEV;
	}

	msm_otg_dentry = debugfs_create_file("aca", S_IRUGO | S_IWUSR,
		msm_otg_dbg_root, motg,
		&msm_otg_aca_fops);

	if (!msm_otg_dentry) {
		debugfs_remove_recursive(msm_otg_dbg_root);
		return -ENODEV;
	}

	msm_otg_dentry = debugfs_create_file("bus_voting", S_IRUGO | S_IWUSR,
		msm_otg_dbg_root, motg,
		&msm_otg_bus_fops);

	if (!msm_otg_dentry) {
		debugfs_remove_recursive(msm_otg_dbg_root);
		return -ENODEV;
	}

	msm_otg_dentry = debugfs_create_file("otg_state", S_IRUGO,
				msm_otg_dbg_root, motg, &msm_otg_state_fops);

	if (!msm_otg_dentry) {
		debugfs_remove_recursive(msm_otg_dbg_root);
		return -ENODEV;
	}
	return 0;
}

static void msm_otg_debugfs_cleanup(void)
{
	debugfs_remove_recursive(msm_otg_dbg_root);
}

#define MSM_OTG_CMD_ID		0x09
#define MSM_OTG_DEVICE_ID	0x04
#define MSM_OTG_VMID_IDX	0xFF
#define MSM_OTG_MEM_TYPE	0x02
struct msm_otg_scm_cmd_buf {
	unsigned int device_id;
	unsigned int vmid_idx;
	unsigned int mem_type;
} __attribute__ ((__packed__));

static void msm_otg_pnoc_errata_fix(struct msm_otg *motg)
{
	int ret;
	struct msm_otg_platform_data *pdata = motg->pdata;
	struct msm_otg_scm_cmd_buf cmd_buf;

	if (!pdata->pnoc_errata_fix)
		return;

	dev_dbg(motg->phy.dev, "applying fix for pnoc h/w issue\n");

	cmd_buf.device_id = MSM_OTG_DEVICE_ID;
	cmd_buf.vmid_idx = MSM_OTG_VMID_IDX;
	cmd_buf.mem_type = MSM_OTG_MEM_TYPE;

	ret = scm_call(SCM_SVC_MP, MSM_OTG_CMD_ID, &cmd_buf,
				sizeof(cmd_buf), NULL, 0);

	if (ret)
		dev_err(motg->phy.dev, "scm command failed to update VMIDMT\n");
}

static u64 msm_otg_dma_mask = DMA_BIT_MASK(32);
static struct platform_device *msm_otg_add_pdev(
		struct platform_device *ofdev, const char *name)
{
	struct platform_device *pdev;
	const struct resource *res = ofdev->resource;
	unsigned int num = ofdev->num_resources;
	int retval;
	struct ci13xxx_platform_data ci_pdata;
	struct msm_otg_platform_data *otg_pdata;

	pdev = platform_device_alloc(name, -1);
	if (!pdev) {
		retval = -ENOMEM;
		goto error;
	}

	pdev->dev.coherent_dma_mask = DMA_BIT_MASK(32);
	pdev->dev.dma_mask = &msm_otg_dma_mask;

	if (num) {
		retval = platform_device_add_resources(pdev, res, num);
		if (retval)
			goto error;
	}

	if (!strcmp(name, "msm_hsusb")) {
		otg_pdata =
			(struct msm_otg_platform_data *)
				ofdev->dev.platform_data;
		ci_pdata.log2_itc = otg_pdata->log2_itc;
		ci_pdata.usb_core_id = 0;
		ci_pdata.l1_supported = otg_pdata->l1_supported;
		ci_pdata.enable_ahb2ahb_bypass =
				otg_pdata->enable_ahb2ahb_bypass;
		ci_pdata.system_clk = otg_pdata->system_clk;
		retval = platform_device_add_data(pdev, &ci_pdata,
			sizeof(ci_pdata));
		if (retval)
			goto error;
	}

	retval = platform_device_add(pdev);
	if (retval)
		goto error;

	return pdev;

error:
	platform_device_put(pdev);
	return ERR_PTR(retval);
}

static int msm_otg_setup_devices(struct platform_device *ofdev,
		enum usb_mode_type mode, bool init)
{
	const char *gadget_name = "msm_hsusb";
	const char *host_name = "msm_hsusb_host";
	static struct platform_device *gadget_pdev;
	static struct platform_device *host_pdev;
	int retval = 0;

	if (!init) {
		if (gadget_pdev)
			platform_device_unregister(gadget_pdev);
		if (host_pdev)
			platform_device_unregister(host_pdev);
		return 0;
	}

	switch (mode) {
	case USB_OTG:
		/* fall through */
	case USB_PERIPHERAL:
		gadget_pdev = msm_otg_add_pdev(ofdev, gadget_name);
		if (IS_ERR(gadget_pdev)) {
			retval = PTR_ERR(gadget_pdev);
			break;
		}
		if (mode == USB_PERIPHERAL)
			break;
		/* fall through */
	case USB_HOST:
		host_pdev = msm_otg_add_pdev(ofdev, host_name);
		if (IS_ERR(host_pdev)) {
			retval = PTR_ERR(host_pdev);
			if (mode == USB_OTG)
				platform_device_unregister(gadget_pdev);
		}
		break;
	default:
		break;
	}

	return retval;
}

static int msm_otg_register_power_supply(struct platform_device *pdev,
					struct msm_otg *motg)
{
	int ret;

	ret = power_supply_register(&pdev->dev, &motg->usb_psy);
	if (ret < 0) {
		dev_err(motg->phy.dev,
			"%s:power_supply_register usb failed\n",
			__func__);
		return ret;
	}

	legacy_power_supply = false;
	return 0;
}

static int msm_otg_ext_chg_open(struct inode *inode, struct file *file)
{
	struct msm_otg *motg = the_msm_otg;

	pr_debug("msm_otg ext chg open\n");
	msm_otg_dbg_log_event(&motg->phy, "EXT CHG: OPEN",
			motg->inputs, motg->phy.state);

	motg->ext_chg_opened = true;
	file->private_data = (void *)motg;
	return 0;
}

static long
msm_otg_ext_chg_ioctl(struct file *file, unsigned int cmd, unsigned long arg)
{
	struct msm_otg *motg = file->private_data;
	struct msm_usb_chg_info info = {0};
	int ret = 0, val;

	msm_otg_dbg_log_event(&motg->phy, "EXT CHG: IOCTL", cmd, 0);
	switch (cmd) {
	case MSM_USB_EXT_CHG_INFO:
		info.chg_block_type = USB_CHG_BLOCK_ULPI;
		info.page_offset = motg->io_res->start & ~PAGE_MASK;
		/* mmap() works on PAGE granularity */
		info.length = PAGE_SIZE;

		if (copy_to_user((void __user *)arg, &info, sizeof(info))) {
			pr_err("%s: copy to user failed\n\n", __func__);
			ret = -EFAULT;
		}
		break;
	case MSM_USB_EXT_CHG_BLOCK_LPM:
		if (get_user(val, (int __user *)arg)) {
			pr_err("%s: get_user failed\n\n", __func__);
			ret = -EFAULT;
			break;
		}
		pr_debug("%s: LPM block request %d\n", __func__, val);
		msm_otg_dbg_log_event(&motg->phy, "LPM BLOCK REQ", val, 0);
		if (val) { /* block LPM */
			if (motg->chg_type == USB_DCP_CHARGER) {
				motg->ext_chg_active = ACTIVE;
				/*
				 * If device is already suspended, resume it.
				 * The PM usage counter is incremented in
				 * runtime resume method.  if device is not
				 * suspended, cancel the scheduled suspend
				 * and increment the PM usage counter.
				 */
				if (pm_runtime_suspended(motg->phy.dev))
					pm_runtime_resume(motg->phy.dev);
				else {
					msm_otg_dbg_log_event(&motg->phy,
					"PM RUNTIME: EXT_CHG GET",
					get_pm_runtime_counter(motg->phy.dev),
					0);
					pm_runtime_get_sync(motg->phy.dev);
				}
			} else {
				motg->ext_chg_active = INACTIVE;
				complete(&motg->ext_chg_wait);
				ret = -ENODEV;
			}
		} else {
			motg->ext_chg_active = INACTIVE;
			complete(&motg->ext_chg_wait);
			/*
			 * If usb cable is disconnected and then userspace
			 * calls ioctl to unblock low power mode, make sure
			 * otg_sm work for usb disconnect is processed first
			 * followed by decrementing the PM usage counters.
			 */
			flush_work(&motg->sm_work);
			msm_otg_dbg_log_event(&motg->phy,
					"PM RUNTIME: EXT_CHG PUT",
					get_pm_runtime_counter(motg->phy.dev),
					motg->pm_done);
			pm_runtime_put_noidle(motg->phy.dev);
			motg->pm_done = 1;
			pm_runtime_suspend(motg->phy.dev);
		}
		break;
	case MSM_USB_EXT_CHG_VOLTAGE_INFO:
		if (get_user(val, (int __user *)arg)) {
			pr_err("%s: get_user failed\n\n", __func__);
			ret = -EFAULT;
			break;
		}
		msm_otg_dbg_log_event(&motg->phy, "EXT CHG: VOL REQ", cmd, val);

		if (val == USB_REQUEST_5V)
			pr_debug("%s:voting 5V voltage request\n", __func__);
		else if (val == USB_REQUEST_9V)
			pr_debug("%s:voting 9V voltage request\n", __func__);
		break;
	case MSM_USB_EXT_CHG_RESULT:
		if (get_user(val, (int __user *)arg)) {
			pr_err("%s: get_user failed\n\n", __func__);
			ret = -EFAULT;
			break;
		}
		msm_otg_dbg_log_event(&motg->phy, "EXT CHG: VOL REQ", cmd, val);

		if (!val)
			pr_debug("%s:voltage request successful\n", __func__);
		else
			pr_debug("%s:voltage request failed\n", __func__);
		break;
	case MSM_USB_EXT_CHG_TYPE:
		if (get_user(val, (int __user *)arg)) {
			pr_err("%s: get_user failed\n\n", __func__);
			ret = -EFAULT;
			break;
		}
		msm_otg_dbg_log_event(&motg->phy, "EXT CHG: VOL REQ", cmd, val);

		if (val)
			pr_debug("%s:charger is external charger\n", __func__);
		else
			pr_debug("%s:charger is not ext charger\n", __func__);
		break;
	default:
		ret = -EINVAL;
	}

	return ret;
}

static int msm_otg_ext_chg_mmap(struct file *file, struct vm_area_struct *vma)
{
	struct msm_otg *motg = file->private_data;
	unsigned long vsize = vma->vm_end - vma->vm_start;
	int ret;

	if (vma->vm_pgoff || vsize > PAGE_SIZE)
		return -EINVAL;

	vma->vm_pgoff = __phys_to_pfn(motg->io_res->start);
	vma->vm_page_prot = pgprot_noncached(vma->vm_page_prot);

	ret = io_remap_pfn_range(vma, vma->vm_start, vma->vm_pgoff,
				 vsize, vma->vm_page_prot);
	if (ret < 0) {
		pr_err("%s: failed with return val %d\n", __func__, ret);
		return ret;
	}

	return 0;
}

static int msm_otg_ext_chg_release(struct inode *inode, struct file *file)
{
	struct msm_otg *motg = file->private_data;

	pr_debug("msm_otg ext chg release\n");
	msm_otg_dbg_log_event(&motg->phy, "EXT CHG: RELEASE",
			motg->inputs, motg->phy.state);

	motg->ext_chg_opened = false;

	return 0;
}

static const struct file_operations msm_otg_ext_chg_fops = {
	.owner = THIS_MODULE,
	.open = msm_otg_ext_chg_open,
	.unlocked_ioctl = msm_otg_ext_chg_ioctl,
	.mmap = msm_otg_ext_chg_mmap,
	.release = msm_otg_ext_chg_release,
};

static int msm_otg_setup_ext_chg_cdev(struct msm_otg *motg)
{
	int ret;

	if (motg->pdata->enable_sec_phy || motg->pdata->mode == USB_HOST ||
			motg->pdata->otg_control != OTG_PMIC_CONTROL ||
			psy != &motg->usb_psy) {
		pr_debug("usb ext chg is not supported by msm otg\n");
		return -ENODEV;
	}

	ret = alloc_chrdev_region(&motg->ext_chg_dev, 0, 1, "usb_ext_chg");
	if (ret < 0) {
		pr_err("Fail to allocate usb ext char dev region\n");
		return ret;
	}
	motg->ext_chg_class = class_create(THIS_MODULE, "msm_ext_chg");
	if (ret < 0) {
		pr_err("Fail to create usb ext chg class\n");
		goto unreg_chrdev;
	}
	cdev_init(&motg->ext_chg_cdev, &msm_otg_ext_chg_fops);
	motg->ext_chg_cdev.owner = THIS_MODULE;

	ret = cdev_add(&motg->ext_chg_cdev, motg->ext_chg_dev, 1);
	if (ret < 0) {
		pr_err("Fail to add usb ext chg cdev\n");
		goto destroy_class;
	}
	motg->ext_chg_device = device_create(motg->ext_chg_class,
					NULL, motg->ext_chg_dev, NULL,
					"usb_ext_chg");
	if (IS_ERR(motg->ext_chg_device)) {
		pr_err("Fail to create usb ext chg device\n");
		ret = PTR_ERR(motg->ext_chg_device);
		motg->ext_chg_device = NULL;
		goto del_cdev;
	}

	init_completion(&motg->ext_chg_wait);
	pr_debug("msm otg ext chg cdev setup success\n");
	return 0;

del_cdev:
	cdev_del(&motg->ext_chg_cdev);
destroy_class:
	class_destroy(motg->ext_chg_class);
unreg_chrdev:
	unregister_chrdev_region(motg->ext_chg_dev, 1);

	return ret;
}

static ssize_t dpdm_pulldown_enable_show(struct device *dev,
			       struct device_attribute *attr, char *buf)
{
	struct msm_otg *motg = the_msm_otg;
	struct msm_otg_platform_data *pdata = motg->pdata;

	return snprintf(buf, PAGE_SIZE, "%s\n", pdata->dpdm_pulldown_added ?
							"enabled" : "disabled");
}

static ssize_t dpdm_pulldown_enable_store(struct device *dev,
		struct device_attribute *attr, const char
		*buf, size_t size)
{
	struct msm_otg *motg = the_msm_otg;
	struct msm_otg_platform_data *pdata = motg->pdata;

	if (!strnicmp(buf, "enable", 6)) {
		pdata->dpdm_pulldown_added = true;
		return size;
	} else if (!strnicmp(buf, "disable", 7)) {
		pdata->dpdm_pulldown_added = false;
		return size;
	}

	return -EINVAL;
}

static DEVICE_ATTR(dpdm_pulldown_enable, S_IRUGO | S_IWUSR,
		dpdm_pulldown_enable_show, dpdm_pulldown_enable_store);

struct msm_otg_platform_data *msm_otg_dt_to_pdata(struct platform_device *pdev)
{
	struct device_node *node = pdev->dev.of_node;
	struct msm_otg_platform_data *pdata;
	int len = 0;
	int res_gpio;

	pdata = devm_kzalloc(&pdev->dev, sizeof(*pdata), GFP_KERNEL);
	if (!pdata) {
		pr_err("unable to allocate platform data\n");
		return NULL;
	}
	of_get_property(node, "qcom,hsusb-otg-phy-init-seq", &len);
	if (len) {
		pdata->phy_init_seq = devm_kzalloc(&pdev->dev, len, GFP_KERNEL);
		if (!pdata->phy_init_seq)
			return NULL;
		of_property_read_u32_array(node, "qcom,hsusb-otg-phy-init-seq",
				pdata->phy_init_seq,
				len/sizeof(*pdata->phy_init_seq));
	}
	of_property_read_u32(node, "qcom,hsusb-otg-power-budget",
				&pdata->power_budget);
	of_property_read_u32(node, "qcom,hsusb-otg-mode",
				&pdata->mode);
	of_property_read_u32(node, "qcom,hsusb-otg-otg-control",
				&pdata->otg_control);
	of_property_read_u32(node, "qcom,hsusb-otg-default-mode",
				&pdata->default_mode);
	of_property_read_u32(node, "qcom,hsusb-otg-phy-type",
				&pdata->phy_type);
	pdata->disable_reset_on_disconnect = of_property_read_bool(node,
				"qcom,hsusb-otg-disable-reset");
	pdata->pnoc_errata_fix = of_property_read_bool(node,
				"qcom,hsusb-otg-pnoc-errata-fix");
	pdata->enable_lpm_on_dev_suspend = of_property_read_bool(node,
				"qcom,hsusb-otg-lpm-on-dev-suspend");
	pdata->core_clk_always_on_workaround = of_property_read_bool(node,
				"qcom,hsusb-otg-clk-always-on-workaround");
	pdata->delay_lpm_on_disconnect = of_property_read_bool(node,
				"qcom,hsusb-otg-delay-lpm");
	pdata->dp_manual_pullup = of_property_read_bool(node,
				"qcom,dp-manual-pullup");
	pdata->enable_sec_phy = of_property_read_bool(node,
					"qcom,usb2-enable-hsphy2");
	of_property_read_u32(node, "qcom,hsusb-log2-itc",
				&pdata->log2_itc);

	of_property_read_u32(node, "qcom,hsusb-otg-mpm-dpsehv-int",
				&pdata->mpm_dpshv_int);
	of_property_read_u32(node, "qcom,hsusb-otg-mpm-dmsehv-int",
				&pdata->mpm_dmshv_int);
	pdata->pmic_id_irq = platform_get_irq_byname(pdev, "pmic_id_irq");
	if (pdata->pmic_id_irq < 0)
		pdata->pmic_id_irq = 0;

	pdata->hub_reset_gpio = of_get_named_gpio(
			node, "qcom,hub-reset-gpio", 0);
	if (pdata->hub_reset_gpio < 0)
		pr_debug("hub_reset_gpio is not available\n");

	pdata->switch_sel_gpio =
			of_get_named_gpio(node, "qcom,sw-sel-gpio", 0);
	if (pdata->switch_sel_gpio < 0)
		pr_debug("switch_sel_gpio is not available\n");

	pdata->usb_id_gpio =
			of_get_named_gpio(node, "qcom,usbid-gpio", 0);
	if (pdata->usb_id_gpio < 0)
		pr_debug("usb_id_gpio is not available\n");

	pdata->l1_supported = of_property_read_bool(node,
				"qcom,hsusb-l1-supported");
	pdata->enable_ahb2ahb_bypass = of_property_read_bool(node,
				"qcom,ahb-async-bridge-bypass");
	pdata->disable_retention_with_vdd_min = of_property_read_bool(node,
				"qcom,disable-retention-with-vdd-min");
	pdata->phy_dvdd_always_on = of_property_read_bool(node,
				"qcom,phy-dvdd-always-on");

	res_gpio = of_get_named_gpio(node, "qcom,hsusb-otg-vddmin-gpio", 0);
	if (res_gpio < 0)
		res_gpio = 0;
	pdata->vddmin_gpio = res_gpio;

	pdata->rw_during_lpm_workaround = of_property_read_bool(node,
				"qcom,hsusb-otg-rw-during-lpm-workaround");

	return pdata;
}

static int msm_otg_probe(struct platform_device *pdev)
{
	int ret = 0;
	int len = 0;
	u32 tmp[3];
	struct resource *res;
	struct msm_otg *motg;
	struct usb_phy *phy;
	struct msm_otg_platform_data *pdata;
	void __iomem *tcsr;
	int id_irq = 0;

	dev_info(&pdev->dev, "msm_otg probe\n");

	motg = kzalloc(sizeof(struct msm_otg), GFP_KERNEL);
	if (!motg) {
		dev_err(&pdev->dev, "unable to allocate msm_otg\n");
		ret = -ENOMEM;
		return ret;
	}

	/*
	 * USB Core is running its protocol engine based on CORE CLK,
	 * CORE CLK  must be running at >55Mhz for correct HSUSB
	 * operation and USB core cannot tolerate frequency changes on
	 * CORE CLK. For such USB cores, vote for maximum clk frequency
	 * on pclk source
	 */
	motg->core_clk = clk_get(&pdev->dev, "core_clk");
	if (IS_ERR(motg->core_clk)) {
		ret = PTR_ERR(motg->core_clk);
		motg->core_clk = NULL;
		if (ret != -EPROBE_DEFER)
			dev_err(&pdev->dev, "failed to get core_clk\n");
		goto free_motg;
	}

	/*
	 * Get Max supported clk frequency for USB Core CLK and request
	 * to set the same.
	 */
	motg->core_clk_rate = clk_round_rate(motg->core_clk,
		USB_DEFAULT_SYSTEM_CLOCK);
	if (IS_ERR_VALUE(motg->core_clk_rate)) {
		dev_err(&pdev->dev, "fail to get core clk max freq.\n");
	} else {
		ret = clk_set_rate(motg->core_clk, motg->core_clk_rate);
		if (ret)
			dev_err(&pdev->dev, "fail to set core_clk freq:%d\n",
									ret);
	}

	motg->pclk = clk_get(&pdev->dev, "iface_clk");
	if (IS_ERR(motg->pclk)) {
		ret = PTR_ERR(motg->pclk);
		motg->pclk = NULL;
		if (ret != -EPROBE_DEFER)
			dev_err(&pdev->dev, "failed to get iface_clk\n");
		goto put_core_clk;
	}

	motg->xo_clk = clk_get(&pdev->dev, "xo");
	if (IS_ERR(motg->xo_clk)) {
		ret = PTR_ERR(motg->xo_clk);
		motg->xo_clk = NULL;
		if (ret == -EPROBE_DEFER)
			goto put_pclk;
	}

	/*
	 * On few platforms USB PHY is fed with sleep clk.
	 * Hence don't fail probe.
	 */
	motg->sleep_clk = devm_clk_get(&pdev->dev, "sleep_clk");
	if (IS_ERR(motg->sleep_clk)) {
		ret = PTR_ERR(motg->sleep_clk);
		motg->sleep_clk = NULL;
		if (ret == -EPROBE_DEFER)
			goto put_xo_clk;
		else
			dev_dbg(&pdev->dev, "failed to get sleep_clk\n");
	} else {
		ret = clk_prepare_enable(motg->sleep_clk);
		if (ret) {
			dev_err(&pdev->dev, "%s failed to vote sleep_clk%d\n",
						__func__, ret);
			goto put_xo_clk;
		}
	}

	/*
	 * If present, phy_reset_clk is used to reset the PHY, ULPI bridge
	 * and CSR Wrapper. This is a reset only clock.
	 */

	if (of_property_match_string(pdev->dev.of_node,
			"clock-names", "phy_reset_clk") >= 0) {
		motg->phy_reset_clk = devm_clk_get(&pdev->dev, "phy_reset_clk");
		if (IS_ERR(motg->phy_reset_clk)) {
			ret = PTR_ERR(motg->phy_reset_clk);
			goto disable_sleep_clk;
		}
	}

	/*
	 * If present, phy_por_clk is used to assert/de-assert phy POR
	 * input. This is a reset only clock. phy POR must be asserted
	 * after overriding the parameter registers via CSR wrapper or
	 * ULPI bridge.
	 */
	if (of_property_match_string(pdev->dev.of_node,
				"clock-names", "phy_por_clk") >= 0) {
		motg->phy_por_clk = devm_clk_get(&pdev->dev, "phy_por_clk");
		if (IS_ERR(motg->phy_por_clk)) {
			ret = PTR_ERR(motg->phy_por_clk);
			goto disable_sleep_clk;
		}
	}

	/*
	 * If present, phy_csr_clk is required for accessing PHY
	 * CSR registers via AHB2PHY interface.
	 */
	if (of_property_match_string(pdev->dev.of_node,
				"clock-names", "phy_csr_clk") >= 0) {
		motg->phy_csr_clk = devm_clk_get(&pdev->dev, "phy_csr_clk");
		if (IS_ERR(motg->phy_csr_clk)) {
			ret = PTR_ERR(motg->phy_csr_clk);
			goto disable_sleep_clk;
		} else {
			ret = clk_prepare_enable(motg->phy_csr_clk);
			if (ret) {
				dev_err(&pdev->dev,
					"fail to enable phy csr clk %d\n", ret);
				goto disable_sleep_clk;
			}
		}
	}

	if (pdev->dev.of_node) {
		dev_dbg(&pdev->dev, "device tree enabled\n");
		pdata = msm_otg_dt_to_pdata(pdev);
		if (!pdata) {
			ret = -ENOMEM;
			goto disable_phy_csr_clk;
		}

		pdata->bus_scale_table = msm_bus_cl_get_pdata(pdev);
		if (!pdata->bus_scale_table)
			dev_dbg(&pdev->dev, "bus scaling is disabled\n");

		pdev->dev.platform_data = pdata;
	} else if (!pdev->dev.platform_data) {
		dev_err(&pdev->dev, "No platform data given. Bailing out\n");
		ret = -ENODEV;
		goto disable_phy_csr_clk;
	} else {
		pdata = pdev->dev.platform_data;
	}

	motg->phy.otg = devm_kzalloc(&pdev->dev, sizeof(struct usb_otg),
							GFP_KERNEL);
	if (!motg->phy.otg) {
		dev_err(&pdev->dev, "unable to allocate usb_otg\n");
		ret = -ENOMEM;
		goto otg_remove_devices;
	}

	the_msm_otg = motg;
	motg->pdata = pdata;
	phy = &motg->phy;
	phy->dev = &pdev->dev;

	if (motg->pdata->bus_scale_table) {
		motg->bus_perf_client =
		    msm_bus_scale_register_client(motg->pdata->bus_scale_table);
		if (!motg->bus_perf_client) {
			dev_err(motg->phy.dev, "%s: Failed to register BUS\n"
						"scaling client!!\n", __func__);
		} else {
			debug_bus_voting_enabled = true;
			/* Some platforms require BUS vote to control clocks */
			msm_otg_bus_vote(motg, USB_MIN_PERF_VOTE);
		}
	}

	pdata->system_clk = motg->core_clk;

	ret = msm_otg_bus_freq_get(motg->phy.dev, motg);
	if (ret)
		pr_err("failed to vote for explicit noc rates: %d\n", ret);

	/*
	 * ACA ID_GND threshold range is overlapped with OTG ID_FLOAT.  Hence
	 * PHY treat ACA ID_GND as float and no interrupt is generated.  But
	 * PMIC can detect ACA ID_GND and generate an interrupt.
	 */
	if (aca_enabled() && motg->pdata->otg_control != OTG_PMIC_CONTROL) {
		dev_err(&pdev->dev, "ACA can not be enabled without PMIC\n");
		ret = -EINVAL;
		goto devote_bus_bw;
	}

	/* initialize reset counter */
	motg->reset_counter = 0;

	res = platform_get_resource_byname(pdev, IORESOURCE_MEM, "core");
	if (!res) {
		dev_err(&pdev->dev, "failed to get core iomem resource\n");
		ret = -ENODEV;
		goto devote_bus_bw;
	}

	motg->io_res = res;
	motg->regs = ioremap(res->start, resource_size(res));
	if (!motg->regs) {
		dev_err(&pdev->dev, "core iomem ioremap failed\n");
		ret = -ENOMEM;
		goto devote_bus_bw;
	}
	dev_info(&pdev->dev, "OTG regs = %p\n", motg->regs);

	if (pdata->enable_sec_phy) {
		res = platform_get_resource_byname(pdev,
				IORESOURCE_MEM, "tcsr");
		if (!res) {
			dev_dbg(&pdev->dev, "missing TCSR memory resource\n");
		} else {
			tcsr = devm_ioremap_nocache(&pdev->dev, res->start,
				resource_size(res));
			if (!tcsr) {
				dev_dbg(&pdev->dev, "tcsr ioremap failed\n");
			} else {
				/* Enable USB2 on secondary HSPHY. */
				writel_relaxed(0x1, tcsr);
				/*
				 * Ensure that TCSR write is completed before
				 * USB registers initialization.
				 */
				mb();
			}
		}
	}

	if (pdata->enable_sec_phy)
		motg->usb_phy_ctrl_reg = USB_PHY_CTRL2;
	else
		motg->usb_phy_ctrl_reg = USB_PHY_CTRL;

	/*
	 * The USB PHY wrapper provides a register interface
	 * through AHB2PHY for performing PHY related operations
	 * like retention, HV interrupts and overriding parameter
	 * registers etc. The registers start at 4 byte boundary
	 * but only the first byte is valid and remaining are not
	 * used. Relaxed versions of readl/writel should be used.
	 *
	 * The link does not have any PHY specific registers.
	 * Hence set motg->usb_phy_ctrl_reg to.
	 */
	if (motg->pdata->phy_type == SNPS_FEMTO_PHY) {
		res = platform_get_resource_byname(pdev,
				IORESOURCE_MEM, "phy_csr");
		if (!res) {
			dev_err(&pdev->dev, "PHY CSR IOMEM missing!\n");
			ret = -ENODEV;
			goto free_regs;
		}
		motg->phy_csr_regs = devm_ioremap_resource(&pdev->dev, res);
		if (IS_ERR(motg->phy_csr_regs)) {
			ret = PTR_ERR(motg->phy_csr_regs);
			dev_err(&pdev->dev, "PHY CSR ioremap failed!\n");
			goto free_regs;
		}
		motg->usb_phy_ctrl_reg = 0;
	}

	motg->irq = platform_get_irq(pdev, 0);
	if (!motg->irq) {
		dev_err(&pdev->dev, "platform_get_irq failed\n");
		ret = -ENODEV;
		goto free_regs;
	}

	motg->async_irq = platform_get_irq_byname(pdev, "async_irq");
	if (motg->async_irq < 0) {
		dev_dbg(&pdev->dev, "platform_get_irq for async_int failed\n");
		motg->async_irq = 0;
	}

	if (motg->xo_clk) {
		ret = clk_prepare_enable(motg->xo_clk);
		if (ret) {
			dev_err(&pdev->dev,
				"%s failed to vote for TCXO %d\n",
					__func__, ret);
			goto free_xo_handle;
		}
	}


	clk_prepare_enable(motg->pclk);

	hsusb_vdd = devm_regulator_get(motg->phy.dev, "hsusb_vdd_dig");
	if (IS_ERR(hsusb_vdd)) {
		hsusb_vdd = devm_regulator_get(motg->phy.dev, "HSUSB_VDDCX");
		if (IS_ERR(hsusb_vdd)) {
			dev_err(motg->phy.dev, "unable to get hsusb vddcx\n");
			ret = PTR_ERR(hsusb_vdd);
			goto devote_xo_handle;
		}
	}

	if (of_get_property(pdev->dev.of_node,
			"qcom,vdd-voltage-level",
			&len)){
		if (len == sizeof(tmp)) {
			of_property_read_u32_array(pdev->dev.of_node,
					"qcom,vdd-voltage-level",
					tmp, len/sizeof(*tmp));
			vdd_val[0] = tmp[0];
			vdd_val[1] = tmp[1];
			vdd_val[2] = tmp[2];
		} else {
			dev_dbg(&pdev->dev,
				"Using default hsusb vdd config.\n");
			goto devote_xo_handle;
		}
	} else {
		goto devote_xo_handle;
	}

	ret = msm_hsusb_config_vddcx(1);
	if (ret) {
		dev_err(&pdev->dev, "hsusb vddcx configuration failed\n");
		goto devote_xo_handle;
	}

	ret = regulator_enable(hsusb_vdd);
	if (ret) {
		dev_err(&pdev->dev, "unable to enable the hsusb vddcx\n");
		goto free_config_vddcx;
	}

	ret = msm_hsusb_ldo_init(motg, 1);
	if (ret) {
		dev_err(&pdev->dev, "hsusb vreg configuration failed\n");
		goto free_hsusb_vdd;
	}

	/* Get pinctrl if target uses pinctrl */
	motg->phy_pinctrl = devm_pinctrl_get(&pdev->dev);
	if (IS_ERR(motg->phy_pinctrl)) {
		if (of_property_read_bool(pdev->dev.of_node, "pinctrl-names")) {
			dev_err(&pdev->dev, "Error encountered while getting pinctrl");
			ret = PTR_ERR(motg->phy_pinctrl);
			goto free_ldo_init;
		}
		dev_dbg(&pdev->dev, "Target does not use pinctrl\n");
		motg->phy_pinctrl = NULL;
	}

	if (pdata->mhl_enable) {
		mhl_usb_hs_switch = devm_regulator_get(motg->phy.dev,
							"mhl_usb_hs_switch");
		if (IS_ERR(mhl_usb_hs_switch)) {
			dev_err(&pdev->dev, "Unable to get mhl_usb_hs_switch\n");
			ret = PTR_ERR(mhl_usb_hs_switch);
			goto free_ldo_init;
		}
	}

	ret = msm_hsusb_ldo_enable(motg, USB_PHY_REG_ON);
	if (ret) {
		dev_err(&pdev->dev, "hsusb vreg enable failed\n");
		goto free_ldo_init;
	}
	clk_prepare_enable(motg->core_clk);

	/* Check if USB mem_type change is needed to workaround PNOC hw issue */
	msm_otg_pnoc_errata_fix(motg);

	writel(0, USB_USBINTR);
	writel(0, USB_OTGSC);
	/* Ensure that above STOREs are completed before enabling interrupts */
	mb();

	motg->dbg_idx = 0;
	motg->dbg_lock = __RW_LOCK_UNLOCKED(lck);
	ret = msm_otg_mhl_register_callback(motg, msm_otg_mhl_notify_online);
	if (ret)
		dev_dbg(&pdev->dev, "MHL can not be supported\n");
	wake_lock_init(&motg->wlock, WAKE_LOCK_SUSPEND, "msm_otg");
	msm_otg_init_timer(motg);
	INIT_WORK(&motg->sm_work, msm_otg_sm_work);
	INIT_DELAYED_WORK(&motg->chg_work, msm_chg_detect_work);
	INIT_DELAYED_WORK(&motg->id_status_work, msm_id_status_w);
	INIT_DELAYED_WORK(&motg->suspend_work, msm_otg_suspend_work);
	setup_timer(&motg->id_timer, msm_otg_id_timer_func,
				(unsigned long) motg);
	setup_timer(&motg->chg_check_timer, msm_otg_chg_check_timer_func,
				(unsigned long) motg);
	motg->otg_wq = alloc_ordered_workqueue("k_otg", 0);
	if (!motg->otg_wq) {
		pr_err("%s: Unable to create workqueue otg_wq\n",
			__func__);
		goto destroy_wlock;
	}

	ret = request_irq(motg->irq, msm_otg_irq, IRQF_SHARED,
					"msm_otg", motg);
	if (ret) {
		dev_err(&pdev->dev, "request irq failed\n");
		goto destroy_wlock;
	}

	motg->phy_irq = platform_get_irq_byname(pdev, "phy_irq");
	if (motg->phy_irq < 0) {
		dev_dbg(&pdev->dev, "phy_irq is not present\n");
		motg->phy_irq = 0;
	} else {

		/* clear all interrupts before enabling the IRQ */
		writeb_relaxed(0xFF, USB2_PHY_USB_PHY_INTERRUPT_CLEAR0);
		writeb_relaxed(0xFF, USB2_PHY_USB_PHY_INTERRUPT_CLEAR1);

		writeb_relaxed(0x1, USB2_PHY_USB_PHY_IRQ_CMD);
		/*
		 * Databook says 200 usec delay is required for
		 * clearing the interrupts.
		 */
		udelay(200);
		writeb_relaxed(0x0, USB2_PHY_USB_PHY_IRQ_CMD);

		ret = request_irq(motg->phy_irq, msm_otg_phy_irq_handler,
				IRQF_TRIGGER_RISING, "msm_otg_phy_irq", motg);
		if (ret < 0) {
			dev_err(&pdev->dev, "phy_irq request fail %d\n", ret);
			goto free_irq;
		}
	}

	if (motg->async_irq) {
		ret = request_irq(motg->async_irq, msm_otg_irq,
					IRQF_TRIGGER_RISING, "msm_otg", motg);
		if (ret) {
			dev_err(&pdev->dev, "request irq failed (ASYNC INT)\n");
			goto free_phy_irq;
		}
		disable_irq(motg->async_irq);
	}

	if (pdata->otg_control == OTG_PHY_CONTROL && pdata->mpm_otgsessvld_int)
		msm_mpm_enable_pin(pdata->mpm_otgsessvld_int, 1);

	if (pdata->mpm_dpshv_int)
		msm_mpm_enable_pin(pdata->mpm_dpshv_int, 1);
	if (pdata->mpm_dmshv_int)
		msm_mpm_enable_pin(pdata->mpm_dmshv_int, 1);

	phy->init = msm_otg_reset;
	phy->set_power = msm_otg_set_power;
	phy->set_suspend = msm_otg_set_suspend;
	phy->dbg_event = msm_otg_dbg_log_event;

	phy->io_ops = &msm_otg_io_ops;

	phy->otg->phy = &motg->phy;
	phy->otg->set_host = msm_otg_set_host;
	phy->otg->set_peripheral = msm_otg_set_peripheral;
	phy->otg->start_hnp = msm_otg_start_hnp;
	phy->otg->start_srp = msm_otg_start_srp;
	if (pdata->dp_manual_pullup)
		phy->flags |= ENABLE_DP_MANUAL_PULLUP;

	if (pdata->enable_sec_phy)
		phy->flags |= ENABLE_SECONDARY_PHY;

	ret = usb_add_phy(&motg->phy, USB_PHY_TYPE_USB2);
	if (ret) {
		dev_err(&pdev->dev, "usb_add_phy failed\n");
		goto free_async_irq;
	}

	if (motg->pdata->mode == USB_OTG &&
		motg->pdata->otg_control == OTG_PMIC_CONTROL &&
		!motg->phy_irq) {

		if (gpio_is_valid(motg->pdata->usb_id_gpio)) {
			/* usb_id_gpio request */
			ret = gpio_request(motg->pdata->usb_id_gpio,
							"USB_ID_GPIO");
			if (ret < 0) {
				dev_err(&pdev->dev, "gpio req failed for id\n");
				motg->pdata->usb_id_gpio = 0;
				goto remove_phy;
			}

			/* The following code implements switch between the HOST
			 * mode to device mode when used diferent HW components
			 * on the same port: USB HUB and the usb jack type B
			 * for device mode In this case HUB should be gone
			 * only once out of reset at the boot time and after
			 * that always stay on*/
<<<<<<< HEAD
			if (gpio_is_valid(motg->pdata->hub_reset_gpio)) {
=======
			if (gpio_is_valid(motg->pdata->hub_reset_gpio))
>>>>>>> 83846d11
				ret = devm_gpio_request(&pdev->dev,
						motg->pdata->hub_reset_gpio,
						"qcom,hub-reset-gpio");
				if (ret < 0) {
					dev_err(&pdev->dev, "gpio req failed for hub reset\n");
					goto remove_phy;
				}
				gpio_direction_output(
					motg->pdata->hub_reset_gpio, 1);
<<<<<<< HEAD
			}
=======
>>>>>>> 83846d11

			if (gpio_is_valid(motg->pdata->switch_sel_gpio)) {
				ret = devm_gpio_request(&pdev->dev,
						motg->pdata->switch_sel_gpio,
						"qcom,sw-sel-gpio");
				if (ret < 0) {
					dev_err(&pdev->dev, "gpio req failed for switch sel\n");
					goto remove_phy;
				}
				if (gpio_get_value(motg->pdata->usb_id_gpio))
					gpio_direction_input(
						motg->pdata->switch_sel_gpio);

				else
					gpio_direction_output(
					    motg->pdata->switch_sel_gpio,
					    1);
			}

			/* usb_id_gpio to irq */
			id_irq = gpio_to_irq(motg->pdata->usb_id_gpio);
			motg->ext_id_irq = id_irq;
		} else if (motg->pdata->pmic_id_irq) {
			id_irq = motg->pdata->pmic_id_irq;
		}

		if (id_irq) {
			ret = request_irq(id_irq,
					  msm_id_irq,
					  IRQF_TRIGGER_RISING |
					  IRQF_TRIGGER_FALLING,
					  "msm_otg", motg);
			if (ret) {
				dev_err(&pdev->dev, "request irq failed for ID\n");
				goto remove_phy;
			}
		} else {
			ret = -ENODEV;
			dev_err(&pdev->dev, "ID IRQ doesn't exist\n");
			goto remove_phy;
		}
	}

	msm_hsusb_mhl_switch_enable(motg, 1);

	platform_set_drvdata(pdev, motg);
	device_init_wakeup(&pdev->dev, 1);
	motg->mA_port = IUNIT;

	ret = msm_otg_debugfs_init(motg);
	if (ret)
		dev_dbg(&pdev->dev, "mode debugfs file is"
			"not available\n");

	if (motg->pdata->otg_control == OTG_PMIC_CONTROL &&
			(!(motg->pdata->mode == USB_OTG) ||
			 motg->pdata->pmic_id_irq || motg->ext_id_irq))
		motg->caps = ALLOW_PHY_POWER_COLLAPSE | ALLOW_PHY_RETENTION;

	if (motg->pdata->otg_control == OTG_PHY_CONTROL || motg->phy_irq)
		motg->caps = ALLOW_PHY_RETENTION | ALLOW_PHY_REGULATORS_LPM;

	if (motg->pdata->mpm_dpshv_int || motg->pdata->mpm_dmshv_int)
		motg->caps |= ALLOW_HOST_PHY_RETENTION;

	device_create_file(&pdev->dev, &dev_attr_dpdm_pulldown_enable);

	if (motg->pdata->enable_lpm_on_dev_suspend)
		motg->caps |= ALLOW_LPM_ON_DEV_SUSPEND;

	if (motg->pdata->disable_retention_with_vdd_min)
		motg->caps |= ALLOW_VDD_MIN_WITH_RETENTION_DISABLED;

	/*
	 * PHY DVDD is supplied by a always on PMIC LDO (unlike
	 * vddcx/vddmx). PHY can keep D+ pull-up and D+/D-
	 * pull-down during suspend without any additional
	 * hardware re-work.
	 */
	if (motg->pdata->phy_dvdd_always_on)
		motg->caps |= ALLOW_BUS_SUSPEND_WITHOUT_REWORK;

	wake_lock(&motg->wlock);
	pm_runtime_set_active(&pdev->dev);
	pm_runtime_enable(&pdev->dev);

	if (motg->pdata->delay_lpm_on_disconnect) {
		pm_runtime_set_autosuspend_delay(&pdev->dev,
			lpm_disconnect_thresh);
		pm_runtime_use_autosuspend(&pdev->dev);
	}

	motg->usb_psy.name = "usb";
	motg->usb_psy.type = POWER_SUPPLY_TYPE_USB;
	motg->usb_psy.supplied_to = otg_pm_power_supplied_to;
	motg->usb_psy.num_supplicants = ARRAY_SIZE(otg_pm_power_supplied_to);
	motg->usb_psy.properties = otg_pm_power_props_usb;
	motg->usb_psy.num_properties = ARRAY_SIZE(otg_pm_power_props_usb);
	motg->usb_psy.get_property = otg_power_get_property_usb;
	motg->usb_psy.set_property = otg_power_set_property_usb;
	motg->usb_psy.property_is_writeable
		= otg_power_property_is_writeable_usb;

	if (!pm8921_charger_register_vbus_sn(NULL)) {
		/* if pm8921 use legacy implementation */
		dev_dbg(motg->phy.dev, "%s: legacy support\n", __func__);
		legacy_power_supply = true;
	} else {
		/* otherwise register our own power supply */
		if (!msm_otg_register_power_supply(pdev, motg))
			psy = &motg->usb_psy;
	}

	if (legacy_power_supply && pdata->otg_control == OTG_PMIC_CONTROL)
		pm8921_charger_register_vbus_sn(&msm_otg_set_vbus_state);

	ret = msm_otg_setup_ext_chg_cdev(motg);
	if (ret)
		dev_dbg(&pdev->dev, "fail to setup cdev\n");

	if (pdev->dev.of_node) {
		ret = msm_otg_setup_devices(pdev, pdata->mode, true);
		if (ret) {
			dev_err(&pdev->dev, "devices setup failed\n");
			goto remove_cdev;
		}
	}

	init_waitqueue_head(&motg->host_suspend_wait);
	motg->pm_notify.notifier_call = msm_otg_pm_notify;
	register_pm_notifier(&motg->pm_notify);
	msm_otg_dbg_log_event(phy, "OTG PROBE", motg->caps, motg->lpm_flags);

	return 0;

remove_cdev:
	if (!motg->ext_chg_device) {
		device_destroy(motg->ext_chg_class, motg->ext_chg_dev);
		cdev_del(&motg->ext_chg_cdev);
		class_destroy(motg->ext_chg_class);
		unregister_chrdev_region(motg->ext_chg_dev, 1);
	}
	if (psy)
		power_supply_unregister(psy);
remove_phy:
	usb_remove_phy(&motg->phy);
free_async_irq:
	if (motg->async_irq)
		free_irq(motg->async_irq, motg);
free_phy_irq:
	if (motg->phy_irq)
		free_irq(motg->phy_irq, motg);
free_irq:
	free_irq(motg->irq, motg);
destroy_wlock:
	wake_lock_destroy(&motg->wlock);
	clk_disable_unprepare(motg->core_clk);
	msm_hsusb_ldo_enable(motg, USB_PHY_REG_OFF);
	destroy_workqueue(motg->otg_wq);
free_ldo_init:
	msm_hsusb_ldo_init(motg, 0);
free_hsusb_vdd:
	regulator_disable(hsusb_vdd);
free_config_vddcx:
	regulator_set_voltage(hsusb_vdd,
		vdd_val[VDD_NONE],
		vdd_val[VDD_MAX]);
devote_xo_handle:
	clk_disable_unprepare(motg->pclk);
	if (motg->xo_clk)
		clk_disable_unprepare(motg->xo_clk);
free_xo_handle:
	if (motg->xo_clk) {
		clk_put(motg->xo_clk);
		motg->xo_clk = NULL;
	}
free_regs:
	iounmap(motg->regs);
devote_bus_bw:
	if (motg->bus_perf_client) {
		msm_otg_bus_vote(motg, USB_NO_PERF_VOTE);
		msm_bus_scale_unregister_client(motg->bus_perf_client);
	}
otg_remove_devices:
	if (pdev->dev.of_node)
		msm_otg_setup_devices(pdev, motg->pdata->mode, false);
disable_phy_csr_clk:
	if (motg->phy_csr_clk)
		clk_disable_unprepare(motg->phy_csr_clk);
disable_sleep_clk:
	if (motg->sleep_clk)
		clk_disable_unprepare(motg->sleep_clk);
put_xo_clk:
	if (motg->xo_clk)
		clk_put(motg->xo_clk);
put_pclk:
	if (motg->pclk)
		clk_put(motg->pclk);
put_core_clk:
	if (motg->core_clk)
		clk_put(motg->core_clk);
free_motg:
	kfree(motg);
	return ret;
}

static int msm_otg_remove(struct platform_device *pdev)
{
	struct msm_otg *motg = platform_get_drvdata(pdev);
	struct usb_phy *phy = &motg->phy;
	int cnt = 0;

	if (phy->otg->host || phy->otg->gadget)
		return -EBUSY;

	unregister_pm_notifier(&motg->pm_notify);

	if (!motg->ext_chg_device) {
		device_destroy(motg->ext_chg_class, motg->ext_chg_dev);
		cdev_del(&motg->ext_chg_cdev);
		class_destroy(motg->ext_chg_class);
		unregister_chrdev_region(motg->ext_chg_dev, 1);
	}

	if (pdev->dev.of_node)
		msm_otg_setup_devices(pdev, motg->pdata->mode, false);
	if (motg->pdata->otg_control == OTG_PMIC_CONTROL)
		pm8921_charger_unregister_vbus_sn(0);
	if (psy)
		power_supply_unregister(psy);
	msm_otg_mhl_register_callback(motg, NULL);
	msm_otg_debugfs_cleanup();
	cancel_delayed_work_sync(&motg->chg_work);
	cancel_delayed_work_sync(&motg->id_status_work);
	cancel_delayed_work_sync(&motg->suspend_work);
	cancel_work_sync(&motg->sm_work);
	destroy_workqueue(motg->otg_wq);

	pm_runtime_resume(&pdev->dev);

	device_init_wakeup(&pdev->dev, 0);
	pm_runtime_disable(&pdev->dev);
	wake_lock_destroy(&motg->wlock);

	msm_hsusb_mhl_switch_enable(motg, 0);
	if (motg->phy_irq)
		free_irq(motg->phy_irq, motg);
	if (motg->pdata->pmic_id_irq)
		free_irq(motg->pdata->pmic_id_irq, motg);
	usb_remove_phy(phy);
	free_irq(motg->irq, motg);

	if (motg->pdata->mpm_dpshv_int || motg->pdata->mpm_dmshv_int)
		device_remove_file(&pdev->dev,
				&dev_attr_dpdm_pulldown_enable);
	if (motg->pdata->otg_control == OTG_PHY_CONTROL &&
		motg->pdata->mpm_otgsessvld_int)
		msm_mpm_enable_pin(motg->pdata->mpm_otgsessvld_int, 0);

	if (motg->pdata->mpm_dpshv_int)
		msm_mpm_enable_pin(motg->pdata->mpm_dpshv_int, 0);
	if (motg->pdata->mpm_dmshv_int)
		msm_mpm_enable_pin(motg->pdata->mpm_dmshv_int, 0);

	/*
	 * Put PHY in low power mode.
	 */
	ulpi_read(phy, 0x14);
	ulpi_write(phy, 0x08, 0x09);

	writel(readl(USB_PORTSC) | PORTSC_PHCD, USB_PORTSC);
	while (cnt < PHY_SUSPEND_TIMEOUT_USEC) {
		if (readl(USB_PORTSC) & PORTSC_PHCD)
			break;
		udelay(1);
		cnt++;
	}
	if (cnt >= PHY_SUSPEND_TIMEOUT_USEC)
		dev_err(phy->dev, "Unable to suspend PHY\n");

	clk_disable_unprepare(motg->pclk);
	clk_disable_unprepare(motg->core_clk);
	if (motg->phy_csr_clk)
		clk_disable_unprepare(motg->phy_csr_clk);
	if (motg->xo_clk) {
		clk_disable_unprepare(motg->xo_clk);
		clk_put(motg->xo_clk);
	}

	if (!IS_ERR(motg->sleep_clk))
		clk_disable_unprepare(motg->sleep_clk);

	msm_hsusb_ldo_enable(motg, USB_PHY_REG_OFF);
	msm_hsusb_ldo_init(motg, 0);
	regulator_disable(hsusb_vdd);
	regulator_set_voltage(hsusb_vdd,
		vdd_val[VDD_NONE],
		vdd_val[VDD_MAX]);

	iounmap(motg->regs);
	pm_runtime_set_suspended(&pdev->dev);

	clk_put(motg->pclk);
	clk_put(motg->core_clk);

	if (motg->bus_perf_client) {
		msm_otg_bus_vote(motg, USB_NO_PERF_VOTE);
		msm_bus_scale_unregister_client(motg->bus_perf_client);
	}

	return 0;
}

static void msm_otg_shutdown(struct platform_device *pdev)
{
	struct msm_otg *motg = platform_get_drvdata(pdev);

	dev_dbg(&pdev->dev, "OTG shutdown\n");
	msm_hsusb_vbus_power(motg, 0);
}

#ifdef CONFIG_PM_RUNTIME
static int msm_otg_runtime_idle(struct device *dev)
{
	struct msm_otg *motg = dev_get_drvdata(dev);
	struct usb_phy *phy = &motg->phy;

	dev_dbg(dev, "OTG runtime idle\n");
	msm_otg_dbg_log_event(phy, "RUNTIME IDLE",
			phy->state, motg->ext_chg_active);

	if (phy->state == OTG_STATE_UNDEFINED)
		return -EAGAIN;

	if (motg->ext_chg_active == DEFAULT) {
		dev_dbg(dev, "Deferring LPM\n");
		/*
		 * Charger detection may happen in user space.
		 * Delay entering LPM by 3 sec.  Otherwise we
		 * have to exit LPM when user space begins
		 * charger detection.
		 *
		 * This timer will be canceled when user space
		 * votes against LPM by incrementing PM usage
		 * counter.  We enter low power mode when
		 * PM usage counter is decremented.
		 */
		pm_schedule_suspend(dev, 3000);
		return -EAGAIN;
	}

	return 0;
}

static int msm_otg_runtime_suspend(struct device *dev)
{
	struct msm_otg *motg = dev_get_drvdata(dev);

	dev_dbg(dev, "OTG runtime suspend\n");
	msm_otg_dbg_log_event(&motg->phy, "RUNTIME SUSPEND",
			get_pm_runtime_counter(dev), 0);
	return msm_otg_suspend(motg);
}

static int msm_otg_runtime_resume(struct device *dev)
{
	struct msm_otg *motg = dev_get_drvdata(dev);

	dev_dbg(dev, "OTG runtime resume\n");
	msm_otg_dbg_log_event(&motg->phy, "RUNTIME RESUME",
			get_pm_runtime_counter(dev), motg->pm_done);
	pm_runtime_get_noresume(dev);
	motg->pm_done = 0;
	msm_otg_dbg_log_event(&motg->phy, "RUNTIME RESUME DONE",
			get_pm_runtime_counter(dev), motg->pm_done);
	return msm_otg_resume(motg);
}
#endif

#ifdef CONFIG_PM_SLEEP
static int msm_otg_pm_suspend(struct device *dev)
{
	int ret = 0;
	struct msm_otg *motg = dev_get_drvdata(dev);

	dev_dbg(dev, "OTG PM suspend\n");
	msm_otg_dbg_log_event(&motg->phy, "PM SUSPEND START",
			get_pm_runtime_counter(dev),
			atomic_read(&motg->pm_suspended));

	atomic_set(&motg->pm_suspended, 1);
	ret = msm_otg_suspend(motg);
	if (ret)
		atomic_set(&motg->pm_suspended, 0);

	return ret;
}

static int msm_otg_pm_resume(struct device *dev)
{
	int ret = 0;
	struct msm_otg *motg = dev_get_drvdata(dev);

	dev_dbg(dev, "OTG PM resume\n");
	msm_otg_dbg_log_event(&motg->phy, "PM RESUME START",
			get_pm_runtime_counter(dev), motg->pm_done);

	motg->pm_done = 0;

	if (motg->async_int || motg->sm_work_pending ||
			motg->phy_irq_pending ||
			!pm_runtime_suspended(dev)) {
		msm_otg_dbg_log_event(&motg->phy, "PM RESUME BY USB",
				motg->async_int, motg->phy_irq_pending);
		pm_runtime_get_noresume(dev);
		ret = msm_otg_resume(motg);

		/* Update runtime PM status */
		pm_runtime_disable(dev);
		pm_runtime_set_active(dev);
		pm_runtime_enable(dev);

		/* sm work will start in pm notify */
	}
	msm_otg_dbg_log_event(&motg->phy, "PM RESUME DONE",
			get_pm_runtime_counter(dev), motg->pm_done);

	return ret;
}
#endif

#ifdef CONFIG_PM
static const struct dev_pm_ops msm_otg_dev_pm_ops = {
	SET_SYSTEM_SLEEP_PM_OPS(msm_otg_pm_suspend, msm_otg_pm_resume)
	SET_RUNTIME_PM_OPS(msm_otg_runtime_suspend, msm_otg_runtime_resume,
				msm_otg_runtime_idle)
};
#endif

static struct of_device_id msm_otg_dt_match[] = {
	{	.compatible = "qcom,hsusb-otg",
	},
	{}
};

static struct platform_driver msm_otg_driver = {
	.probe = msm_otg_probe,
	.remove = msm_otg_remove,
	.shutdown = msm_otg_shutdown,
	.driver = {
		.name = DRIVER_NAME,
		.owner = THIS_MODULE,
#ifdef CONFIG_PM
		.pm = &msm_otg_dev_pm_ops,
#endif
		.of_match_table = msm_otg_dt_match,
	},
};

module_platform_driver(msm_otg_driver);

MODULE_LICENSE("GPL v2");
MODULE_DESCRIPTION("MSM USB transceiver driver");<|MERGE_RESOLUTION|>--- conflicted
+++ resolved
@@ -5796,11 +5796,7 @@
 			 * for device mode In this case HUB should be gone
 			 * only once out of reset at the boot time and after
 			 * that always stay on*/
-<<<<<<< HEAD
 			if (gpio_is_valid(motg->pdata->hub_reset_gpio)) {
-=======
-			if (gpio_is_valid(motg->pdata->hub_reset_gpio))
->>>>>>> 83846d11
 				ret = devm_gpio_request(&pdev->dev,
 						motg->pdata->hub_reset_gpio,
 						"qcom,hub-reset-gpio");
@@ -5810,10 +5806,7 @@
 				}
 				gpio_direction_output(
 					motg->pdata->hub_reset_gpio, 1);
-<<<<<<< HEAD
 			}
-=======
->>>>>>> 83846d11
 
 			if (gpio_is_valid(motg->pdata->switch_sel_gpio)) {
 				ret = devm_gpio_request(&pdev->dev,
