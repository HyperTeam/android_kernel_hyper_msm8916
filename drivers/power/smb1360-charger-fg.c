/* Copyright (c) 2013-2015 The Linux Foundation. All rights reserved.
 *
 * This program is free software; you can redistribute it and/or modify
 * it under the terms of the GNU General Public License version 2 and
 * only version 2 as published by the Free Software Foundation.
 *
 * This program is distributed in the hope that it will be useful,
 * but WITHOUT ANY WARRANTY; without even the implied warranty of
 * MERCHANTABILITY or FITNESS FOR A PARTICULAR PURPOSE.  See the
 * GNU General Public License for more details.
 */
#define pr_fmt(fmt) "SMB:%s: " fmt, __func__

#include <linux/i2c.h>
#include <linux/debugfs.h>
#include <linux/gpio.h>
#include <linux/errno.h>
#include <linux/delay.h>
#include <linux/module.h>
#include <linux/interrupt.h>
#include <linux/math64.h>
#include <linux/slab.h>
#include <linux/power_supply.h>
#include <linux/regulator/driver.h>
#include <linux/regulator/of_regulator.h>
#include <linux/regulator/machine.h>
#include <linux/of.h>
#include <linux/of_gpio.h>
#include <linux/bitops.h>
#include <linux/qpnp/qpnp-adc.h>
#include <linux/completion.h>

#define _SMB1360_MASK(BITS, POS) \
	((unsigned char)(((1 << (BITS)) - 1) << (POS)))
#define SMB1360_MASK(LEFT_BIT_POS, RIGHT_BIT_POS) \
		_SMB1360_MASK((LEFT_BIT_POS) - (RIGHT_BIT_POS) + 1, \
				(RIGHT_BIT_POS))

/* Charger Registers */
#define CFG_BATT_CHG_REG		0x00
#define CHG_ITERM_MASK			SMB1360_MASK(2, 0)
#define CHG_ITERM_25MA			0x0
#define CHG_ITERM_200MA			0x7
#define RECHG_MV_MASK			SMB1360_MASK(6, 5)
#define RECHG_MV_SHIFT			5
#define OTG_CURRENT_MASK		SMB1360_MASK(4, 3)
#define OTG_CURRENT_SHIFT		3

#define CFG_BATT_CHG_ICL_REG		0x05
#define AC_INPUT_ICL_PIN_BIT		BIT(7)
#define AC_INPUT_PIN_HIGH_BIT		BIT(6)
#define RESET_STATE_USB_500		BIT(5)
#define INPUT_CURR_LIM_MASK		SMB1360_MASK(3, 0)
#define INPUT_CURR_LIM_300MA		0x0

#define CFG_GLITCH_FLT_REG		0x06
#define AICL_ENABLED_BIT		BIT(0)
#define INPUT_UV_GLITCH_FLT_20MS_BIT	BIT(7)

#define CFG_CHG_MISC_REG		0x7
#define CHG_EN_BY_PIN_BIT		BIT(7)
#define CHG_EN_ACTIVE_LOW_BIT		BIT(6)
#define PRE_TO_FAST_REQ_CMD_BIT		BIT(5)
#define CHG_CURR_TERM_DIS_BIT		BIT(3)
#define CFG_AUTO_RECHG_DIS_BIT		BIT(2)
#define CFG_CHG_INHIBIT_EN_BIT		BIT(0)

#define CFG_CHG_FUNC_CTRL_REG		0x08
#define CHG_RECHG_THRESH_FG_SRC_BIT	BIT(1)

#define CFG_STAT_CTRL_REG		0x09
#define CHG_STAT_IRQ_ONLY_BIT		BIT(4)
#define CHG_TEMP_CHG_ERR_BLINK_BIT	BIT(3)
#define CHG_STAT_ACTIVE_HIGH_BIT	BIT(1)
#define CHG_STAT_DISABLE_BIT		BIT(0)

#define CFG_SFY_TIMER_CTRL_REG		0x0A
#define SAFETY_TIME_DISABLE_BIT		BIT(5)
#define SAFETY_TIME_MINUTES_SHIFT	2
#define SAFETY_TIME_MINUTES_MASK	SMB1360_MASK(3, 2)

#define CFG_BATT_MISSING_REG		0x0D
#define BATT_MISSING_SRC_THERM_BIT	BIT(1)

#define CFG_FG_BATT_CTRL_REG		0x0E
#define CFG_FG_OTP_BACK_UP_ENABLE	BIT(7)
#define BATT_ID_ENABLED_BIT		BIT(5)
#define CHG_BATT_ID_FAIL		BIT(4)
#define BATT_ID_FAIL_SELECT_PROFILE	BIT(3)
#define BATT_PROFILE_SELECT_MASK	SMB1360_MASK(3, 0)
#define BATT_PROFILEA_MASK		0x0
#define BATT_PROFILEB_MASK		0xF

#define IRQ_CFG_REG			0x0F
#define IRQ_BAT_HOT_COLD_HARD_BIT	BIT(7)
#define IRQ_BAT_HOT_COLD_SOFT_BIT	BIT(6)
#define IRQ_DCIN_UV_BIT			BIT(2)
#define IRQ_AICL_DONE_BIT		BIT(1)
#define IRQ_INTERNAL_TEMPERATURE_BIT	BIT(0)

#define IRQ2_CFG_REG			0x10
#define IRQ2_SAFETY_TIMER_BIT		BIT(7)
#define IRQ2_CHG_ERR_BIT		BIT(6)
#define IRQ2_CHG_PHASE_CHANGE_BIT	BIT(4)
#define IRQ2_POWER_OK_BIT		BIT(2)
#define IRQ2_BATT_MISSING_BIT		BIT(1)
#define IRQ2_VBAT_LOW_BIT		BIT(0)

#define IRQ3_CFG_REG			0x11
#define IRQ3_FG_ACCESS_OK_BIT		BIT(6)
#define IRQ3_SOC_CHANGE_BIT		BIT(4)
#define IRQ3_SOC_MIN_BIT		BIT(3)
#define IRQ3_SOC_MAX_BIT		BIT(2)
#define IRQ3_SOC_EMPTY_BIT		BIT(1)
#define IRQ3_SOC_FULL_BIT		BIT(0)

#define CHG_CURRENT_REG			0x13
#define FASTCHG_CURR_MASK		SMB1360_MASK(4, 2)
#define FASTCHG_CURR_SHIFT		2

#define CHG_CMP_CFG			0x14
#define JEITA_COMP_CURR_MASK		SMB1360_MASK(3, 0)
#define JEITA_COMP_EN_MASK		SMB1360_MASK(7, 4)
#define JEITA_COMP_EN_SHIFT		4
#define JEITA_COMP_EN_BIT		SMB1360_MASK(7, 4)
#define BATT_CHG_FLT_VTG_REG		0x15
#define VFLOAT_MASK			SMB1360_MASK(6, 0)
#define CFG_FVC_REG			0x16
#define FLT_VTG_COMP_MASK		SMB1360_MASK(6, 0)

#define SHDN_CTRL_REG			0x1A
#define SHDN_CMD_USE_BIT		BIT(1)
#define SHDN_CMD_POLARITY_BIT		BIT(2)

#define CURRENT_GAIN_LSB_REG		0x1D
#define CURRENT_GAIN_MSB_REG		0x1E

/* Command Registers */
#define CMD_I2C_REG			0x40
#define ALLOW_VOLATILE_BIT		BIT(6)
#define FG_ACCESS_ENABLED_BIT		BIT(5)
#define FG_RESET_BIT			BIT(4)
#define CYCLE_STRETCH_CLEAR_BIT		BIT(3)

#define CMD_IL_REG			0x41
#define USB_CTRL_MASK			SMB1360_MASK(1 , 0)
#define USB_100_BIT			0x01
#define USB_500_BIT			0x00
#define USB_AC_BIT			0x02
#define SHDN_CMD_BIT			BIT(7)

#define CMD_CHG_REG			0x42
#define CMD_CHG_EN			BIT(1)
#define CMD_OTG_EN_BIT			BIT(0)

/* Status Registers */
#define STATUS_1_REG			0x48
#define AICL_CURRENT_STATUS_MASK	SMB1360_MASK(6, 0)
#define AICL_LIMIT_1500MA		0xF

#define STATUS_3_REG			0x4B
#define CHG_HOLD_OFF_BIT		BIT(3)
#define CHG_TYPE_MASK			SMB1360_MASK(2, 1)
#define CHG_TYPE_SHIFT			1
#define BATT_NOT_CHG_VAL		0x0
#define BATT_PRE_CHG_VAL		0x1
#define BATT_FAST_CHG_VAL		0x2
#define BATT_TAPER_CHG_VAL		0x3
#define CHG_EN_BIT			BIT(0)

#define STATUS_4_REG			0x4C
#define CYCLE_STRETCH_ACTIVE_BIT	BIT(5)

#define REVISION_CTRL_REG		0x4F
#define DEVICE_REV_MASK			SMB1360_MASK(3, 0)

/* IRQ Status Registers */
#define IRQ_A_REG			0x50
#define IRQ_A_HOT_HARD_BIT		BIT(6)
#define IRQ_A_COLD_HARD_BIT		BIT(4)
#define IRQ_A_HOT_SOFT_BIT		BIT(2)
#define IRQ_A_COLD_SOFT_BIT		BIT(0)

#define IRQ_B_REG			0x51
#define IRQ_B_BATT_TERMINAL_BIT		BIT(6)
#define IRQ_B_BATT_MISSING_BIT		BIT(4)

#define IRQ_C_REG			0x52
#define IRQ_C_CHG_TERM			BIT(0)

#define IRQ_D_REG			0x53
#define IRQ_E_REG			0x54
#define IRQ_E_USBIN_UV_BIT		BIT(0)

#define IRQ_F_REG			0x55

#define IRQ_G_REG			0x56

#define IRQ_H_REG			0x57
#define IRQ_I_REG			0x58
#define FG_ACCESS_ALLOWED_BIT		BIT(0)
#define BATT_ID_RESULT_BIT		SMB1360_MASK(6, 4)
#define BATT_ID_SHIFT			4

/* FG registers - IRQ config register */
#define SOC_MAX_REG			0x24
#define SOC_MIN_REG			0x25
#define VTG_EMPTY_REG			0x26
#define SOC_DELTA_REG			0x28
#define JEITA_SOFT_COLD_REG		0x29
#define JEITA_SOFT_HOT_REG		0x2A
#define VTG_MIN_REG			0x2B

/* FG SHADOW registers */
#define SHDW_FG_ESR_ACTUAL		0x20
#define SHDW_FG_BATT_STATUS		0x60
#define BATTERY_PROFILE_BIT		BIT(0)

#define SHDW_FG_MSYS_SOC		0x61
#define SHDW_FG_CAPACITY		0x62
#define SHDW_FG_VTG_NOW			0x69
#define SHDW_FG_CURR_NOW		0x6B
#define SHDW_FG_BATT_TEMP		0x6D

#define VOLTAGE_PREDICTED_REG		0x80
#define CC_TO_SOC_COEFF			0xBA
#define NOMINAL_CAPACITY_REG		0xBC
#define ACTUAL_CAPACITY_REG		0xBE
#define FG_AUTO_RECHARGE_SOC		0xD2
#define FG_SYS_CUTOFF_V_REG		0xD3
#define FG_CC_TO_CV_V_REG		0xD5
#define FG_ITERM_REG			0xD9
#define FG_THERM_C1_COEFF_REG		0xDB
#define FG_IBATT_STANDBY_REG		0xCF

#define FG_I2C_CFG_MASK			SMB1360_MASK(2, 1)
#define FG_CFG_I2C_ADDR			0x2
#define FG_PROFILE_A_ADDR		0x4
#define FG_PROFILE_B_ADDR		0x6

#ifdef CONFIG_MACH_SPIRIT
#define CFG_BATT_CHG_FREQ_REG		0x03
#define SWITCH_FREQ_BIT			BIT(7)

#define OTG_UVLO_REG			0x12
#define OTG_UVLO_MASK			SMB1360_MASK(4, 2)
#define OTG_UVLO_DATA			2
#define OTG_UVLO_SHIFT			2

#define PRE_TO_FAST_MASK		SMB1360_MASK(7, 5)
#define PRE_TO_FAST_DATA		7
#define PRE_TO_FAST_SHIFT		5

#define PRE_CHARGE_CURRENT_MASK		SMB1360_MASK(1, 0)
#define PRE_CHARGE_CURRENT_SHIFT	0
#define PRE_CHARGE_CURRENT_DATA		1
#endif

/* Constants */
#define CURRENT_100_MA			100
#define CURRENT_500_MA			500
#define MAX_8_BITS			255
#define JEITA_WORK_MS			3000

#ifdef CONFIG_MACH_SPIRIT
#define FG_RESET_THRESHOLD_MV		50
#else
#define FG_RESET_THRESHOLD_MV		15
#endif
#define SMB1360_REV_1			0x01

#define SMB1360_POWERON_DELAY_MS	2000
#define SMB1360_FG_RESET_DELAY_MS	1500

enum {
	WRKRND_FG_CONFIG_FAIL = BIT(0),
	WRKRND_BATT_DET_FAIL = BIT(1),
	WRKRND_USB100_FAIL = BIT(2),
	WRKRND_HARD_JEITA = BIT(3),
};

enum {
	USER	= BIT(0),
	JEITA_SOFT	= BIT(1),
};

enum {
	PARALLEL_USER = BIT(0),
	PARALLEL_CURRENT = BIT(1),
	PARALLEL_JEITA_SOFT = BIT(2),
	PARALLEL_JEITA_HARD = BIT(3),
	PARALLEL_EOC = BIT(4),
};

enum fg_i2c_access_type {
	FG_ACCESS_CFG = 0x1,
	FG_ACCESS_PROFILE_A = 0x2,
	FG_ACCESS_PROFILE_B = 0x3
};

enum {
	BATTERY_PROFILE_A,
	BATTERY_PROFILE_B,
	BATTERY_PROFILE_MAX,
};

static int otg_curr_ma[] = {350, 550, 950, 1500};

struct smb1360_otg_regulator {
	struct regulator_desc	rdesc;
	struct regulator_dev	*rdev;
};

struct smb1360_chip {
	struct i2c_client		*client;
	struct device			*dev;
	u8				revision;
	u8				soft_hot_rt_stat;
	u8				soft_cold_rt_stat;
	struct delayed_work		jeita_work;
	struct delayed_work		delayed_init_work;
	unsigned short			default_i2c_addr;
	unsigned short			fg_i2c_addr;
	bool				pulsed_irq;
	struct completion		fg_mem_access_granted;

	/* configuration data - charger */
	int				fake_battery_soc;
	bool				batt_id_disabled;
	bool				charging_disabled;
	bool				recharge_disabled;
	bool				chg_inhibit_disabled;
	bool				iterm_disabled;
	bool				shdn_after_pwroff;
	bool				config_hard_thresholds;
	bool				soft_jeita_supported;
	int				iterm_ma;
	int				vfloat_mv;
	int				safety_time;
	int				resume_delta_mv;
	u32				default_batt_profile;
	unsigned int			thermal_levels;
	unsigned int			therm_lvl_sel;
	unsigned int			*thermal_mitigation;
	int				otg_batt_curr_limit;
	bool				min_icl_usb100;
	int				cold_bat_decidegc;
	int				hot_bat_decidegc;
	int				cool_bat_decidegc;
	int				warm_bat_decidegc;
	int				cool_bat_mv;
	int				warm_bat_mv;
	int				cool_bat_ma;
	int				warm_bat_ma;
	int				soft_cold_thresh;
	int				soft_hot_thresh;

	/* parallel-chg params */
	int				fastchg_current;
	int				parallel_chg_disable_status;
	int				max_parallel_chg_current;
	bool				parallel_charging;

	/* configuration data - fg */
	int				soc_max;
	int				soc_min;
	int				delta_soc;
	int				voltage_min_mv;
	int				voltage_empty_mv;
	int				batt_capacity_mah;
	int				cc_soc_coeff;
	int				v_cutoff_mv;
	int				fg_iterm_ma;
	int				fg_ibatt_standby_ma;
	int				fg_thermistor_c1_coeff;
	int				fg_cc_to_cv_mv;
	int				fg_auto_recharge_soc;
	bool				empty_soc_disabled;
	int				fg_reset_threshold_mv;
	bool				fg_reset_at_pon;
	bool				rsense_10mohm;
	bool				otg_fet_present;
	bool				fet_gain_enabled;
	int				otg_fet_enable_gpio;

	/* status tracking */
	int				voltage_now;
	int				current_now;
	int				resistance_now;
	int				temp_now;
	int				soc_now;
	int				fcc_mah;
	bool				usb_present;
	bool				batt_present;
	bool				batt_hot;
	bool				batt_cold;
	bool				batt_warm;
	bool				batt_cool;
	bool				batt_full;
	bool				resume_completed;
	bool				irq_waiting;
	bool				empty_soc;
	bool				awake_min_soc;
	int				workaround_flags;
	u8				irq_cfg_mask[3];
	int				usb_psy_ma;
	int				charging_disabled_status;
	u32				connected_rid;
	u32				profile_rid[BATTERY_PROFILE_MAX];

	u32				peek_poke_address;
	u32				fg_access_type;
	u32				fg_peek_poke_address;
	int				skip_writes;
	int				skip_reads;
	struct dentry			*debug_root;

	struct qpnp_vadc_chip		*vadc_dev;
	struct power_supply		*parallel_psy;
	struct power_supply		*usb_psy;
	struct power_supply		batt_psy;
	struct smb1360_otg_regulator	otg_vreg;
	struct mutex			irq_complete;
	struct mutex			charging_disable_lock;
	struct mutex			current_change_lock;
	struct mutex			read_write_lock;
	struct mutex			parallel_chg_lock;
	struct work_struct		parallel_work;
	struct mutex			otp_gain_lock;
	struct mutex			fg_access_request_lock;
};

static int chg_time[] = {
	192,
	384,
	768,
	1536,
};

static int input_current_limit[] = {
	300, 400, 450, 500, 600, 700, 800, 850, 900,
	950, 1000, 1100, 1200, 1300, 1400, 1500,
};

static int fastchg_current[] = {
	450, 600, 750, 900, 1050, 1200, 1350, 1500,
};

static int is_between(int value, int left, int right)
{
	if (left >= right && left >= value && value >= right)
		return 1;
	if (left <= right && left <= value && value <= right)
		return 1;

	return 0;
}

static int bound(int val, int min, int max)
{
	if (val < min)
		return min;
	if (val > max)
		return max;

	return val;
}

static int __smb1360_read(struct smb1360_chip *chip, int reg,
				u8 *val)
{
	s32 ret;

	ret = i2c_smbus_read_byte_data(chip->client, reg);
	if (ret < 0) {
		dev_err(chip->dev,
			"i2c read fail: can't read from %02x: %d\n", reg, ret);
		return ret;
	} else {
		*val = ret;
	}
	pr_debug("Reading 0x%02x=0x%02x\n", reg, *val);

	return 0;
}

static int __smb1360_write(struct smb1360_chip *chip, int reg,
						u8 val)
{
	s32 ret;

	ret = i2c_smbus_write_byte_data(chip->client, reg, val);
	if (ret < 0) {
		dev_err(chip->dev,
			"i2c write fail: can't write %02x to %02x: %d\n",
			val, reg, ret);
		return ret;
	}
	pr_debug("Writing 0x%02x=0x%02x\n", reg, val);
	return 0;
}

static int smb1360_read(struct smb1360_chip *chip, int reg,
				u8 *val)
{
	int rc;

	if (chip->skip_reads) {
		*val = 0;
		return 0;
	}
	mutex_lock(&chip->read_write_lock);
	rc = __smb1360_read(chip, reg, val);
	mutex_unlock(&chip->read_write_lock);

	return rc;
}

static int smb1360_write(struct smb1360_chip *chip, int reg,
						u8 val)
{
	int rc;

	if (chip->skip_writes)
		return 0;

	mutex_lock(&chip->read_write_lock);
	rc = __smb1360_write(chip, reg, val);
	mutex_unlock(&chip->read_write_lock);

	return rc;
}

static int smb1360_fg_read(struct smb1360_chip *chip, int reg,
				u8 *val)
{
	int rc;

	if (chip->skip_reads) {
		*val = 0;
		return 0;
	}

	mutex_lock(&chip->read_write_lock);
	chip->client->addr = chip->fg_i2c_addr;
	rc = __smb1360_read(chip, reg, val);
	chip->client->addr = chip->default_i2c_addr;
	mutex_unlock(&chip->read_write_lock);

	return rc;
}

static int smb1360_fg_write(struct smb1360_chip *chip, int reg,
						u8 val)
{
	int rc;

	if (chip->skip_writes)
		return 0;

	mutex_lock(&chip->read_write_lock);
	chip->client->addr = chip->fg_i2c_addr;
	rc = __smb1360_write(chip, reg, val);
	chip->client->addr = chip->default_i2c_addr;
	mutex_unlock(&chip->read_write_lock);

	return rc;
}

static int smb1360_read_bytes(struct smb1360_chip *chip, int reg,
						u8 *val, u8 bytes)
{
	s32 rc;

	if (chip->skip_reads) {
		*val = 0;
		return 0;
	}

	mutex_lock(&chip->read_write_lock);
	rc = i2c_smbus_read_i2c_block_data(chip->client, reg, bytes, val);
	if (rc < 0)
		dev_err(chip->dev,
			"i2c read fail: can't read %d bytes from %02x: %d\n",
							bytes, reg, rc);
	mutex_unlock(&chip->read_write_lock);

	return (rc < 0) ? rc : 0;
}

static int smb1360_write_bytes(struct smb1360_chip *chip, int reg,
						u8 *val, u8 bytes)
{
	s32 rc;

	if (chip->skip_writes) {
		*val = 0;
		return 0;
	}

	mutex_lock(&chip->read_write_lock);
	rc = i2c_smbus_write_i2c_block_data(chip->client, reg, bytes, val);
	if (rc < 0)
		dev_err(chip->dev,
			"i2c write fail: can't read %d bytes from %02x: %d\n",
							bytes, reg, rc);
	mutex_unlock(&chip->read_write_lock);

	return (rc < 0) ? rc : 0;
}

static int smb1360_masked_write(struct smb1360_chip *chip, int reg,
						u8 mask, u8 val)
{
	s32 rc;
	u8 temp;

	if (chip->skip_writes || chip->skip_reads)
		return 0;

	mutex_lock(&chip->read_write_lock);
	rc = __smb1360_read(chip, reg, &temp);
	if (rc < 0) {
		dev_err(chip->dev, "read failed: reg=%03X, rc=%d\n", reg, rc);
		goto out;
	}
	temp &= ~mask;
	temp |= val & mask;
	rc = __smb1360_write(chip, reg, temp);
	if (rc < 0) {
		dev_err(chip->dev,
			"write failed: reg=%03X, rc=%d\n", reg, rc);
	}
out:
	mutex_unlock(&chip->read_write_lock);
	return rc;
}

#define EXPONENT_MASK		0xF800
#define MANTISSA_MASK		0x3FF
#define SIGN_MASK		0x400
#define EXPONENT_SHIFT		11
#define SIGN_SHIFT		10
#define MICRO_UNIT		1000000ULL
static int64_t float_decode(u16 reg)
{
	int64_t final_val, exponent_val, mantissa_val;
	int exponent, mantissa, n;
	bool sign;

	exponent = (reg & EXPONENT_MASK) >> EXPONENT_SHIFT;
	mantissa = (reg & MANTISSA_MASK);
	sign = !!(reg & SIGN_MASK);

	pr_debug("exponent=%d mantissa=%d sign=%d\n", exponent, mantissa, sign);

	mantissa_val = mantissa * MICRO_UNIT;

	n = exponent - 15;
	if (n < 0)
		exponent_val = MICRO_UNIT >> -n;
	else
		exponent_val = MICRO_UNIT << n;

	n = n - 10;
	if (n < 0)
		mantissa_val >>= -n;
	else
		mantissa_val <<= n;

	final_val = exponent_val + mantissa_val;

	if (sign)
		final_val *= -1;

	return final_val;
}

#define MAX_MANTISSA    (1023 * 1000000ULL)
unsigned int float_encode(int64_t float_val)
{
	int exponent = 0, sign = 0;
	unsigned int final_val = 0;

	if (float_val == 0)
		return 0;

	if (float_val < 0) {
		sign = 1;
		float_val = -float_val;
	}

	/* Reduce large mantissa until it fits into 10 bit */
	while (float_val >= MAX_MANTISSA) {
		exponent++;
		float_val >>= 1;
	}

	/* Increase small mantissa to improve precision */
	while (float_val < MAX_MANTISSA && exponent > -25) {
		exponent--;
		float_val <<= 1;
	}

	exponent = exponent + 25;

	/* Convert mantissa from micro-units to units */
	float_val = div_s64((float_val + MICRO_UNIT), (int)MICRO_UNIT);

	if (float_val == 1024) {
		exponent--;
		float_val <<= 1;
	}

	float_val -= 1024;

	/* Ensure that resulting number is within range */
	if (float_val > MANTISSA_MASK)
		float_val = MANTISSA_MASK;

	/* Convert to 5 bit exponent, 11 bit mantissa */
	final_val = (float_val & MANTISSA_MASK) | (sign << SIGN_SHIFT) |
		((exponent << EXPONENT_SHIFT) & EXPONENT_MASK);

	return final_val;
}

<<<<<<< HEAD
/* FG reset could only be done after FG access being granted */
static int smb1360_force_fg_reset(struct smb1360_chip *chip)
=======
#ifdef CONFIG_MACH_SPIRIT
static int get_usb_charger_type(void)
{
	struct power_supply *usb_psy;
	union power_supply_propval val;

	usb_psy = power_supply_get_by_name("usb");
	if (usb_psy) {
		usb_psy->get_property(usb_psy, POWER_SUPPLY_PROP_TYPE, &val);
		return val.intval;
	} else {
		pr_err("%s:%d: Failed to get USB power supply by name\n",
				__func__, __LINE__);
		return 0xDE;
	}
}
#endif

static int smb1360_enable_fg_access(struct smb1360_chip *chip)
>>>>>>> cffb3572
{
	int rc;

	rc = smb1360_masked_write(chip, CMD_I2C_REG, FG_RESET_BIT,
						FG_RESET_BIT);
	if (rc) {
		pr_err("Couldn't reset FG rc=%d\n", rc);
		return rc;
	}

	msleep(SMB1360_FG_RESET_DELAY_MS);

	rc = smb1360_masked_write(chip, CMD_I2C_REG, FG_RESET_BIT, 0);
	if (rc)
		pr_err("Couldn't un-reset FG rc=%d\n", rc);

	return rc;
}

/*
 * Requesting FG access relys on the FG_ACCESS_ALLOWED IRQ.
 * This function can only be called after interrupt handler
 * being installed successfully.
 */
#define SMB1360_FG_ACCESS_TIMEOUT_MS	5000
#define SMB1360_FG_ACCESS_RETRY_COUNT	3
static int smb1360_enable_fg_access(struct smb1360_chip *chip)
{
	int rc = 0;
	u8 reg, retry = SMB1360_FG_ACCESS_RETRY_COUNT;

	pr_debug("request FG memory access\n");
	/*
	 * read the ACCESS_ALLOW status bit firstly to
	 * check if the access was granted before
	 */
	mutex_lock(&chip->fg_access_request_lock);
	pm_stay_awake(chip->dev);
	rc = smb1360_read(chip, IRQ_I_REG, &reg);
	if (rc) {
		pr_err("Couldn't read IRQ_I_REG, rc=%d\n", rc);
		goto bail_i2c;
	} else if (reg & FG_ACCESS_ALLOWED_BIT) {
		pr_debug("FG access was granted\n");
		goto bail_i2c;
	}

	/* request FG access */
	rc = smb1360_masked_write(chip, CMD_I2C_REG, FG_ACCESS_ENABLED_BIT,
							FG_ACCESS_ENABLED_BIT);
	if (rc) {
		pr_err("Couldn't enable FG access rc=%d\n", rc);
		goto bail_i2c;
	}

	while (retry--) {
		rc = wait_for_completion_interruptible_timeout(
			&chip->fg_mem_access_granted,
			msecs_to_jiffies(SMB1360_FG_ACCESS_TIMEOUT_MS));
		if (rc <= 0)
			pr_debug("FG access timeout, retry: %d\n", retry);
		else
			break;
	}
	if (rc == 0) /* timed out */
		rc = -ETIMEDOUT;
	else if (rc > 0) /* completed */
		rc = 0;

	/* Clear the FG access bit if request failed */
	if (rc < 0) {
		rc = smb1360_masked_write(chip, CMD_I2C_REG,
				FG_ACCESS_ENABLED_BIT, 0);
		if (rc)
			pr_err("Couldn't disable FG access rc=%d\n", rc);
	}

bail_i2c:
	pm_relax(chip->dev);
	mutex_unlock(&chip->fg_access_request_lock);
	return rc;
}

static inline bool is_device_suspended(struct smb1360_chip *chip)
{
	return !chip->resume_completed;
}

static int smb1360_disable_fg_access(struct smb1360_chip *chip)
{
	int rc;

	rc = smb1360_masked_write(chip, CMD_I2C_REG, FG_ACCESS_ENABLED_BIT, 0);
	if (rc)
		pr_err("Couldn't disable FG access rc=%d\n", rc);

	INIT_COMPLETION(chip->fg_mem_access_granted);

	return rc;
}

static int smb1360_enable_volatile_writes(struct smb1360_chip *chip)
{
	int rc;

	rc = smb1360_masked_write(chip, CMD_I2C_REG,
		ALLOW_VOLATILE_BIT, ALLOW_VOLATILE_BIT);
	if (rc < 0)
		dev_err(chip->dev,
			"Couldn't set VOLATILE_W_PERM_BIT rc=%d\n", rc);

	return rc;
}

#define TRIM_1C_REG		0x1C
#define CHECK_USB100_GOOD_BIT	BIT(6)
static bool is_usb100_broken(struct smb1360_chip *chip)
{
	int rc;
	u8 reg;

	rc = smb1360_read(chip, TRIM_1C_REG, &reg);
	if (rc < 0) {
		dev_err(chip->dev, "Couldn't read trim 1C reg rc = %d\n", rc);
		return rc;
	}
	return !!(reg & CHECK_USB100_GOOD_BIT);
}

static int read_revision(struct smb1360_chip *chip, u8 *revision)
{
	int rc;

	*revision = 0;
	rc = smb1360_read(chip, REVISION_CTRL_REG, revision);
	if (rc)
		dev_err(chip->dev, "Couldn't read REVISION_CTRL_REG rc=%d", rc);

	*revision &= DEVICE_REV_MASK;

	return rc;
}

#define MIN_FLOAT_MV		3460
#define MAX_FLOAT_MV		4730
#define VFLOAT_STEP_MV		10
static int smb1360_float_voltage_set(struct smb1360_chip *chip, int vfloat_mv)
{
	u8 temp;

	if ((vfloat_mv < MIN_FLOAT_MV) || (vfloat_mv > MAX_FLOAT_MV)) {
		dev_err(chip->dev, "bad float voltage mv =%d asked to set\n",
					vfloat_mv);
		return -EINVAL;
	}

	temp = (vfloat_mv - MIN_FLOAT_MV) / VFLOAT_STEP_MV;

	return smb1360_masked_write(chip, BATT_CHG_FLT_VTG_REG,
				VFLOAT_MASK, temp);
}

#define MIN_RECHG_MV		50
#define MAX_RECHG_MV		300
static int smb1360_recharge_threshold_set(struct smb1360_chip *chip,
							int resume_mv)
{
	u8 temp;

	if ((resume_mv < MIN_RECHG_MV) || (resume_mv > MAX_RECHG_MV)) {
		dev_err(chip->dev, "bad rechg_thrsh =%d asked to set\n",
							resume_mv);
		return -EINVAL;
	}

	temp = resume_mv / 100;

	return smb1360_masked_write(chip, CFG_BATT_CHG_REG,
		RECHG_MV_MASK, temp << RECHG_MV_SHIFT);
}

static int __smb1360_charging_disable(struct smb1360_chip *chip, bool disable)
{
	int rc;

	rc = smb1360_masked_write(chip, CMD_CHG_REG,
			CMD_CHG_EN, disable ? 0 : CMD_CHG_EN);
	if (rc < 0)
		pr_err("Couldn't set CHG_ENABLE_BIT disable=%d rc = %d\n",
							disable, rc);
	else
		pr_debug("CHG_EN status=%d\n", !disable);

	return rc;
}

static int smb1360_charging_disable(struct smb1360_chip *chip, int reason,
								int disable)
{
	int rc = 0;
	int disabled;

	mutex_lock(&chip->charging_disable_lock);

	disabled = chip->charging_disabled_status;

	pr_debug("reason=%d requested_disable=%d disabled_status=%d\n",
					reason, disable, disabled);

	if (disable == true)
		disabled |= reason;
	else
		disabled &= ~reason;

	if (disabled)
		rc = __smb1360_charging_disable(chip, true);
	else
		rc = __smb1360_charging_disable(chip, false);

	if (rc)
		pr_err("Couldn't disable charging for reason=%d rc=%d\n",
							rc, reason);
	else
		chip->charging_disabled_status = disabled;

	mutex_unlock(&chip->charging_disable_lock);

	return rc;
}

static int smb1360_soft_jeita_comp_enable(struct smb1360_chip *chip,
								bool enable)
{
	int rc = 0;

	rc = smb1360_masked_write(chip, CHG_CMP_CFG, JEITA_COMP_EN_MASK,
					enable ? JEITA_COMP_EN_BIT : 0);
	if (rc)
		pr_err("Couldn't %s JEITA compensation\n", enable ?
						"enable" : "disable");

	return rc;
}

static enum power_supply_property smb1360_battery_properties[] = {
	POWER_SUPPLY_PROP_HEALTH,
	POWER_SUPPLY_PROP_STATUS,
	POWER_SUPPLY_PROP_PRESENT,
	POWER_SUPPLY_PROP_CHARGING_ENABLED,
	POWER_SUPPLY_PROP_CHARGE_TYPE,
	POWER_SUPPLY_PROP_CAPACITY,
	POWER_SUPPLY_PROP_CHARGE_FULL_DESIGN,
	POWER_SUPPLY_PROP_VOLTAGE_NOW,
	POWER_SUPPLY_PROP_CURRENT_NOW,
	POWER_SUPPLY_PROP_RESISTANCE,
	POWER_SUPPLY_PROP_TEMP,
	POWER_SUPPLY_PROP_SYSTEM_TEMP_LEVEL,
};

static int smb1360_get_prop_batt_present(struct smb1360_chip *chip)
{
	return chip->batt_present;
}

static int smb1360_get_prop_batt_status(struct smb1360_chip *chip)
{
	int rc;
	u8 reg = 0, chg_type;

	if (is_device_suspended(chip))
		return POWER_SUPPLY_STATUS_UNKNOWN;

	if (chip->batt_full)
		return POWER_SUPPLY_STATUS_FULL;

	rc = smb1360_read(chip, STATUS_3_REG, &reg);
	if (rc) {
		pr_err("Couldn't read STATUS_3_REG rc=%d\n", rc);
		return POWER_SUPPLY_STATUS_UNKNOWN;
	}

	pr_debug("STATUS_3_REG = %x\n", reg);

	if (reg & CHG_HOLD_OFF_BIT)
		return POWER_SUPPLY_STATUS_NOT_CHARGING;

	chg_type = (reg & CHG_TYPE_MASK) >> CHG_TYPE_SHIFT;

	if (chg_type == BATT_NOT_CHG_VAL)
		return POWER_SUPPLY_STATUS_DISCHARGING;
	else
		return POWER_SUPPLY_STATUS_CHARGING;
}

static int smb1360_get_prop_charging_status(struct smb1360_chip *chip)
{
	int rc;
	u8 reg = 0;

	rc = smb1360_read(chip, STATUS_3_REG, &reg);
	if (rc) {
		pr_err("Couldn't read STATUS_3_REG rc=%d\n", rc);
		return 0;
	}

	return (reg & CHG_EN_BIT) ? 1 : 0;
}

static int smb1360_get_prop_charge_type(struct smb1360_chip *chip)
{
	int rc;
	u8 reg = 0;
	u8 chg_type;

	if (is_device_suspended(chip))
		return POWER_SUPPLY_CHARGE_TYPE_UNKNOWN;

	rc = smb1360_read(chip, STATUS_3_REG, &reg);
	if (rc) {
		pr_err("Couldn't read STATUS_3_REG rc=%d\n", rc);
		return POWER_SUPPLY_CHARGE_TYPE_UNKNOWN;
	}

	chg_type = (reg & CHG_TYPE_MASK) >> CHG_TYPE_SHIFT;
	if (chg_type == BATT_NOT_CHG_VAL)
		return POWER_SUPPLY_CHARGE_TYPE_NONE;
	else if ((chg_type == BATT_FAST_CHG_VAL) ||
			(chg_type == BATT_TAPER_CHG_VAL))
		return POWER_SUPPLY_CHARGE_TYPE_FAST;
	else if (chg_type == BATT_PRE_CHG_VAL)
		return POWER_SUPPLY_CHARGE_TYPE_TRICKLE;

	return POWER_SUPPLY_CHARGE_TYPE_NONE;
}

static int smb1360_get_prop_batt_health(struct smb1360_chip *chip)
{
	union power_supply_propval ret = {0, };

	if (chip->batt_hot)
		ret.intval = POWER_SUPPLY_HEALTH_OVERHEAT;
	else if (chip->batt_cold)
		ret.intval = POWER_SUPPLY_HEALTH_COLD;
	else if (chip->batt_warm)
		ret.intval = POWER_SUPPLY_HEALTH_WARM;
	else if (chip->batt_cool)
		ret.intval = POWER_SUPPLY_HEALTH_COOL;
	else
		ret.intval = POWER_SUPPLY_HEALTH_GOOD;

	return ret.intval;
}

static int smb1360_get_prop_batt_capacity(struct smb1360_chip *chip)
{
	u8 reg;
	u32 temp = 0;
	int rc, soc = 0;

	if (chip->fake_battery_soc >= 0)
		return chip->fake_battery_soc;

	if (chip->empty_soc) {
		pr_debug("empty_soc\n");
		return 0;
	}

	if (is_device_suspended(chip))
		return chip->soc_now;

	rc = smb1360_read(chip, SHDW_FG_MSYS_SOC, &reg);
	if (rc) {
		pr_err("Failed to read FG_MSYS_SOC rc=%d\n", rc);
		return rc;
	}
	soc = (100 * reg) / MAX_8_BITS;

	temp = (100 * reg) % MAX_8_BITS;
	if (temp > (MAX_8_BITS / 2))
		soc += 1;

	pr_debug("msys_soc_reg=0x%02x, fg_soc=%d batt_full = %d\n", reg,
						soc, chip->batt_full);

	chip->soc_now = (chip->batt_full ? 100 : bound(soc, 0, 100));

	return chip->soc_now;
}

static int smb1360_get_prop_chg_full_design(struct smb1360_chip *chip)
{
	u8 reg[2];
	int rc, fcc_mah = 0;

	if (is_device_suspended(chip))
		return chip->fcc_mah;

	rc = smb1360_read_bytes(chip, SHDW_FG_CAPACITY, reg, 2);
	if (rc) {
		pr_err("Failed to read SHDW_FG_CAPACITY rc=%d\n", rc);
		return rc;
	}
	fcc_mah = (reg[1] << 8) | reg[0];

	pr_debug("reg[0]=0x%02x reg[1]=0x%02x fcc_mah=%d\n",
				reg[0], reg[1], fcc_mah);

	chip->fcc_mah = fcc_mah * 1000;

	return chip->fcc_mah;
}

static int smb1360_get_prop_batt_temp(struct smb1360_chip *chip)
{
	u8 reg[2];
	int rc, temp = 0;

	if (is_device_suspended(chip))
		return chip->temp_now;

	rc = smb1360_read_bytes(chip, SHDW_FG_BATT_TEMP, reg, 2);
	if (rc) {
		pr_err("Failed to read SHDW_FG_BATT_TEMP rc=%d\n", rc);
		return rc;
	}

	temp = (reg[1] << 8) | reg[0];
	temp = div_u64(temp * 625, 10000UL);	/* temperature in kelvin */
	temp = (temp - 273) * 10;		/* temperature in decideg */

	pr_debug("reg[0]=0x%02x reg[1]=0x%02x temperature=%d\n",
					reg[0], reg[1], temp);

	chip->temp_now = temp;

	return chip->temp_now;
}

static int smb1360_get_prop_voltage_now(struct smb1360_chip *chip)
{
	u8 reg[2];
	int rc, temp = 0;

	if (is_device_suspended(chip))
		return chip->voltage_now;

	rc = smb1360_read_bytes(chip, SHDW_FG_VTG_NOW, reg, 2);
	if (rc) {
		pr_err("Failed to read SHDW_FG_VTG_NOW rc=%d\n", rc);
		return rc;
	}

	temp = (reg[1] << 8) | reg[0];
	temp = div_u64(temp * 5000, 0x7FFF);

	pr_debug("reg[0]=0x%02x reg[1]=0x%02x voltage=%d\n",
				reg[0], reg[1], temp * 1000);

	chip->voltage_now = temp * 1000;

	return chip->voltage_now;
}

static int smb1360_get_prop_batt_resistance(struct smb1360_chip *chip)
{
	u8 reg[2];
	u16 temp;
	int rc;
	int64_t resistance;

	if (is_device_suspended(chip))
		return chip->resistance_now;

	rc = smb1360_read_bytes(chip, SHDW_FG_ESR_ACTUAL, reg, 2);
	if (rc) {
		pr_err("Failed to read FG_ESR_ACTUAL rc=%d\n", rc);
		return rc;
	}
	temp = (reg[1] << 8) | reg[0];

	resistance = float_decode(temp) * 2;

	pr_debug("reg=0x%02x resistance=%lld\n", temp, resistance);

	/* resistance in uohms */
	chip->resistance_now = resistance;

	return chip->resistance_now;
}

static int smb1360_get_prop_current_now(struct smb1360_chip *chip)
{
	u8 reg[2];
	int rc, temp = 0;

	if (is_device_suspended(chip))
		return chip->current_now;

	rc = smb1360_read_bytes(chip, SHDW_FG_CURR_NOW, reg, 2);
	if (rc) {
		pr_err("Failed to read SHDW_FG_CURR_NOW rc=%d\n", rc);
		return rc;
	}

	temp = ((s8)reg[1] << 8) | reg[0];
	temp = div_s64(temp * 2500, 0x7FFF);

	pr_debug("reg[0]=0x%02x reg[1]=0x%02x current=%d\n",
				reg[0], reg[1], temp * 1000);

	chip->current_now = temp * 1000;

	return chip->current_now;
}

static int smb1360_set_minimum_usb_current(struct smb1360_chip *chip)
{
	int rc = 0;

	if (chip->min_icl_usb100) {
		pr_debug("USB min current set to 100mA\n");
		/* set input current limit to minimum (300mA) */
		rc = smb1360_masked_write(chip, CFG_BATT_CHG_ICL_REG,
						INPUT_CURR_LIM_MASK,
						INPUT_CURR_LIM_300MA);
		if (rc)
			pr_err("Couldn't set ICL mA rc=%d\n", rc);

		if (!(chip->workaround_flags & WRKRND_USB100_FAIL))
			rc = smb1360_masked_write(chip, CMD_IL_REG,
					USB_CTRL_MASK, USB_100_BIT);
			if (rc)
				pr_err("Couldn't configure for USB100 rc=%d\n",
								rc);
	} else {
		pr_debug("USB min current set to 500mA\n");
		rc = smb1360_masked_write(chip, CMD_IL_REG,
				USB_CTRL_MASK, USB_500_BIT);
		if (rc)
			pr_err("Couldn't configure for USB100 rc=%d\n",
							rc);
	}

	return rc;
}

static struct power_supply *get_parallel_psy(struct smb1360_chip *chip)
{
	if (chip->parallel_psy)
		return chip->parallel_psy;
	chip->parallel_psy = power_supply_get_by_name("usb-parallel");
	if (!chip->parallel_psy)
		pr_debug("parallel charger not found\n");
	return chip->parallel_psy;
}

static int __smb1360_parallel_charger_enable(struct smb1360_chip *chip,
							bool enable)
{
	struct power_supply *parallel_psy = get_parallel_psy(chip);
	union power_supply_propval pval = {0, };

	if (!parallel_psy)
		return 0;

	pval.intval = (enable ? (chip->max_parallel_chg_current * 1000) : 0);
	parallel_psy->set_property(parallel_psy,
		POWER_SUPPLY_PROP_CONSTANT_CHARGE_CURRENT_MAX, &pval);
	pval.intval = (enable ? 1 : 0);
	parallel_psy->set_property(parallel_psy,
		POWER_SUPPLY_PROP_CHARGING_ENABLED, &pval);

	pr_debug("Parallel-charger %s max_chg_current=%d\n",
		enable ? "enabled" : "disabled",
		enable ? (chip->max_parallel_chg_current * 1000) : 0);

	return 0;
}

static int smb1360_parallel_charger_enable(struct smb1360_chip *chip,
						int reason, bool enable)
{
	int disabled, *disabled_status;

	mutex_lock(&chip->parallel_chg_lock);

	disabled = chip->parallel_chg_disable_status;
	disabled_status = &chip->parallel_chg_disable_status;

	pr_debug("reason=0x%x requested=%s disabled_status=0x%x\n",
			reason, enable ? "enable" : "disable", disabled);

	if (enable == true)
		disabled &= ~reason;
	else
		disabled |= reason;

	if (*disabled_status && !disabled)
		__smb1360_parallel_charger_enable(chip, true);

	if (!(*disabled_status) && disabled)
		__smb1360_parallel_charger_enable(chip, false);

	*disabled_status = disabled;

	pr_debug("disabled_status = %x\n", *disabled_status);

	mutex_unlock(&chip->parallel_chg_lock);

	return 0;
}

static void smb1360_parallel_work(struct work_struct *work)
{
	u8 reg;
	int rc, i;
	struct smb1360_chip *chip = container_of(work,
				struct smb1360_chip, parallel_work);

	/* check the AICL settled value */
	rc = smb1360_read(chip, STATUS_1_REG, &reg);
	if (rc) {
		pr_debug("Unable to read AICL status rc=%d\n", rc);
		goto exit_work;
	}
	pr_debug("STATUS_1 (aicl status)=0x%x\n", reg);
	if ((reg & AICL_CURRENT_STATUS_MASK) == AICL_LIMIT_1500MA) {
		/* Strong Charger - Enable parallel path */
		/* find the new fastchg current */
		chip->fastchg_current += (chip->max_parallel_chg_current / 2);
		for (i = 0; i < ARRAY_SIZE(fastchg_current) - 1;  i++) {
			if (fastchg_current[i] >= chip->fastchg_current)
				break;
		}
		if (i == ARRAY_SIZE(fastchg_current))
			i--;

		rc = smb1360_masked_write(chip, CHG_CURRENT_REG,
			FASTCHG_CURR_MASK, i << FASTCHG_CURR_SHIFT);
		if (rc)
			pr_err("Couldn't set fastchg mA rc=%d\n", rc);

		pr_debug("fast-chg (parallel-mode) current set to = %d\n",
							fastchg_current[i]);

		smb1360_parallel_charger_enable(chip, PARALLEL_CURRENT, true);
	} else {
		/* Weak-charger - Disable parallel path */
		smb1360_parallel_charger_enable(chip, PARALLEL_CURRENT, false);
	}

exit_work:
	pm_relax(chip->dev);
}

static int smb1360_set_appropriate_usb_current(struct smb1360_chip *chip)
{
	int rc = 0, i, therm_ma, current_ma;
	int path_current = chip->usb_psy_ma;
#ifdef CONFIG_MACH_SPIRIT
	u8 icl_reg = 0;
#endif

	/*
	 * If battery is absent do not modify the current at all, these
	 * would be some appropriate values set by the bootloader or default
	 * configuration and since it is the only source of power we should
	 * not change it
	 */
	if (!chip->batt_present) {
		pr_debug("ignoring current request since battery is absent\n");
		return 0;
	}

	if (chip->therm_lvl_sel > 0
			&& chip->therm_lvl_sel < (chip->thermal_levels - 1))
		/*
		 * consider thermal limit only when it is active and not at
		 * the highest level
		 */
		therm_ma = chip->thermal_mitigation[chip->therm_lvl_sel];
	else
		therm_ma = path_current;

	current_ma = min(therm_ma, path_current);

	if (chip->workaround_flags & WRKRND_HARD_JEITA) {
		if (chip->batt_warm)
			current_ma = min(current_ma, chip->warm_bat_ma);
		else if (chip->batt_cool)
			current_ma = min(current_ma, chip->cool_bat_ma);
	}

	if (current_ma <= 2) {
		/*
		 * SMB1360 does not support USB suspend -
		 * so set the current-limit to minimum in suspend.
		 */
		pr_debug("current_ma=%d <= 2 set USB current to minimum\n",
								current_ma);
		rc = smb1360_set_minimum_usb_current(chip);
		if (rc < 0)
			pr_err("Couldn't to set minimum USB current rc = %d\n",
								rc);
		/* disable parallel charger */
		if (chip->parallel_charging)
			smb1360_parallel_charger_enable(chip,
					PARALLEL_CURRENT, false);

		return rc;
	}

	for (i = ARRAY_SIZE(input_current_limit) - 1; i >= 0; i--) {
		if (input_current_limit[i] <= current_ma)
			break;
	}
	if (i < 0) {
		pr_debug("Couldn't find ICL mA rc=%d\n", rc);
		i = 0;
	}
#ifdef CONFIG_MACH_SPIRIT
	rc = smb1360_read(chip, CFG_BATT_CHG_ICL_REG, &icl_reg);
	if (rc) {
		pr_err("%s:%d: Failed to read CFG_BATT_CHG_ICL_REG\n",
				__func__, __LINE__);
	}
	if (get_usb_charger_type() == POWER_SUPPLY_TYPE_USB) {
		icl_reg = (icl_reg & 0xf) - 2;
		if (icl_reg != i) {
			rc = smb1360_masked_write(chip, CFG_BATT_CHG_ICL_REG,
					INPUT_CURR_LIM_MASK, i + 2);
			if (rc) {
				pr_err("%s:%d: Failed to set USB ICL mA: %d\n",
						__func__, __LINE__, rc);
			}
		}
	} else if (get_usb_charger_type() == POWER_SUPPLY_TYPE_USB_DCP) {
		icl_reg = icl_reg & 0xf;
		if (icl_reg != i) {
			rc = smb1360_masked_write(chip, CFG_BATT_CHG_ICL_REG,
					INPUT_CURR_LIM_MASK, i);
			if (rc) {
				pr_err("%s:%d: Failed to set AC ICL mA: %d\n",
						__func__, __LINE__, rc);
			}
		}
	}
#else
	/* set input current limit */
	rc = smb1360_masked_write(chip, CFG_BATT_CHG_ICL_REG,
					INPUT_CURR_LIM_MASK, i);
	if (rc)
		pr_err("Couldn't set ICL mA rc=%d\n", rc);
#endif

	pr_debug("ICL set to = %d\n", input_current_limit[i]);

	if ((current_ma <= CURRENT_100_MA) &&
		((chip->workaround_flags & WRKRND_USB100_FAIL) ||
				!chip->min_icl_usb100)) {
		pr_debug("usb100 not supported: usb100_wrkrnd=%d min_icl_100=%d\n",
			!!(chip->workaround_flags & WRKRND_USB100_FAIL),
						chip->min_icl_usb100);
		current_ma = CURRENT_500_MA;
	}

	if (current_ma <= CURRENT_100_MA) {
		/* USB 100 */
		rc = smb1360_masked_write(chip, CMD_IL_REG,
				USB_CTRL_MASK, USB_100_BIT);
		if (rc)
			pr_err("Couldn't configure for USB100 rc=%d\n", rc);
		pr_debug("Setting USB 100\n");
	} else if (current_ma <= CURRENT_500_MA) {
		/* USB 500 */
		rc = smb1360_masked_write(chip, CMD_IL_REG,
				USB_CTRL_MASK, USB_500_BIT);
		if (rc)
			pr_err("Couldn't configure for USB500 rc=%d\n", rc);
		pr_debug("Setting USB 500\n");
	} else {
		/* USB AC */
		if (chip->rsense_10mohm)
			current_ma /= 2;

		for (i = ARRAY_SIZE(fastchg_current) - 1; i >= 0; i--) {
			if (fastchg_current[i] <= current_ma)
				break;
		}
		if (i < 0) {
			pr_debug("Couldn't find fastchg mA rc=%d\n", rc);
			i = 0;
		}

		chip->fastchg_current = fastchg_current[i];

		/* set fastchg limit */
		rc = smb1360_masked_write(chip, CHG_CURRENT_REG,
			FASTCHG_CURR_MASK, i << FASTCHG_CURR_SHIFT);
		if (rc)
			pr_err("Couldn't set fastchg mA rc=%d\n", rc);

		/*
		 * To move to a new (higher) input-current setting,
		 * first set USB500 and then USBAC. This makes sure
		 * that the new ICL setting takes affect.
		 */
		rc = smb1360_masked_write(chip, CMD_IL_REG,
				USB_CTRL_MASK, USB_500_BIT);
		if (rc)
			pr_err("Couldn't configure for USB500 rc=%d\n", rc);

		rc = smb1360_masked_write(chip, CMD_IL_REG,
				USB_CTRL_MASK, USB_AC_BIT);
		if (rc)
			pr_err("Couldn't configure for USB AC rc=%d\n", rc);

		pr_debug("fast-chg current set to = %d\n", fastchg_current[i]);
	}

	return rc;
}

static int smb1360_set_jeita_comp_curr(struct smb1360_chip *chip,
							int current_ma)
{
	int i;
	int rc = 0;

	for (i = ARRAY_SIZE(fastchg_current) - 1; i >= 0; i--) {
		if (fastchg_current[i] <= current_ma)
			break;
	}
	if (i < 0) {
		pr_debug("Couldn't find fastchg_current %dmA\n", current_ma);
		i = 0;
	}

	rc = smb1360_masked_write(chip, CHG_CMP_CFG,
			JEITA_COMP_CURR_MASK, i);
	if (rc)
		pr_err("Couldn't configure for Icomp, rc = %d\n", rc);

	return rc;
}

#define TEMP_THRE_SET(x) ((x + 300) / 10)
static int smb1360_set_soft_jeita_threshold(struct smb1360_chip *chip,
					int cold_threshold, int hot_threshold)
{
	int rc = 0;

	rc = smb1360_write(chip, JEITA_SOFT_COLD_REG,
				TEMP_THRE_SET(cold_threshold));
	if (rc) {
		pr_err("Couldn't set cold threshold, rc = %d\n", rc);
		return rc;
	} else {
		chip->soft_cold_thresh = cold_threshold;
	}

	rc = smb1360_write(chip, JEITA_SOFT_HOT_REG,
				TEMP_THRE_SET(hot_threshold));
	if (rc) {
		pr_err("Couldn't set hot threshold, rc = %d\n", rc);
		return rc;
	} else {
		chip->soft_hot_thresh = hot_threshold;
	}

	return rc;
}

static int smb1360_system_temp_level_set(struct smb1360_chip *chip,
							int lvl_sel)
{
	int rc = 0;
	int prev_therm_lvl;

	if (!chip->thermal_mitigation) {
		pr_err("Thermal mitigation not supported\n");
		return -EINVAL;
	}

	if (lvl_sel < 0) {
		pr_err("Unsupported level selected %d\n", lvl_sel);
		return -EINVAL;
	}

	if (lvl_sel >= chip->thermal_levels) {
		pr_err("Unsupported level selected %d forcing %d\n", lvl_sel,
				chip->thermal_levels - 1);
		lvl_sel = chip->thermal_levels - 1;
	}

	if (lvl_sel == chip->therm_lvl_sel)
		return 0;

	mutex_lock(&chip->current_change_lock);
	prev_therm_lvl = chip->therm_lvl_sel;
	chip->therm_lvl_sel = lvl_sel;

	if (chip->therm_lvl_sel == (chip->thermal_levels - 1)) {
		rc = smb1360_set_minimum_usb_current(chip);
		if (rc)
			pr_err("Couldn't set USB current to minimum rc = %d\n",
							rc);
	} else {
		rc = smb1360_set_appropriate_usb_current(chip);
		if (rc)
			pr_err("Couldn't set USB current rc = %d\n", rc);
	}

	mutex_unlock(&chip->current_change_lock);
	return rc;
}

static int smb1360_battery_set_property(struct power_supply *psy,
				       enum power_supply_property prop,
				       const union power_supply_propval *val)
{
	struct smb1360_chip *chip = container_of(psy,
				struct smb1360_chip, batt_psy);

	switch (prop) {
	case POWER_SUPPLY_PROP_CHARGING_ENABLED:
		smb1360_charging_disable(chip, USER, !val->intval);
		if (chip->parallel_charging)
			smb1360_parallel_charger_enable(chip,
				PARALLEL_USER, val->intval);
		power_supply_changed(&chip->batt_psy);
		power_supply_changed(chip->usb_psy);
		break;
	case POWER_SUPPLY_PROP_CAPACITY:
		chip->fake_battery_soc = val->intval;
		pr_info("fake_soc set to %d\n", chip->fake_battery_soc);
		power_supply_changed(&chip->batt_psy);
		break;
	case POWER_SUPPLY_PROP_SYSTEM_TEMP_LEVEL:
		smb1360_system_temp_level_set(chip, val->intval);
		break;
	default:
		return -EINVAL;
	}

	return 0;
}

static int smb1360_battery_is_writeable(struct power_supply *psy,
				       enum power_supply_property prop)
{
	int rc;

	switch (prop) {
	case POWER_SUPPLY_PROP_CHARGING_ENABLED:
	case POWER_SUPPLY_PROP_CAPACITY:
	case POWER_SUPPLY_PROP_SYSTEM_TEMP_LEVEL:
		rc = 1;
		break;
	default:
		rc = 0;
		break;
	}
	return rc;
}

static int smb1360_battery_get_property(struct power_supply *psy,
				       enum power_supply_property prop,
				       union power_supply_propval *val)
{
	struct smb1360_chip *chip = container_of(psy,
				struct smb1360_chip, batt_psy);

	switch (prop) {
	case POWER_SUPPLY_PROP_HEALTH:
		val->intval = smb1360_get_prop_batt_health(chip);
		break;
	case POWER_SUPPLY_PROP_PRESENT:
		val->intval = smb1360_get_prop_batt_present(chip);
		break;
	case POWER_SUPPLY_PROP_STATUS:
		val->intval = smb1360_get_prop_batt_status(chip);
		break;
	case POWER_SUPPLY_PROP_CHARGING_ENABLED:
		val->intval = smb1360_get_prop_charging_status(chip);
		break;
	case POWER_SUPPLY_PROP_CHARGE_TYPE:
		val->intval = smb1360_get_prop_charge_type(chip);
		break;
	case POWER_SUPPLY_PROP_CAPACITY:
		val->intval = smb1360_get_prop_batt_capacity(chip);
		break;
	case POWER_SUPPLY_PROP_CHARGE_FULL_DESIGN:
		val->intval = smb1360_get_prop_chg_full_design(chip);
		break;
	case POWER_SUPPLY_PROP_VOLTAGE_NOW:
		val->intval = smb1360_get_prop_voltage_now(chip);
		break;
	case POWER_SUPPLY_PROP_CURRENT_NOW:
		val->intval = smb1360_get_prop_current_now(chip);
		break;
	case POWER_SUPPLY_PROP_RESISTANCE:
		val->intval = smb1360_get_prop_batt_resistance(chip);
		break;
	case POWER_SUPPLY_PROP_TEMP:
		val->intval = smb1360_get_prop_batt_temp(chip);
		break;
	case POWER_SUPPLY_PROP_SYSTEM_TEMP_LEVEL:
		val->intval = chip->therm_lvl_sel;
		break;
	default:
		return -EINVAL;
	}
	return 0;
}

static void smb1360_external_power_changed(struct power_supply *psy)
{
	struct smb1360_chip *chip = container_of(psy,
				struct smb1360_chip, batt_psy);
	union power_supply_propval prop = {0,};
	int rc, current_limit = 0;

	rc = chip->usb_psy->get_property(chip->usb_psy,
				POWER_SUPPLY_PROP_CURRENT_MAX, &prop);
	if (rc < 0)
		dev_err(chip->dev,
			"could not read USB current_max property, rc=%d\n", rc);
	else
		current_limit = prop.intval / 1000;

	pr_debug("current_limit = %d\n", current_limit);

	if (chip->usb_psy_ma != current_limit) {
		mutex_lock(&chip->current_change_lock);
		chip->usb_psy_ma = current_limit;
		rc = smb1360_set_appropriate_usb_current(chip);
		if (rc < 0)
			pr_err("Couldn't set usb current rc = %d\n", rc);
		mutex_unlock(&chip->current_change_lock);
	}

	rc = chip->usb_psy->get_property(chip->usb_psy,
				POWER_SUPPLY_PROP_ONLINE, &prop);
	if (rc < 0)
		pr_err("could not read USB ONLINE property, rc=%d\n", rc);

	/* update online property */
	rc = 0;
	if (chip->usb_present && !chip->charging_disabled_status
					&& chip->usb_psy_ma != 0) {
		if (prop.intval == 0)
			rc = power_supply_set_online(chip->usb_psy, true);
	} else {
		if (prop.intval == 1)
			rc = power_supply_set_online(chip->usb_psy, false);
	}
	if (rc < 0)
		pr_err("could not set usb online, rc=%d\n", rc);
}

static int hot_hard_handler(struct smb1360_chip *chip, u8 rt_stat)
{
	pr_debug("rt_stat = 0x%02x\n", rt_stat);
	chip->batt_hot = !!rt_stat;

	if (chip->parallel_charging) {
		pr_debug("%s parallel-charging\n", chip->batt_hot ?
					"Disable" : "Enable");
		smb1360_parallel_charger_enable(chip,
				PARALLEL_JEITA_HARD, !chip->batt_hot);
	}

	return 0;
}

static int cold_hard_handler(struct smb1360_chip *chip, u8 rt_stat)
{
	pr_debug("rt_stat = 0x%02x\n", rt_stat);
	chip->batt_cold = !!rt_stat;

	if (chip->parallel_charging) {
		pr_debug("%s parallel-charging\n", chip->batt_cold ?
					"Disable" : "Enable");
		smb1360_parallel_charger_enable(chip,
				PARALLEL_JEITA_HARD, !chip->batt_cold);
	}

	return 0;
}

/*
 * This worker thread should only be called when WRKRND_HARD_JEITA
 * is set.
 * It is needed to re-program JEITA soft thresholds, compensate
 * target voltage and charging current manually.
 * The function is required as JEITA hard thresholds can't be programmed.
*/
static void smb1360_jeita_work_fn(struct work_struct *work)
{
	int temp;
	int rc = 0;
	bool enable_charge = false;
	struct delayed_work *dwork = to_delayed_work(work);
	struct smb1360_chip *chip = container_of(dwork, struct smb1360_chip,
							jeita_work);
	temp = smb1360_get_prop_batt_temp(chip);

	if (temp > chip->hot_bat_decidegc) {
		/* battery status is hot, disable charge and config thresholds */
		enable_charge = false;
		rc = smb1360_set_soft_jeita_threshold(chip,
			chip->warm_bat_decidegc, chip->hot_bat_decidegc);
		if (rc) {
			dev_err(chip->dev, "Couldn't set jeita threshold\n");
			goto end;
		}
	} else if (temp > chip->warm_bat_decidegc ||
		(temp == chip->warm_bat_decidegc && !!chip->soft_hot_rt_stat)) {
		/* battery status is warm, do compensation manually */
		chip->batt_warm = true;
		chip->batt_cool = false;
		/* Enable/disable charging based on requested current */
		enable_charge = (chip->warm_bat_ma > 0) ? true : false;
		if (!enable_charge) {
			/* Skip setting voltage/current if charging disabled */
			goto toggle_charging;
		}
		rc = smb1360_float_voltage_set(chip, chip->warm_bat_mv);
		if (rc) {
			dev_err(chip->dev, "Couldn't set float voltage\n");
			goto end;
		}
		rc = smb1360_set_appropriate_usb_current(chip);
		if (rc)
			pr_err("Couldn't set USB current\n");
		rc = smb1360_set_soft_jeita_threshold(chip,
			chip->warm_bat_decidegc, chip->hot_bat_decidegc);
		if (rc) {
			dev_err(chip->dev, "Couldn't set jeita threshold\n");
			goto end;
		}
	} else if (temp > chip->cool_bat_decidegc ||
		(temp == chip->cool_bat_decidegc && !chip->soft_cold_rt_stat)) {
		/* battery status is good, do the normal charging */
		chip->batt_warm = false;
		chip->batt_cool = false;
		/* Always enable charging for the normal case */
		enable_charge = true;
		rc = smb1360_float_voltage_set(chip, chip->vfloat_mv);
		if (rc) {
			dev_err(chip->dev, "Couldn't set float voltage\n");
			goto end;
		}
		rc = smb1360_set_appropriate_usb_current(chip);
		if (rc)
			pr_err("Couldn't set USB current\n");
		rc = smb1360_set_soft_jeita_threshold(chip,
			chip->cool_bat_decidegc, chip->warm_bat_decidegc);
		if (rc) {
			dev_err(chip->dev, "Couldn't set jeita threshold\n");
			goto end;
		}
	} else if (temp > chip->cold_bat_decidegc) {
		/* battery status is cool, do compensation manually */
		chip->batt_cool = true;
		chip->batt_warm = false;
		/* Enable/disable charging based on requested current */
		enable_charge = (chip->cool_bat_ma > 0) ? true : false;
		if (!enable_charge) {
			/* Skip setting voltage/current if charging disabled */
			goto toggle_charging;
		}
		rc = smb1360_float_voltage_set(chip, chip->cool_bat_mv);
		if (rc) {
			dev_err(chip->dev, "Couldn't set float voltage\n");
			goto end;
		}
		rc = smb1360_set_appropriate_usb_current(chip);
		if (rc)
			pr_err("Couldn't set USB current\n");
		rc = smb1360_set_soft_jeita_threshold(chip,
			chip->cold_bat_decidegc, chip->cool_bat_decidegc);
		if (rc) {
			dev_err(chip->dev, "Couldn't set jeita threshold\n");
			goto end;
		}
	} else {
		/* battery status is cold, disable charge and config thresholds */
		enable_charge = false;
		rc = smb1360_set_soft_jeita_threshold(chip,
			chip->cold_bat_decidegc, chip->cool_bat_decidegc);
		if (rc) {
			dev_err(chip->dev, "Couldn't set jeita threshold\n");
			goto end;
		}
	}

toggle_charging:
	rc = smb1360_charging_disable(chip, JEITA_SOFT, !enable_charge);
	if (rc) {
		dev_err(chip->dev, "Couldn't %s charging, rc = %d\n",
				enable_charge ? "enable" : "disable", rc);
		goto end;
	}
	power_supply_changed(&chip->batt_psy);
	power_supply_changed(chip->usb_psy);

	pr_debug("warm %d, cool %d, soft_cold_rt_sts %d, soft_hot_rt_sts %d, jeita supported %d, threshold_now %d %d\n",
		chip->batt_warm, chip->batt_cool, !!chip->soft_cold_rt_stat,
		!!chip->soft_hot_rt_stat, chip->soft_jeita_supported,
		chip->soft_cold_thresh, chip->soft_hot_thresh);
end:
	pm_relax(chip->dev);
}

static int hot_soft_handler(struct smb1360_chip *chip, u8 rt_stat)
{
	chip->soft_hot_rt_stat = rt_stat;
	pr_debug("rt_stat = 0x%02x\n", rt_stat);
	if (!chip->config_hard_thresholds)
		chip->batt_warm = !!rt_stat;

	if (chip->workaround_flags & WRKRND_HARD_JEITA) {
		cancel_delayed_work_sync(&chip->jeita_work);
		schedule_delayed_work(&chip->jeita_work,
					msecs_to_jiffies(JEITA_WORK_MS));
		pm_stay_awake(chip->dev);
	}

	if (chip->parallel_charging) {
		pr_debug("%s parallel-charging\n", chip->batt_warm ?
					"Disable" : "Enable");
		smb1360_parallel_charger_enable(chip,
				PARALLEL_JEITA_SOFT, !chip->batt_warm);
	}
	return 0;
}

static int cold_soft_handler(struct smb1360_chip *chip, u8 rt_stat)
{
	chip->soft_cold_rt_stat = rt_stat;
	pr_debug("rt_stat = 0x%02x\n", rt_stat);
	if (!chip->config_hard_thresholds)
		chip->batt_cool = !!rt_stat;

	if (chip->workaround_flags & WRKRND_HARD_JEITA) {
		cancel_delayed_work_sync(&chip->jeita_work);
		schedule_delayed_work(&chip->jeita_work,
					msecs_to_jiffies(JEITA_WORK_MS));
		pm_stay_awake(chip->dev);
	}

	if (chip->parallel_charging) {
		pr_debug("%s parallel-charging\n", chip->batt_cool ?
					"Disable" : "Enable");
		smb1360_parallel_charger_enable(chip,
				PARALLEL_JEITA_SOFT, !chip->batt_cool);
	}

	return 0;
}

static int battery_missing_handler(struct smb1360_chip *chip, u8 rt_stat)
{
	pr_debug("rt_stat = 0x%02x\n", rt_stat);
	chip->batt_present = !rt_stat;
	return 0;
}

static int vbat_low_handler(struct smb1360_chip *chip, u8 rt_stat)
{
	pr_debug("vbat low\n");

	return 0;
}

static int chg_hot_handler(struct smb1360_chip *chip, u8 rt_stat)
{
	pr_warn_ratelimited("chg hot\n");
	return 0;
}

static int chg_term_handler(struct smb1360_chip *chip, u8 rt_stat)
{
	pr_debug("rt_stat = 0x%02x\n", rt_stat);
	chip->batt_full = !!rt_stat;

	if (chip->parallel_charging) {
		pr_debug("%s parallel-charging\n", chip->batt_full ?
					"Disable" : "Enable");
		smb1360_parallel_charger_enable(chip,
				PARALLEL_EOC, !chip->batt_full);
	}

	return 0;
}

static int chg_fastchg_handler(struct smb1360_chip *chip, u8 rt_stat)
{
	pr_debug("rt_stat = 0x%02x\n", rt_stat);

	return 0;
}

static int usbin_uv_handler(struct smb1360_chip *chip, u8 rt_stat)
{
	bool usb_present = !rt_stat;

	pr_debug("chip->usb_present = %d usb_present = %d\n",
				chip->usb_present, usb_present);
	if (chip->usb_present && !usb_present) {
		/* USB removed */
		chip->usb_present = usb_present;
		power_supply_set_present(chip->usb_psy, usb_present);
	}

	if (!chip->usb_present && usb_present) {
		/* USB inserted */
		chip->usb_present = usb_present;
		power_supply_set_present(chip->usb_psy, usb_present);
	}

	return 0;
}

static int aicl_done_handler(struct smb1360_chip *chip, u8 rt_stat)
{
	bool aicl_done = !!rt_stat;

	pr_debug("AICL done=%d\n", aicl_done);

	if (chip->parallel_charging && aicl_done) {
		cancel_work_sync(&chip->parallel_work);
		pm_stay_awake(chip->dev);
		schedule_work(&chip->parallel_work);
	}

	return 0;
}

static int chg_inhibit_handler(struct smb1360_chip *chip, u8 rt_stat)
{
	/*
	 * charger is inserted when the battery voltage is high
	 * so h/w won't start charging just yet. Treat this as
	 * battery full
	 */
	pr_debug("rt_stat = 0x%02x\n", rt_stat);
	chip->batt_full = !!rt_stat;
	return 0;
}

static int delta_soc_handler(struct smb1360_chip *chip, u8 rt_stat)
{
	pr_debug("SOC changed! - rt_stat = 0x%02x\n", rt_stat);

	return 0;
}

static int min_soc_handler(struct smb1360_chip *chip, u8 rt_stat)
{
	pr_debug("SOC dropped below min SOC, rt_stat = 0x%02x\n", rt_stat);

	if (chip->awake_min_soc)
		rt_stat ? pm_stay_awake(chip->dev) : pm_relax(chip->dev);

	return 0;
}

static int empty_soc_handler(struct smb1360_chip *chip, u8 rt_stat)
{
	pr_debug("SOC empty! rt_stat = 0x%02x\n", rt_stat);

	if (!chip->empty_soc_disabled) {
		if (rt_stat) {
			chip->empty_soc = true;
			pm_stay_awake(chip->dev);
			pr_warn_ratelimited("SOC is 0\n");
		} else {
			chip->empty_soc = false;
			pm_relax(chip->dev);
		}
	}

	return 0;
}

static int full_soc_handler(struct smb1360_chip *chip, u8 rt_stat)
{
	if (rt_stat)
		pr_debug("SOC is 100\n");

	return 0;
}

static int fg_access_allowed_handler(struct smb1360_chip *chip, u8 rt_stat)
{
	pr_debug("stat=%d\n", !!rt_stat);

	if (rt_stat & FG_ACCESS_ALLOWED_BIT) {
		pr_debug("FG access granted\n");
		complete_all(&chip->fg_mem_access_granted);
	}

	return 0;
}

static int batt_id_complete_handler(struct smb1360_chip *chip, u8 rt_stat)
{
	pr_debug("batt_id = %x\n", (rt_stat & BATT_ID_RESULT_BIT)
						>> BATT_ID_SHIFT);

	return 0;
}

static int smb1360_select_fg_i2c_address(struct smb1360_chip *chip)
{
	unsigned short addr = chip->default_i2c_addr << 0x1;

	switch (chip->fg_access_type) {
	case FG_ACCESS_CFG:
		addr = (addr & ~FG_I2C_CFG_MASK) | FG_CFG_I2C_ADDR;
		break;
	case FG_ACCESS_PROFILE_A:
		addr = (addr & ~FG_I2C_CFG_MASK) | FG_PROFILE_A_ADDR;
		break;
	case FG_ACCESS_PROFILE_B:
		addr = (addr & ~FG_I2C_CFG_MASK) | FG_PROFILE_B_ADDR;
		break;
	default:
		pr_err("Invalid FG access type=%d\n", chip->fg_access_type);
		return -EINVAL;
	}

	chip->fg_i2c_addr = addr >> 0x1;
	pr_debug("FG_access_type=%d fg_i2c_addr=%x\n", chip->fg_access_type,
							chip->fg_i2c_addr);

	return 0;
}

static int smb1360_adjust_current_gain(struct smb1360_chip *chip,
							int gain_factor)
{
	int i, rc;
	int64_t current_gain, new_current_gain;
	u8 reg[2];
	u16 reg_value1 = 0, reg_value2 = 0;
	u8 reg_val_mapping[][2] = {
			{0xE0, 0x1D},
			{0xE1, 0x00},
			{0xE2, 0x1E},
			{0xE3, 0x00},
			{0xE4, 0x00},
			{0xE5, 0x00},
			{0xE6, 0x00},
			{0xE7, 0x00},
			{0xE8, 0x00},
			{0xE9, 0x00},
			{0xEA, 0x00},
			{0xEB, 0x00},
			{0xEC, 0x00},
			{0xED, 0x00},
			{0xEF, 0x00},
			{0xF0, 0x50},
			{0xF1, 0x00},
	};

	if (gain_factor) {
		rc = smb1360_fg_read(chip, CURRENT_GAIN_LSB_REG, &reg[0]);
		if (rc) {
			pr_err("Unable to set FG access I2C address rc=%d\n",
									rc);
			return rc;
		}

		rc = smb1360_fg_read(chip, CURRENT_GAIN_MSB_REG, &reg[1]);
		if (rc) {
			pr_err("Unable to set FG access I2C address rc=%d\n",
									rc);
			return rc;
		}

		reg_value1 = (reg[1] << 8) | reg[0];
		current_gain = float_decode(reg_value1);
		new_current_gain = MICRO_UNIT  + (gain_factor * current_gain);
		reg_value2 = float_encode(new_current_gain);
		reg[0] = reg_value2 & 0xFF;
		reg[1] = (reg_value2 & 0xFF00) >> 8;
		pr_debug("current_gain_reg=0x%x current_gain_decoded=%lld new_current_gain_decoded=%lld new_current_gain_reg=0x%x\n",
			reg_value1, current_gain, new_current_gain, reg_value2);

		for (i = 0; i < ARRAY_SIZE(reg_val_mapping); i++) {
			if (reg_val_mapping[i][0] == 0xE1)
				reg_val_mapping[i][1] = reg[0];
			if (reg_val_mapping[i][0] == 0xE3)
				reg_val_mapping[i][1] = reg[1];

			pr_debug("Writing reg_add=%x value=%x\n",
				reg_val_mapping[i][0], reg_val_mapping[i][1]);

			rc = smb1360_fg_write(chip, reg_val_mapping[i][0],
					reg_val_mapping[i][1]);
			if (rc) {
				pr_err("Write fg address 0x%x failed, rc = %d\n",
						reg_val_mapping[i][0], rc);
				return rc;
			}
		}
	} else {
		pr_debug("Disabling gain correction\n");
		rc = smb1360_fg_write(chip, 0xF0, 0x00);
		if (rc) {
			pr_err("Write fg address 0x%x failed, rc = %d\n",
								0xF0, rc);
			return rc;
		}
	}

	return 0;
}

static int smb1360_otp_gain_config(struct smb1360_chip *chip, int gain_factor)
{
	int rc = 0;

	rc = smb1360_enable_fg_access(chip);
	if (rc) {
		pr_err("Couldn't request FG access rc = %d\n", rc);
		return rc;
	}
	chip->fg_access_type = FG_ACCESS_CFG;

	rc = smb1360_select_fg_i2c_address(chip);
	if (rc) {
		pr_err("Unable to set FG access I2C address\n");
		goto restore_fg;
	}

	rc = smb1360_adjust_current_gain(chip, gain_factor);
	if (rc) {
		pr_err("Unable to modify current gain rc=%d\n", rc);
		goto restore_fg;
	}

	rc = smb1360_masked_write(chip, CFG_FG_BATT_CTRL_REG,
			CFG_FG_OTP_BACK_UP_ENABLE, CFG_FG_OTP_BACK_UP_ENABLE);
	if (rc) {
		pr_err("Write reg 0x0E failed, rc = %d\n", rc);
		goto restore_fg;
	}

restore_fg:
	rc = smb1360_disable_fg_access(chip);
	if (rc) {
		pr_err("Couldn't disable FG access rc = %d\n", rc);
		return rc;
	}

	return rc;
}

static int smb1360_otg_disable(struct smb1360_chip *chip)
{
	int rc;

	rc = smb1360_masked_write(chip, CMD_CHG_REG, CMD_OTG_EN_BIT, 0);
	if (rc) {
		pr_err("Couldn't disable OTG mode rc=%d\n", rc);
		return rc;
	}

	mutex_lock(&chip->otp_gain_lock);
	/* Disable current gain configuration */
	if (chip->otg_fet_present && chip->fet_gain_enabled) {
		/* Disable FET */
		gpio_set_value(chip->otg_fet_enable_gpio, 1);
		rc = smb1360_otp_gain_config(chip, 0);
		if (rc < 0)
			pr_err("Couldn't config OTP gain config rc=%d\n", rc);
		else
			chip->fet_gain_enabled = false;
	}
	mutex_unlock(&chip->otp_gain_lock);

	return rc;
}

static int otg_fail_handler(struct smb1360_chip *chip, u8 rt_stat)
{
	int rc;

	pr_debug("OTG Failed stat=%d\n", rt_stat);
	rc = smb1360_otg_disable(chip);
	if (rc)
		pr_err("Couldn't disable OTG mode rc=%d\n", rc);

	return 0;
}

static int otg_oc_handler(struct smb1360_chip *chip, u8 rt_stat)
{
	int rc;

	pr_debug("OTG over-current stat=%d\n", rt_stat);
	rc = smb1360_otg_disable(chip);
	if (rc)
		pr_err("Couldn't disable OTG mode rc=%d\n", rc);

	return 0;
}

struct smb_irq_info {
	const char		*name;
	int			(*smb_irq)(struct smb1360_chip *chip,
							u8 rt_stat);
	int			high;
	int			low;
};

struct irq_handler_info {
	u8			stat_reg;
	u8			val;
	u8			prev_val;
	struct smb_irq_info	irq_info[4];
};

static struct irq_handler_info handlers[] = {
	{IRQ_A_REG, 0, 0,
		{
			{
				.name		= "cold_soft",
				.smb_irq	= cold_soft_handler,
			},
			{
				.name		= "hot_soft",
				.smb_irq	= hot_soft_handler,
			},
			{
				.name		= "cold_hard",
				.smb_irq	= cold_hard_handler,
			},
			{
				.name		= "hot_hard",
				.smb_irq	= hot_hard_handler,
			},
		},
	},
	{IRQ_B_REG, 0, 0,
		{
			{
				.name		= "chg_hot",
				.smb_irq	= chg_hot_handler,
			},
			{
				.name		= "vbat_low",
				.smb_irq	= vbat_low_handler,
			},
			{
				.name		= "battery_missing",
				.smb_irq	= battery_missing_handler,
			},
			{
				.name		= "battery_missing",
				.smb_irq	= battery_missing_handler,
			},
		},
	},
	{IRQ_C_REG, 0, 0,
		{
			{
				.name		= "chg_term",
				.smb_irq	= chg_term_handler,
			},
			{
				.name		= "taper",
			},
			{
				.name		= "recharge",
			},
			{
				.name		= "fast_chg",
				.smb_irq	= chg_fastchg_handler,
			},
		},
	},
	{IRQ_D_REG, 0, 0,
		{
			{
				.name		= "prechg_timeout",
			},
			{
				.name		= "safety_timeout",
			},
			{
				.name		= "aicl_done",
				.smb_irq	= aicl_done_handler,
			},
			{
				.name		= "battery_ov",
			},
		},
	},
	{IRQ_E_REG, 0, 0,
		{
			{
				.name		= "usbin_uv",
				.smb_irq	= usbin_uv_handler,
			},
			{
				.name		= "usbin_ov",
			},
			{
				.name		= "unused",
			},
			{
				.name		= "chg_inhibit",
				.smb_irq	= chg_inhibit_handler,
			},
		},
	},
	{IRQ_F_REG, 0, 0,
		{
			{
				.name		= "power_ok",
			},
			{
				.name		= "unused",
			},
			{
				.name		= "otg_fail",
				.smb_irq	= otg_fail_handler,
			},
			{
				.name		= "otg_oc",
				.smb_irq	= otg_oc_handler,
			},
		},
	},
	{IRQ_G_REG, 0, 0,
		{
			{
				.name		= "delta_soc",
				.smb_irq	= delta_soc_handler,
			},
			{
				.name		= "chg_error",
			},
			{
				.name		= "wd_timeout",
			},
			{
				.name		= "unused",
			},
		},
	},
	{IRQ_H_REG, 0, 0,
		{
			{
				.name		= "min_soc",
				.smb_irq	= min_soc_handler,
			},
			{
				.name		= "max_soc",
			},
			{
				.name		= "empty_soc",
				.smb_irq	= empty_soc_handler,
			},
			{
				.name		= "full_soc",
				.smb_irq	= full_soc_handler,
			},
		},
	},
	{IRQ_I_REG, 0, 0,
		{
			{
				.name		= "fg_access_allowed",
				.smb_irq	= fg_access_allowed_handler,
			},
			{
				.name		= "fg_data_recovery",
			},
			{
				.name		= "batt_id_complete",
				.smb_irq	= batt_id_complete_handler,
			},
		},
	},
};

#define IRQ_LATCHED_MASK	0x02
#define IRQ_STATUS_MASK		0x01
#define BATT_ID_LATCHED_MASK	0x08
#define BATT_ID_STATUS_MASK	0x07
#define BITS_PER_IRQ		2
static irqreturn_t smb1360_stat_handler(int irq, void *dev_id)
{
	struct smb1360_chip *chip = dev_id;
	int i, j;
	u8 triggered;
	u8 changed;
	u8 rt_stat, prev_rt_stat, irq_latched_mask, irq_status_mask;
	int rc;
	int handler_count = 0;

	mutex_lock(&chip->irq_complete);
	chip->irq_waiting = true;
	if (!chip->resume_completed) {
		dev_dbg(chip->dev, "IRQ triggered before device-resume\n");
		disable_irq_nosync(irq);
		mutex_unlock(&chip->irq_complete);
		return IRQ_HANDLED;
	}
	chip->irq_waiting = false;

	for (i = 0; i < ARRAY_SIZE(handlers); i++) {
		rc = smb1360_read(chip, handlers[i].stat_reg,
					&handlers[i].val);
		if (rc < 0) {
			dev_err(chip->dev, "Couldn't read %d rc = %d\n",
					handlers[i].stat_reg, rc);
			continue;
		}

		for (j = 0; j < ARRAY_SIZE(handlers[i].irq_info); j++) {
			if (handlers[i].stat_reg == IRQ_I_REG && j == 2) {
				irq_latched_mask = BATT_ID_LATCHED_MASK;
				irq_status_mask = BATT_ID_STATUS_MASK;
			} else {
				irq_latched_mask = IRQ_LATCHED_MASK;
				irq_status_mask = IRQ_STATUS_MASK;
			}
			triggered = handlers[i].val
			       & (irq_latched_mask << (j * BITS_PER_IRQ));
			rt_stat = handlers[i].val
				& (irq_status_mask << (j * BITS_PER_IRQ));
			prev_rt_stat = handlers[i].prev_val
				& (irq_status_mask << (j * BITS_PER_IRQ));
			changed = prev_rt_stat ^ rt_stat;

			if (triggered || changed)
				rt_stat ? handlers[i].irq_info[j].high++ :
						handlers[i].irq_info[j].low++;

			if ((triggered || changed)
				&& handlers[i].irq_info[j].smb_irq != NULL) {
				handler_count++;
				rc = handlers[i].irq_info[j].smb_irq(chip,
								rt_stat);
				if (rc < 0)
					dev_err(chip->dev,
						"Couldn't handle %d irq for reg 0x%02x rc = %d\n",
						j, handlers[i].stat_reg, rc);
			}
		}
		handlers[i].prev_val = handlers[i].val;
	}

	pr_debug("handler count = %d\n", handler_count);
	if (handler_count)
		power_supply_changed(&chip->batt_psy);

	mutex_unlock(&chip->irq_complete);

	return IRQ_HANDLED;
}

static int show_irq_count(struct seq_file *m, void *data)
{
	int i, j, total = 0;

	for (i = 0; i < ARRAY_SIZE(handlers); i++)
		for (j = 0; j < 4; j++) {
			if (!handlers[i].irq_info[j].name)
				continue;
			seq_printf(m, "%s=%d\t(high=%d low=%d)\n",
						handlers[i].irq_info[j].name,
						handlers[i].irq_info[j].high
						+ handlers[i].irq_info[j].low,
						handlers[i].irq_info[j].high,
						handlers[i].irq_info[j].low);
			total += (handlers[i].irq_info[j].high
					+ handlers[i].irq_info[j].low);
		}

	seq_printf(m, "\n\tTotal = %d\n", total);

	return 0;
}

static int irq_count_debugfs_open(struct inode *inode, struct file *file)
{
	struct smb1360_chip *chip = inode->i_private;

	return single_open(file, show_irq_count, chip);
}

static const struct file_operations irq_count_debugfs_ops = {
	.owner		= THIS_MODULE,
	.open		= irq_count_debugfs_open,
	.read		= seq_read,
	.llseek		= seq_lseek,
	.release	= single_release,
};

static int get_reg(void *data, u64 *val)
{
	struct smb1360_chip *chip = data;
	int rc;
	u8 temp;

	rc = smb1360_read(chip, chip->peek_poke_address, &temp);
	if (rc < 0) {
		dev_err(chip->dev,
			"Couldn't read reg %x rc = %d\n",
			chip->peek_poke_address, rc);
		return -EAGAIN;
	}
	*val = temp;
	return 0;
}

static int set_reg(void *data, u64 val)
{
	struct smb1360_chip *chip = data;
	int rc;
	u8 temp;

	temp = (u8) val;
	rc = smb1360_write(chip, chip->peek_poke_address, temp);
	if (rc < 0) {
		dev_err(chip->dev,
			"Couldn't write 0x%02x to 0x%02x rc= %d\n",
			chip->peek_poke_address, temp, rc);
		return -EAGAIN;
	}
	return 0;
}
DEFINE_SIMPLE_ATTRIBUTE(poke_poke_debug_ops, get_reg, set_reg, "0x%02llx\n");

static int fg_get_reg(void *data, u64 *val)
{
	struct smb1360_chip *chip = data;
	int rc;
	u8 temp;

	rc = smb1360_select_fg_i2c_address(chip);
	if (rc) {
		pr_err("Unable to set FG access I2C address\n");
		return -EINVAL;
	}

	rc = smb1360_fg_read(chip, chip->fg_peek_poke_address, &temp);
	if (rc < 0) {
		dev_err(chip->dev,
			"Couldn't read reg %x rc = %d\n",
			chip->fg_peek_poke_address, rc);
		return -EAGAIN;
	}
	*val = temp;
	return 0;
}

static int fg_set_reg(void *data, u64 val)
{
	struct smb1360_chip *chip = data;
	int rc;
	u8 temp;

	rc = smb1360_select_fg_i2c_address(chip);
	if (rc) {
		pr_err("Unable to set FG access I2C address\n");
		return -EINVAL;
	}

	temp = (u8) val;
	rc = smb1360_fg_write(chip, chip->fg_peek_poke_address, temp);
	if (rc < 0) {
		dev_err(chip->dev,
			"Couldn't write 0x%02x to 0x%02x rc= %d\n",
			chip->fg_peek_poke_address, temp, rc);
		return -EAGAIN;
	}
	return 0;
}
DEFINE_SIMPLE_ATTRIBUTE(fg_poke_poke_debug_ops, fg_get_reg,
				fg_set_reg, "0x%02llx\n");

#define LAST_CNFG_REG	0x17
static int show_cnfg_regs(struct seq_file *m, void *data)
{
	struct smb1360_chip *chip = m->private;
	int rc;
	u8 reg;
	u8 addr;

	for (addr = 0; addr <= LAST_CNFG_REG; addr++) {
		rc = smb1360_read(chip, addr, &reg);
		if (!rc)
			seq_printf(m, "0x%02x = 0x%02x\n", addr, reg);
	}

	return 0;
}

static int cnfg_debugfs_open(struct inode *inode, struct file *file)
{
	struct smb1360_chip *chip = inode->i_private;

	return single_open(file, show_cnfg_regs, chip);
}

static const struct file_operations cnfg_debugfs_ops = {
	.owner		= THIS_MODULE,
	.open		= cnfg_debugfs_open,
	.read		= seq_read,
	.llseek		= seq_lseek,
	.release	= single_release,
};

#define FIRST_CMD_REG	0x40
#define LAST_CMD_REG	0x42
static int show_cmd_regs(struct seq_file *m, void *data)
{
	struct smb1360_chip *chip = m->private;
	int rc;
	u8 reg;
	u8 addr;

	for (addr = FIRST_CMD_REG; addr <= LAST_CMD_REG; addr++) {
		rc = smb1360_read(chip, addr, &reg);
		if (!rc)
			seq_printf(m, "0x%02x = 0x%02x\n", addr, reg);
	}

	return 0;
}

static int cmd_debugfs_open(struct inode *inode, struct file *file)
{
	struct smb1360_chip *chip = inode->i_private;

	return single_open(file, show_cmd_regs, chip);
}

static const struct file_operations cmd_debugfs_ops = {
	.owner		= THIS_MODULE,
	.open		= cmd_debugfs_open,
	.read		= seq_read,
	.llseek		= seq_lseek,
	.release	= single_release,
};

#define FIRST_STATUS_REG	0x48
#define LAST_STATUS_REG		0x4B
static int show_status_regs(struct seq_file *m, void *data)
{
	struct smb1360_chip *chip = m->private;
	int rc;
	u8 reg;
	u8 addr;

	for (addr = FIRST_STATUS_REG; addr <= LAST_STATUS_REG; addr++) {
		rc = smb1360_read(chip, addr, &reg);
		if (!rc)
			seq_printf(m, "0x%02x = 0x%02x\n", addr, reg);
	}

	return 0;
}

static int status_debugfs_open(struct inode *inode, struct file *file)
{
	struct smb1360_chip *chip = inode->i_private;

	return single_open(file, show_status_regs, chip);
}

static const struct file_operations status_debugfs_ops = {
	.owner		= THIS_MODULE,
	.open		= status_debugfs_open,
	.read		= seq_read,
	.llseek		= seq_lseek,
	.release	= single_release,
};

#define FIRST_IRQ_REG		0x50
#define LAST_IRQ_REG		0x58
static int show_irq_stat_regs(struct seq_file *m, void *data)
{
	struct smb1360_chip *chip = m->private;
	int rc;
	u8 reg;
	u8 addr;

	for (addr = FIRST_IRQ_REG; addr <= LAST_IRQ_REG; addr++) {
		rc = smb1360_read(chip, addr, &reg);
		if (!rc)
			seq_printf(m, "0x%02x = 0x%02x\n", addr, reg);
	}

	return 0;
}

static int irq_stat_debugfs_open(struct inode *inode, struct file *file)
{
	struct smb1360_chip *chip = inode->i_private;

	return single_open(file, show_irq_stat_regs, chip);
}

static const struct file_operations irq_stat_debugfs_ops = {
	.owner		= THIS_MODULE,
	.open		= irq_stat_debugfs_open,
	.read		= seq_read,
	.llseek		= seq_lseek,
	.release	= single_release,
};

static int data_8(u8 *reg)
{
	return reg[0];
}
static int data_16(u8 *reg)
{
	return (reg[1] << 8) | reg[0];
}
static int data_24(u8 *reg)
{
	return  (reg[2] << 16) | (reg[1] << 8) | reg[0];
}
static int data_28(u8 *reg)
{
	return  ((reg[3] & 0xF) << 24) | (reg[2] << 16) |
					(reg[1] << 8) | reg[0];
}
static int data_32(u8 *reg)
{
	return  (reg[3]  << 24) | (reg[2] << 16) |
				(reg[1] << 8) | reg[0];
}

struct fg_regs {
	int index;
	int length;
	char *param_name;
	int (*calc_func) (u8 *);
};

static struct fg_regs fg_scratch_pad[] = {
	{0, 2, "v_current_predicted", data_16},
	{2, 2, "v_cutoff_predicted", data_16},
	{4, 2, "v_full_predicted", data_16},
	{6, 2, "ocv_estimate", data_16},
	{8, 2, "rslow_drop", data_16},
	{10, 2, "voltage_old", data_16},
	{12, 2, "current_old", data_16},
	{14, 4, "current_average_full", data_32},
	{18, 2, "temperature", data_16},
	{20, 2, "temp_last_track", data_16},
	{22, 2, "ESR_nominal", data_16},
	{26, 2, "Rslow", data_16},
	{28, 2, "counter_imptr", data_16},
	{30, 2, "counter_pulse", data_16},
	{32, 1, "IRQ_delta_prev", data_8},
	{33, 1, "cap_learning_counter", data_8},
	{34, 4, "Vact_int_error", data_32},
	{38, 3, "SOC_cutoff", data_24},
	{41, 3, "SOC_full", data_24},
	{44, 3, "SOC_auto_rechrge_temp", data_24},
	{47, 3, "Battery_SOC", data_24},
	{50, 4, "CC_SOC", data_28},
	{54, 2, "SOC_filtered", data_16},
	{56, 2, "SOC_Monotonic", data_16},
	{58, 2, "CC_SOC_coeff", data_16},
	{60, 2, "nominal_capacity", data_16},
	{62, 2, "actual_capacity", data_16},
	{68, 1, "temperature_counter", data_8},
	{69, 3, "Vbatt_filtered", data_24},
	{72, 3, "Ibatt_filtered", data_24},
	{75, 2, "Current_CC_shadow", data_16},
	{79, 2, "Ibatt_standby", data_16},
	{82, 1, "Auto_recharge_SOC_threshold", data_8},
	{83, 2, "System_cutoff_voltage", data_16},
	{85, 2, "System_CC_to_CV_voltage", data_16},
	{87, 2, "System_term_current", data_16},
	{89, 2, "System_fake_term_current", data_16},
	{91, 2, "thermistor_c1_coeff", data_16},
};

static struct fg_regs fg_cfg[] = {
	{0, 2, "ESR_actual", data_16},
	{4, 1, "IRQ_SOC_max", data_8},
	{5, 1, "IRQ_SOC_min", data_8},
	{6, 1, "IRQ_volt_empty", data_8},
	{7, 1, "Temp_external", data_8},
	{8, 1, "IRQ_delta_threshold", data_8},
	{9, 1, "JIETA_soft_cold", data_8},
	{10, 1, "JIETA_soft_hot", data_8},
	{11, 1, "IRQ_volt_min", data_8},
	{14, 2, "ESR_sys_replace", data_16},
};

static struct fg_regs fg_shdw[] = {
	{0, 1, "Latest_battery_info", data_8},
	{1, 1, "Latest_Msys_SOC", data_8},
	{2, 2, "Battery_capacity", data_16},
	{4, 2, "Rslow_drop", data_16},
	{6, 1, "Latest_SOC", data_8},
	{7, 1, "Latest_Cutoff_SOC", data_8},
	{8, 1, "Latest_full_SOC", data_8},
	{9, 2, "Voltage_shadow", data_16},
	{11, 2, "Current_shadow", data_16},
	{13, 2, "Latest_temperature", data_16},
	{15, 1, "Latest_system_sbits", data_8},
};

#define FIRST_FG_CFG_REG		0x20
#define LAST_FG_CFG_REG			0x2F
#define FIRST_FG_SHDW_REG		0x60
#define LAST_FG_SHDW_REG		0x6F
#define FG_SCRATCH_PAD_MAX		93
#define FG_SCRATCH_PAD_BASE_REG		0x80
#define SMB1360_I2C_READ_LENGTH		32

static int smb1360_check_cycle_stretch(struct smb1360_chip *chip)
{
	int rc = 0;
	u8 reg;

	rc = smb1360_read(chip, STATUS_4_REG, &reg);
	if (rc) {
		pr_err("Unable to read status regiseter\n");
	} else if (reg & CYCLE_STRETCH_ACTIVE_BIT) {
		/* clear cycle stretch */
		rc = smb1360_masked_write(chip, CMD_I2C_REG,
			CYCLE_STRETCH_CLEAR_BIT, CYCLE_STRETCH_CLEAR_BIT);
		if (rc)
			pr_err("Unable to clear cycle stretch\n");
	}

	return rc;
}

static int show_fg_regs(struct seq_file *m, void *data)
{
	struct smb1360_chip *chip = m->private;
	int rc, i , j, rem_length;
	u8 reg[FG_SCRATCH_PAD_MAX];

	rc = smb1360_check_cycle_stretch(chip);
	if (rc)
		pr_err("Unable to check cycle-stretch\n");

	rc = smb1360_enable_fg_access(chip);
	if (rc) {
		pr_err("Couldn't request FG access rc=%d\n", rc);
		return rc;
	}

	for (i = 0; i < (FG_SCRATCH_PAD_MAX / SMB1360_I2C_READ_LENGTH); i++) {
		j = i * SMB1360_I2C_READ_LENGTH;
		rc = smb1360_read_bytes(chip, FG_SCRATCH_PAD_BASE_REG + j,
					&reg[j], SMB1360_I2C_READ_LENGTH);
		if (rc) {
			pr_err("Couldn't read scratch registers rc=%d\n", rc);
			break;
		}
	}

	j = i * SMB1360_I2C_READ_LENGTH;
	rem_length = (FG_SCRATCH_PAD_MAX % SMB1360_I2C_READ_LENGTH);
	if (rem_length) {
		rc = smb1360_read_bytes(chip, FG_SCRATCH_PAD_BASE_REG + j,
						&reg[j], rem_length);
		if (rc)
			pr_err("Couldn't read scratch registers rc=%d\n", rc);
	}

	rc = smb1360_disable_fg_access(chip);
	if (rc) {
		pr_err("Couldn't disable FG access rc=%d\n", rc);
		return rc;
	}

	rc = smb1360_check_cycle_stretch(chip);
	if (rc)
		pr_err("Unable to check cycle-stretch\n");


	seq_puts(m, "FG scratch-pad registers\n");
	for (i = 0; i < ARRAY_SIZE(fg_scratch_pad); i++)
		seq_printf(m, "\t%s = %x\n", fg_scratch_pad[i].param_name,
		fg_scratch_pad[i].calc_func(&reg[fg_scratch_pad[i].index]));

	rem_length = LAST_FG_CFG_REG - FIRST_FG_CFG_REG + 1;
	rc = smb1360_read_bytes(chip, FIRST_FG_CFG_REG,
					&reg[0], rem_length);
	if (rc)
		pr_err("Couldn't read config registers rc=%d\n", rc);

	seq_puts(m, "FG config registers\n");
	for (i = 0; i < ARRAY_SIZE(fg_cfg); i++)
		seq_printf(m, "\t%s = %x\n", fg_cfg[i].param_name,
				fg_cfg[i].calc_func(&reg[fg_cfg[i].index]));

	rem_length = LAST_FG_SHDW_REG - FIRST_FG_SHDW_REG + 1;
	rc = smb1360_read_bytes(chip, FIRST_FG_SHDW_REG,
					&reg[0], rem_length);
	if (rc)
		pr_err("Couldn't read shadow registers rc=%d\n", rc);

	seq_puts(m, "FG shadow registers\n");
	for (i = 0; i < ARRAY_SIZE(fg_shdw); i++)
		seq_printf(m, "\t%s = %x\n", fg_shdw[i].param_name,
				fg_shdw[i].calc_func(&reg[fg_shdw[i].index]));

	return rc;
}

static int fg_regs_open(struct inode *inode, struct file *file)
{
	struct smb1360_chip *chip = inode->i_private;

	return single_open(file, show_fg_regs, chip);
}

static const struct file_operations fg_regs_debugfs_ops = {
	.owner		= THIS_MODULE,
	.open		= fg_regs_open,
	.read		= seq_read,
	.llseek		= seq_lseek,
	.release	= single_release,
};

static int smb1360_otg_regulator_enable(struct regulator_dev *rdev)
{
	int rc = 0;
	struct smb1360_chip *chip = rdev_get_drvdata(rdev);

	rc = smb1360_masked_write(chip, CMD_CHG_REG, CMD_OTG_EN_BIT,
						CMD_OTG_EN_BIT);
	if (rc) {
		pr_err("Couldn't enable  OTG mode rc=%d\n", rc);
		return rc;
	}

	pr_debug("OTG mode enabled\n");
	/* Enable current gain configuration */
	mutex_lock(&chip->otp_gain_lock);
	if (chip->otg_fet_present) {
		/* Enable FET */
		gpio_set_value(chip->otg_fet_enable_gpio, 0);
		rc = smb1360_otp_gain_config(chip, 3);
		if (rc < 0)
			pr_err("Couldn't config OTP gain config rc=%d\n", rc);
		else
			chip->fet_gain_enabled = true;
	}
	mutex_unlock(&chip->otp_gain_lock);

	return rc;
}

static int smb1360_otg_regulator_disable(struct regulator_dev *rdev)
{
	int rc = 0;
	struct smb1360_chip *chip = rdev_get_drvdata(rdev);

	rc = smb1360_otg_disable(chip);
	if (rc)
		pr_err("Couldn't disable OTG regulator rc=%d\n", rc);

	pr_debug("OTG mode disabled\n");
	return rc;
}

static int smb1360_otg_regulator_is_enable(struct regulator_dev *rdev)
{
	u8 reg = 0;
	int rc = 0;
	struct smb1360_chip *chip = rdev_get_drvdata(rdev);

	rc = smb1360_read(chip, CMD_CHG_REG, &reg);
	if (rc) {
		pr_err("Couldn't read OTG enable bit rc=%d\n", rc);
		return rc;
	}

	return  (reg & CMD_OTG_EN_BIT) ? 1 : 0;
}

struct regulator_ops smb1360_otg_reg_ops = {
	.enable		= smb1360_otg_regulator_enable,
	.disable	= smb1360_otg_regulator_disable,
	.is_enabled	= smb1360_otg_regulator_is_enable,
};

static int smb1360_regulator_init(struct smb1360_chip *chip)
{
	int rc = 0;
	struct regulator_init_data *init_data;
	struct regulator_config cfg = {};

	init_data = of_get_regulator_init_data(chip->dev, chip->dev->of_node);
	if (!init_data) {
		dev_err(chip->dev, "Unable to allocate memory\n");
		return -ENOMEM;
	}

	if (init_data->constraints.name) {
		chip->otg_vreg.rdesc.owner = THIS_MODULE;
		chip->otg_vreg.rdesc.type = REGULATOR_VOLTAGE;
		chip->otg_vreg.rdesc.ops = &smb1360_otg_reg_ops;
		chip->otg_vreg.rdesc.name = init_data->constraints.name;

		cfg.dev = chip->dev;
		cfg.init_data = init_data;
		cfg.driver_data = chip;
		cfg.of_node = chip->dev->of_node;

		init_data->constraints.valid_ops_mask
			|= REGULATOR_CHANGE_STATUS;

		chip->otg_vreg.rdev = regulator_register(
					&chip->otg_vreg.rdesc, &cfg);
		if (IS_ERR(chip->otg_vreg.rdev)) {
			rc = PTR_ERR(chip->otg_vreg.rdev);
			chip->otg_vreg.rdev = NULL;
			if (rc != -EPROBE_DEFER)
				dev_err(chip->dev,
					"OTG reg failed, rc=%d\n", rc);
		}
	}

	return rc;
}

static int smb1360_check_batt_profile(struct smb1360_chip *chip)
{
	int rc, i, timeout = 50;
	u8 reg = 0, loaded_profile, new_profile = 0, bid_mask;

	if (!chip->connected_rid) {
		pr_debug("Skip batt-profile loading connected_rid=%d\n",
						chip->connected_rid);
		return 0;
	}

	rc = smb1360_read(chip, SHDW_FG_BATT_STATUS, &reg);
	if (rc) {
		pr_err("Couldn't read FG_BATT_STATUS rc=%d\n", rc);
		return rc;
	}

	loaded_profile = !!(reg & BATTERY_PROFILE_BIT) ?
			BATTERY_PROFILE_B : BATTERY_PROFILE_A;

	pr_debug("fg_batt_status=%x loaded_profile=%d\n", reg, loaded_profile);

	for (i = 0; i < BATTERY_PROFILE_MAX; i++) {
		pr_debug("profile=%d profile_rid=%d connected_rid=%d\n", i,
						chip->profile_rid[i],
						chip->connected_rid);
		if (abs(chip->profile_rid[i] - chip->connected_rid) <
				(div_u64(chip->connected_rid, 10)))
			break;
	}

	if (i == BATTERY_PROFILE_MAX) {
		pr_err("None of the battery-profiles match the connected-RID\n");
		return 0;
	} else {
		if (i == loaded_profile) {
			pr_debug("Loaded Profile-RID == connected-RID\n");
			return 0;
		} else {
			new_profile = (loaded_profile == BATTERY_PROFILE_A) ?
					BATTERY_PROFILE_B : BATTERY_PROFILE_A;
			bid_mask = (new_profile == BATTERY_PROFILE_A) ?
					BATT_PROFILEA_MASK : BATT_PROFILEB_MASK;
			pr_info("Loaded Profile-RID != connected-RID, switch-profile old_profile=%d new_profile=%d\n",
						loaded_profile, new_profile);
		}
	}

	/* set the BID mask */
	rc = smb1360_masked_write(chip, CFG_FG_BATT_CTRL_REG,
				BATT_PROFILE_SELECT_MASK, bid_mask);
	if (rc) {
		pr_err("Couldn't reset battery-profile rc=%d\n", rc);
		return rc;
	}

	rc = smb1360_enable_fg_access(chip);
	if (rc) {
		pr_err("FG access timed-out, rc = %d\n", rc);
		return rc;
	}
	/* delay after handshaking for profile-switch to continue */
	msleep(1500);

	rc = smb1360_force_fg_reset(chip);
	if (rc) {
		pr_err("Couldn't reset FG rc=%d\n", rc);
		goto restore_fg;
	}

	rc = smb1360_disable_fg_access(chip);
	if (rc) {
		pr_err("disable FG access failed, rc = %d\n", rc);
		return rc;
	}

	timeout = 10;
	while (timeout) {
		/* delay for profile to change */
		msleep(500);
		rc = smb1360_read(chip, SHDW_FG_BATT_STATUS, &reg);
		if (rc) {
			pr_err("Could't read FG_BATT_STATUS rc=%d\n", rc);
			return rc;
		}

		reg = !!(reg & BATTERY_PROFILE_BIT);
		if (reg == new_profile) {
			pr_info("New profile=%d loaded\n", new_profile);
			break;
		}
		timeout--;
	}

	if (!timeout) {
		pr_err("New profile could not be loaded\n");
		return -EBUSY;
	}

	return 0;

restore_fg:
	smb1360_disable_fg_access(chip);
	return rc;
}

#define UPDATE_IRQ_STAT(irq_reg, value) \
		handlers[irq_reg - IRQ_A_REG].prev_val = value;

static int determine_initial_status(struct smb1360_chip *chip)
{
	int rc;
	u8 reg = 0;

	/*
	 * It is okay to read the IRQ status as the irq's are
	 * not registered yet.
	 */
	chip->batt_present = true;
	rc = smb1360_read(chip, IRQ_B_REG, &reg);
	if (rc < 0) {
		dev_err(chip->dev, "Couldn't read IRQ_B_REG rc = %d\n", rc);
		return rc;
	}
	UPDATE_IRQ_STAT(IRQ_B_REG, reg);

	if (reg & IRQ_B_BATT_TERMINAL_BIT || reg & IRQ_B_BATT_MISSING_BIT)
		chip->batt_present = false;

	rc = smb1360_read(chip, IRQ_C_REG, &reg);
	if (rc) {
		dev_err(chip->dev, "Couldn't read IRQ_C_REG rc = %d\n", rc);
		return rc;
	}
	UPDATE_IRQ_STAT(IRQ_C_REG, reg);

	if (reg & IRQ_C_CHG_TERM)
		chip->batt_full = true;

	rc = smb1360_read(chip, IRQ_A_REG, &reg);
	if (rc < 0) {
		dev_err(chip->dev, "Couldn't read irq A rc = %d\n", rc);
		return rc;
	}
	UPDATE_IRQ_STAT(IRQ_A_REG, reg);

	if (chip->workaround_flags & WRKRND_HARD_JEITA) {
		schedule_delayed_work(&chip->jeita_work, 0);
	} else {
		if (reg & IRQ_A_HOT_HARD_BIT)
			chip->batt_hot = true;
		if (reg & IRQ_A_COLD_HARD_BIT)
			chip->batt_cold = true;
		if (!chip->config_hard_thresholds) {
			if (reg & IRQ_A_HOT_SOFT_BIT)
				chip->batt_warm = true;
			if (reg & IRQ_A_COLD_SOFT_BIT)
				chip->batt_cool = true;
		}
	}

	rc = smb1360_read(chip, IRQ_E_REG, &reg);
	if (rc < 0) {
		dev_err(chip->dev, "Couldn't read irq E rc = %d\n", rc);
		return rc;
	}
	UPDATE_IRQ_STAT(IRQ_E_REG, reg);

	chip->usb_present = (reg & IRQ_E_USBIN_UV_BIT) ? false : true;
	power_supply_set_present(chip->usb_psy, chip->usb_present);

	return 0;
}

static int smb1360_fg_config(struct smb1360_chip *chip)
{
	int rc = 0, temp, fcc_mah;
	u8 reg = 0, reg2[2];

	if (chip->fg_reset_at_pon) {
		int v_predicted, v_now;

		rc = smb1360_enable_fg_access(chip);
		if (rc) {
			pr_err("Couldn't enable FG access rc=%d\n", rc);
			return rc;
		}

		rc = smb1360_read_bytes(chip, VOLTAGE_PREDICTED_REG, reg2, 2);
		if (rc) {
			pr_err("Failed to read VOLTAGE_PREDICTED rc=%d\n", rc);
			goto disable_fg_reset;
		}
		v_predicted = (reg2[1] << 8) | reg2[0];
		v_predicted = div_u64(v_predicted * 5000, 0x7FFF);

		rc = smb1360_read_bytes(chip, SHDW_FG_VTG_NOW, reg2, 2);
		if (rc) {
			pr_err("Failed to read SHDW_FG_VTG_NOW rc=%d\n", rc);
			goto disable_fg_reset;
		}
		v_now = (reg2[1] << 8) | reg2[0];
		v_now = div_u64(v_now * 5000, 0x7FFF);

		pr_debug("v_predicted=%d v_now=%d reset_threshold=%d\n",
			v_predicted, v_now, chip->fg_reset_threshold_mv);

		/*
		 * Reset FG if the predicted voltage is off wrt
		 * the real-time voltage.
		 */
		temp = abs(v_predicted - v_now);
		if (temp >= chip->fg_reset_threshold_mv) {
			pr_info("Reseting FG - v_delta=%d threshold=%d\n",
					temp, chip->fg_reset_threshold_mv);
			/* delay for the FG access to settle */
			msleep(1500);
			rc = smb1360_force_fg_reset(chip);
			if (rc) {
				pr_err("Couldn't reset FG rc=%d\n", rc);
				goto disable_fg_reset;
			}
		}
disable_fg_reset:
		smb1360_disable_fg_access(chip);
	}

	/*
	 * The below IRQ thresholds are not accessible in REV_1
	 * of SMB1360.
	 */
	if (!(chip->workaround_flags & WRKRND_FG_CONFIG_FAIL)) {
		if (chip->delta_soc != -EINVAL) {
			reg = abs(((chip->delta_soc * MAX_8_BITS) / 100) - 1);
			pr_debug("delta_soc=%d reg=%x\n", chip->delta_soc, reg);
			rc = smb1360_write(chip, SOC_DELTA_REG, reg);
			if (rc) {
				dev_err(chip->dev, "Couldn't write to SOC_DELTA_REG rc=%d\n",
						rc);
				return rc;
			}
		}

		if (chip->soc_min != -EINVAL) {
			if (is_between(chip->soc_min, 0, 100)) {
				reg = DIV_ROUND_UP(chip->soc_min * MAX_8_BITS,
									100);
				pr_debug("soc_min=%d reg=%x\n",
						chip->soc_min, reg);
				rc = smb1360_write(chip, SOC_MIN_REG, reg);
				if (rc) {
					dev_err(chip->dev, "Couldn't write to SOC_MIN_REG rc=%d\n",
							rc);
					return rc;
				}
			}
		}

		if (chip->soc_max != -EINVAL) {
			if (is_between(chip->soc_max, 0, 100)) {
				reg = DIV_ROUND_UP(chip->soc_max * MAX_8_BITS,
									100);
				pr_debug("soc_max=%d reg=%x\n",
						chip->soc_max, reg);
				rc = smb1360_write(chip, SOC_MAX_REG, reg);
				if (rc) {
					dev_err(chip->dev, "Couldn't write to SOC_MAX_REG rc=%d\n",
							rc);
					return rc;
				}
			}
		}

		if (chip->voltage_min_mv != -EINVAL) {
			temp = (chip->voltage_min_mv - 2500) * MAX_8_BITS;
			reg = DIV_ROUND_UP(temp, 2500);
			pr_debug("voltage_min=%d reg=%x\n",
					chip->voltage_min_mv, reg);
			rc = smb1360_write(chip, VTG_MIN_REG, reg);
			if (rc) {
				dev_err(chip->dev, "Couldn't write to VTG_MIN_REG rc=%d\n",
							rc);
				return rc;
			}
		}

		if (chip->voltage_empty_mv != -EINVAL) {
			temp = (chip->voltage_empty_mv - 2500) * MAX_8_BITS;
			reg = DIV_ROUND_UP(temp, 2500);
			pr_debug("voltage_empty=%d reg=%x\n",
					chip->voltage_empty_mv, reg);
			rc = smb1360_write(chip, VTG_EMPTY_REG, reg);
			if (rc) {
				dev_err(chip->dev, "Couldn't write to VTG_EMPTY_REG rc=%d\n",
							rc);
				return rc;
			}
		}
	}

	/* scratch-pad register config */
	if (chip->batt_capacity_mah != -EINVAL
		|| chip->v_cutoff_mv != -EINVAL
		|| chip->fg_iterm_ma != -EINVAL
		|| chip->fg_ibatt_standby_ma != -EINVAL
		|| chip->fg_thermistor_c1_coeff != -EINVAL
		|| chip->fg_cc_to_cv_mv != -EINVAL
		|| chip->fg_auto_recharge_soc != -EINVAL) {

		rc = smb1360_enable_fg_access(chip);
		if (rc) {
			pr_err("Couldn't enable FG access rc=%d\n", rc);
			return rc;
		}

		/* Update battery capacity */
		if (chip->batt_capacity_mah != -EINVAL) {
			rc = smb1360_read_bytes(chip, ACTUAL_CAPACITY_REG,
								reg2, 2);
			if (rc) {
				pr_err("Failed to read ACTUAL CAPACITY rc=%d\n",
									rc);
				goto disable_fg;
			}
			fcc_mah = (reg2[1] << 8) | reg2[0];
			if (fcc_mah == chip->batt_capacity_mah) {
				pr_debug("battery capacity correct\n");
			} else {
				/* Update the battery capacity */
				reg2[1] =
					(chip->batt_capacity_mah & 0xFF00) >> 8;
				reg2[0] = (chip->batt_capacity_mah & 0xFF);
				rc = smb1360_write_bytes(chip,
					ACTUAL_CAPACITY_REG, reg2, 2);
				if (rc) {
					pr_err("Couldn't write batt-capacity rc=%d\n",
									rc);
					goto disable_fg;
				}
				rc = smb1360_write_bytes(chip,
					NOMINAL_CAPACITY_REG, reg2, 2);
				if (rc) {
					pr_err("Couldn't write batt-capacity rc=%d\n",
									rc);
					goto disable_fg;
				}

				/* Update CC to SOC COEFF */
				if (chip->cc_soc_coeff != -EINVAL) {
					reg2[1] =
					(chip->cc_soc_coeff & 0xFF00) >> 8;
					reg2[0] = (chip->cc_soc_coeff & 0xFF);
					rc = smb1360_write_bytes(chip,
						CC_TO_SOC_COEFF, reg2, 2);
					if (rc) {
						pr_err("Couldn't write cc_soc_coeff rc=%d\n",
									rc);
						goto disable_fg;
					}
				}
			}
		}

		/* Update cutoff voltage for SOC = 0 */
		if (chip->v_cutoff_mv != -EINVAL) {
			temp = (u16) div_u64(chip->v_cutoff_mv * 0x7FFF, 5000);
			reg2[1] = (temp & 0xFF00) >> 8;
			reg2[0] = temp & 0xFF;
			rc = smb1360_write_bytes(chip, FG_SYS_CUTOFF_V_REG,
								reg2, 2);
			if (rc) {
				pr_err("Couldn't write cutoff_mv rc=%d\n", rc);
				goto disable_fg;
			}
		}

		/*
		 * Update FG iterm for SOC = 100, this value is always assumed
		 * to be -ve
		 */
		if (chip->fg_iterm_ma != -EINVAL) {
			int iterm = chip->fg_iterm_ma * -1;
			temp = (s16) div_s64(iterm * 0x7FFF, 2500);
			reg2[1] = (temp & 0xFF00) >> 8;
			reg2[0] = temp & 0xFF;
			rc = smb1360_write_bytes(chip, FG_ITERM_REG,
							reg2, 2);
			if (rc) {
				pr_err("Couldn't write fg_iterm rc=%d\n", rc);
				goto disable_fg;
			}
		}

		/*
		 * Update FG iterm standby for SOC = 0, this value is always
		 * assumed to be +ve
		 */
		if (chip->fg_ibatt_standby_ma != -EINVAL) {
			int iterm = chip->fg_ibatt_standby_ma;
			temp = (u16) div_u64(iterm * 0x7FFF, 2500);
			reg2[1] = (temp & 0xFF00) >> 8;
			reg2[0] = temp & 0xFF;
			rc = smb1360_write_bytes(chip, FG_IBATT_STANDBY_REG,
								reg2, 2);
			if (rc) {
				pr_err("Couldn't write fg_iterm rc=%d\n", rc);
				goto disable_fg;
			}
		}

		/* Update CC_to_CV voltage threshold */
		if (chip->fg_cc_to_cv_mv != -EINVAL) {
			temp = (u16) div_u64(chip->fg_cc_to_cv_mv * 0x7FFF,
								5000);
			reg2[1] = (temp & 0xFF00) >> 8;
			reg2[0] = temp & 0xFF;
			rc = smb1360_write_bytes(chip, FG_CC_TO_CV_V_REG,
								reg2, 2);
			if (rc) {
				pr_err("Couldn't write cc_to_cv_mv rc=%d\n",
								rc);
				goto disable_fg;
			}
		}

		/* Update the thermistor c1 coefficient */
		if (chip->fg_thermistor_c1_coeff != -EINVAL) {
			reg2[1] = (chip->fg_thermistor_c1_coeff & 0xFF00) >> 8;
			reg2[0] = (chip->fg_thermistor_c1_coeff & 0xFF);
			rc = smb1360_write_bytes(chip, FG_THERM_C1_COEFF_REG,
								reg2, 2);
			if (rc) {
				pr_err("Couldn't write thermistor_c1_coeff rc=%d\n",
							rc);
				goto disable_fg;
			}
		}

		/* Update SoC based resume charging threshold */
		if (chip->fg_auto_recharge_soc != -EINVAL) {
			rc = smb1360_masked_write(chip, CFG_CHG_FUNC_CTRL_REG,
						CHG_RECHG_THRESH_FG_SRC_BIT,
						CHG_RECHG_THRESH_FG_SRC_BIT);
			if (rc) {
				dev_err(chip->dev, "Couldn't write to CFG_CHG_FUNC_CTRL_REG rc=%d\n",
									rc);
				goto disable_fg;
			}

			reg = DIV_ROUND_UP(chip->fg_auto_recharge_soc *
							MAX_8_BITS, 100);
			pr_debug("fg_auto_recharge_soc=%d reg=%x\n",
					chip->fg_auto_recharge_soc, reg);
			rc = smb1360_write(chip, FG_AUTO_RECHARGE_SOC, reg);
			if (rc) {
				dev_err(chip->dev, "Couldn't write to FG_AUTO_RECHARGE_SOC rc=%d\n",
									rc);
				goto disable_fg;
			}
		}

disable_fg:
		/* disable FG access */
		smb1360_disable_fg_access(chip);
	}

	return rc;
}

static void smb1360_check_feature_support(struct smb1360_chip *chip)
{

	if (is_usb100_broken(chip)) {
		pr_debug("USB100 is not supported\n");
		chip->workaround_flags |= WRKRND_USB100_FAIL;
	}

	/*
	 * FG Configuration
	 *
	 * The REV_1 of the chip does not allow access to
	 * FG config registers (20-2FH). Set the workaround flag.
	 * Also, the battery detection does not work when the DCIN is absent,
	 * add a workaround flag for it.
	*/
	if (chip->revision == SMB1360_REV_1) {
		pr_debug("FG config and Battery detection is not supported\n");
		chip->workaround_flags |=
			WRKRND_FG_CONFIG_FAIL | WRKRND_BATT_DET_FAIL;
	}
}

static int smb1360_enable(struct smb1360_chip *chip, bool enable)
{
	int rc = 0;
	u8 val = 0, shdn_cmd_polar;

	rc = smb1360_read(chip, SHDN_CTRL_REG, &val);
	if (rc < 0) {
		dev_err(chip->dev, "Couldn't read 0x1A reg rc = %d\n", rc);
		return rc;
	}

	/* Ignore if a CMD based shutdown is not enabled */
	if (!(val & SHDN_CMD_USE_BIT)) {
		pr_debug("SMB not configured for CMD based shutdown\n");
		return 0;
	}

	shdn_cmd_polar = !!(val & SHDN_CMD_POLARITY_BIT);
	val = (shdn_cmd_polar ^ enable) ? SHDN_CMD_BIT : 0;

	pr_debug("enable=%d shdn_polarity=%d value=%d\n", enable,
						shdn_cmd_polar, val);

	rc = smb1360_masked_write(chip, CMD_IL_REG, SHDN_CMD_BIT, val);
	if (rc < 0)
		pr_err("Couldn't shutdown smb1360 rc = %d\n", rc);

	return rc;
}

static inline int smb1360_poweroff(struct smb1360_chip *chip)
{
	pr_debug("power off smb1360\n");
	return smb1360_enable(chip, false);
}

static inline int smb1360_poweron(struct smb1360_chip *chip)
{
	pr_debug("power on smb1360\n");
	return smb1360_enable(chip, true);
}

static int smb1360_jeita_init(struct smb1360_chip *chip)
{
	int rc = 0;
	int temp;

	if (chip->config_hard_thresholds) {
		if (chip->soft_jeita_supported) {
			chip->workaround_flags |= WRKRND_HARD_JEITA;
			rc = smb1360_set_soft_jeita_threshold(chip,
			chip->cool_bat_decidegc, chip->warm_bat_decidegc);
			if (rc) {
				dev_err(chip->dev,
					"Couldn't set jeita threshold\n");
				return rc;
			}
		} else {
			rc = smb1360_set_soft_jeita_threshold(chip,
			chip->cold_bat_decidegc, chip->hot_bat_decidegc);
			if (rc) {
				dev_err(chip->dev,
					"Couldn't set jeita threshold\n");
				return rc;
			}
		}
	} else {
		if (chip->soft_jeita_supported) {
			temp = min(chip->warm_bat_ma, chip->cool_bat_ma);
			rc = smb1360_set_jeita_comp_curr(chip, temp);
			if (rc) {
				dev_err(chip->dev, "Couldn't set comp current\n");
				return rc;
			}

			temp = (chip->vfloat_mv - chip->warm_bat_mv) / 10;
			rc = smb1360_masked_write(chip, CFG_FVC_REG,
					FLT_VTG_COMP_MASK, temp);
			if (rc < 0) {
				dev_err(chip->dev, "Couldn't set VFLT compensation = %d",
									rc);
				return rc;
			}

			rc = smb1360_set_soft_jeita_threshold(chip,
			chip->cool_bat_decidegc, chip->warm_bat_decidegc);
			if (rc) {
				dev_err(chip->dev,
					"Couldn't set jeita threshold\n");
				return rc;
			}

			rc = smb1360_soft_jeita_comp_enable(chip, true);
			if (rc) {
				dev_err(chip->dev, "Couldn't enable jeita\n");
				return rc;
			}
		}
	}

	return rc;
}

static int smb1360_otp_gain_init(struct smb1360_chip *chip)
{
	int rc = 0, gain_factor;
	bool otp_gain_config = false;

	if (chip->rsense_10mohm) {
		gain_factor = 2;
		otp_gain_config = true;
	}

	mutex_lock(&chip->otp_gain_lock);
	if (chip->otg_fet_present) {
		/*
		 * Reset current gain to the default value if OTG
		 * is not enabled
		 */
		if (!chip->fet_gain_enabled) {
			otp_gain_config = true;
			gain_factor = 0;
		}
	}

	if (otp_gain_config) {
		rc = smb1360_otp_gain_config(chip, gain_factor);
		if (rc < 0)
			pr_err("Couldn't config OTP gain rc=%d\n", rc);
	}
	mutex_unlock(&chip->otp_gain_lock);

	return rc;
}

static int smb1360_hw_init(struct smb1360_chip *chip)
{
	int rc;
	int i;
	u8 reg, mask;

	smb1360_check_feature_support(chip);

	rc = smb1360_enable_volatile_writes(chip);
	if (rc < 0) {
		dev_err(chip->dev, "Couldn't configure for volatile rc = %d\n",
				rc);
		return rc;
	}

	/* Bring SMB1360 out of shutdown, if it was enabled by default */
	rc = smb1360_poweron(chip);
	if (rc < 0) {
		pr_err("smb1360 power on failed\n");
		return rc;
	} else {
		/*
		 * A 2 seconds delay is mandatory after bringing the chip out
		 * of shutdown. This guarantees that FG is in a proper state.
		 */
		schedule_delayed_work(&chip->delayed_init_work,
				msecs_to_jiffies(SMB1360_POWERON_DELAY_MS));
	}
	/*
	 * set chg en by cmd register, set chg en by writing bit 1,
	 * enable auto pre to fast
	 */
	rc = smb1360_masked_write(chip, CFG_CHG_MISC_REG,
					CHG_EN_BY_PIN_BIT
					| CHG_EN_ACTIVE_LOW_BIT
					| PRE_TO_FAST_REQ_CMD_BIT,
					0);
	if (rc < 0) {
		dev_err(chip->dev, "Couldn't set CFG_CHG_MISC_REG rc=%d\n", rc);
		return rc;
	}

	/* USB/AC pin settings */
	rc = smb1360_masked_write(chip, CFG_BATT_CHG_ICL_REG,
					AC_INPUT_ICL_PIN_BIT
					| AC_INPUT_PIN_HIGH_BIT
					| RESET_STATE_USB_500,
					AC_INPUT_PIN_HIGH_BIT
					| RESET_STATE_USB_500);
	if (rc < 0) {
		dev_err(chip->dev, "Couldn't set CFG_BATT_CHG_ICL_REG rc=%d\n",
				rc);
		return rc;
	}

#ifdef CONFIG_MACH_SPIRIT
	/* Set the switching frequency to 3.2MHz */
	rc = smb1360_masked_write(chip, CFG_BATT_CHG_FREQ_REG, SWITCH_FREQ_BIT, 0);
	if (rc < 0) {
		dev_err(chip->dev, "Couldn't set CFG_BATT_CHG_FREQ_REG rc=%d\n",
				rc);
	}
#endif

	/* AICL enable and set input-uv glitch flt to 20ms*/
	reg = AICL_ENABLED_BIT | INPUT_UV_GLITCH_FLT_20MS_BIT;
	rc = smb1360_masked_write(chip, CFG_GLITCH_FLT_REG, reg, reg);
	if (rc < 0) {
		dev_err(chip->dev, "Couldn't set CFG_GLITCH_FLT_REG rc=%d\n",
				rc);
		return rc;
	}

	/* set the float voltage */
	if (chip->vfloat_mv != -EINVAL) {
		rc = smb1360_float_voltage_set(chip, chip->vfloat_mv);
		if (rc < 0) {
			dev_err(chip->dev,
				"Couldn't set float voltage rc = %d\n", rc);
			return rc;
		}
	}

	/* set iterm */
	if (chip->iterm_ma != -EINVAL) {
		if (chip->iterm_disabled) {
			dev_err(chip->dev, "Error: Both iterm_disabled and iterm_ma set\n");
			return -EINVAL;
		} else {
			if (chip->rsense_10mohm)
				chip->iterm_ma /= 2;

			if (chip->iterm_ma < 25)
				reg = CHG_ITERM_25MA;
			else if (chip->iterm_ma > 200)
				reg = CHG_ITERM_200MA;
			else
				reg = DIV_ROUND_UP(chip->iterm_ma, 25) - 1;

			rc = smb1360_masked_write(chip, CFG_BATT_CHG_REG,
						CHG_ITERM_MASK, reg);
			if (rc) {
				dev_err(chip->dev,
					"Couldn't set iterm rc = %d\n", rc);
				return rc;
			}

			rc = smb1360_masked_write(chip, CFG_CHG_MISC_REG,
					CHG_CURR_TERM_DIS_BIT, 0);
			if (rc) {
				dev_err(chip->dev,
					"Couldn't enable iterm rc = %d\n", rc);
				return rc;
			}
		}
	} else  if (chip->iterm_disabled) {
		rc = smb1360_masked_write(chip, CFG_CHG_MISC_REG,
						CHG_CURR_TERM_DIS_BIT,
						CHG_CURR_TERM_DIS_BIT);
		if (rc) {
			dev_err(chip->dev, "Couldn't set iterm rc = %d\n",
								rc);
			return rc;
		}
	}

	/* set the safety time voltage */
	if (chip->safety_time != -EINVAL) {
		if (chip->safety_time == 0) {
			/* safety timer disabled */
			rc = smb1360_masked_write(chip, CFG_SFY_TIMER_CTRL_REG,
			SAFETY_TIME_DISABLE_BIT, SAFETY_TIME_DISABLE_BIT);
			if (rc < 0) {
				dev_err(chip->dev,
				"Couldn't disable safety timer rc = %d\n",
								rc);
				return rc;
			}
		} else {
			for (i = 0; i < ARRAY_SIZE(chg_time); i++) {
				if (chip->safety_time <= chg_time[i]) {
					reg = i << SAFETY_TIME_MINUTES_SHIFT;
					break;
				}
			}
			rc = smb1360_masked_write(chip, CFG_SFY_TIMER_CTRL_REG,
			SAFETY_TIME_DISABLE_BIT | SAFETY_TIME_MINUTES_MASK,
								reg);
			if (rc < 0) {
				dev_err(chip->dev,
					"Couldn't set safety timer rc = %d\n",
									rc);
				return rc;
			}
		}
	}

	/* configure resume threshold, auto recharge and charge inhibit */
	if (chip->resume_delta_mv != -EINVAL) {
		if (chip->recharge_disabled && chip->chg_inhibit_disabled) {
			dev_err(chip->dev, "Error: Both recharge_disabled and recharge_mv set\n");
			return -EINVAL;
		} else {
			rc = smb1360_recharge_threshold_set(chip,
						chip->resume_delta_mv);
			if (rc) {
				dev_err(chip->dev,
					"Couldn't set rechg thresh rc = %d\n",
									rc);
				return rc;
			}
		}
	}

	rc = smb1360_masked_write(chip, CFG_CHG_MISC_REG,
					CFG_AUTO_RECHG_DIS_BIT,
					chip->recharge_disabled ?
					CFG_AUTO_RECHG_DIS_BIT : 0);
	if (rc) {
		dev_err(chip->dev, "Couldn't set rechg-cfg rc = %d\n", rc);
		return rc;
	}
	rc = smb1360_masked_write(chip, CFG_CHG_MISC_REG,
					CFG_CHG_INHIBIT_EN_BIT,
					chip->chg_inhibit_disabled ?
					0 : CFG_CHG_INHIBIT_EN_BIT);
	if (rc) {
		dev_err(chip->dev, "Couldn't set chg_inhibit rc = %d\n", rc);
		return rc;
	}

	/* battery missing detection */
	rc = smb1360_masked_write(chip, CFG_BATT_MISSING_REG,
				BATT_MISSING_SRC_THERM_BIT,
				BATT_MISSING_SRC_THERM_BIT);
	if (rc < 0) {
		dev_err(chip->dev, "Couldn't set batt_missing config = %d\n",
									rc);
		return rc;
	}

	rc = smb1360_jeita_init(chip);
	if (rc < 0) {
		dev_err(chip->dev, "Couldn't init jeita, rc = %d\n", rc);
		return rc;
	}

	/* interrupt enabling - active low */
	if (chip->client->irq) {
		mask = CHG_STAT_IRQ_ONLY_BIT
			| CHG_STAT_ACTIVE_HIGH_BIT
			| CHG_STAT_DISABLE_BIT
			| CHG_TEMP_CHG_ERR_BLINK_BIT;

		if (!chip->pulsed_irq)
			reg = CHG_STAT_IRQ_ONLY_BIT;
		else
			reg = CHG_TEMP_CHG_ERR_BLINK_BIT;
		rc = smb1360_masked_write(chip, CFG_STAT_CTRL_REG, mask, reg);
		if (rc < 0) {
			dev_err(chip->dev, "Couldn't set irq config rc = %d\n",
					rc);
			return rc;
		}

		/* enabling only interesting interrupts */
		rc = smb1360_write(chip, IRQ_CFG_REG,
				IRQ_BAT_HOT_COLD_HARD_BIT
				| IRQ_BAT_HOT_COLD_SOFT_BIT
				| IRQ_INTERNAL_TEMPERATURE_BIT
				| IRQ_DCIN_UV_BIT
				| IRQ_AICL_DONE_BIT);
		if (rc) {
			dev_err(chip->dev, "Couldn't set irq1 config rc = %d\n",
					rc);
			return rc;
		}

		rc = smb1360_write(chip, IRQ2_CFG_REG,
				IRQ2_SAFETY_TIMER_BIT
				| IRQ2_CHG_ERR_BIT
				| IRQ2_CHG_PHASE_CHANGE_BIT
				| IRQ2_POWER_OK_BIT
				| IRQ2_BATT_MISSING_BIT
				| IRQ2_VBAT_LOW_BIT);
		if (rc) {
			dev_err(chip->dev, "Couldn't set irq2 config rc = %d\n",
					rc);
			return rc;
		}

		rc = smb1360_write(chip, IRQ3_CFG_REG,
				IRQ3_FG_ACCESS_OK_BIT
				| IRQ3_SOC_CHANGE_BIT
				| IRQ3_SOC_MIN_BIT
				| IRQ3_SOC_MAX_BIT
				| IRQ3_SOC_EMPTY_BIT
				| IRQ3_SOC_FULL_BIT);
		if (rc < 0) {
			dev_err(chip->dev, "Couldn't set irq3 enable rc = %d\n",
					rc);
			return rc;
		}
	}

	/* batt-id configuration */
	if (chip->batt_id_disabled) {
		mask = BATT_ID_ENABLED_BIT | CHG_BATT_ID_FAIL;
		reg = CHG_BATT_ID_FAIL;
		rc = smb1360_masked_write(chip, CFG_FG_BATT_CTRL_REG,
						mask, reg);
		if (rc < 0) {
			dev_err(chip->dev, "Couldn't set batt_id_reg rc = %d\n",
					rc);
			return rc;
		}
	}

	/* USB OTG current limit configuration */
	if (chip->otg_batt_curr_limit != -EINVAL) {
		for (i = 0; i < ARRAY_SIZE(otg_curr_ma); i++) {
			if (otg_curr_ma[i] >= chip->otg_batt_curr_limit)
				break;
		}

		if (i == ARRAY_SIZE(otg_curr_ma))
			i = i - 1;

		rc = smb1360_masked_write(chip, CFG_BATT_CHG_REG,
						OTG_CURRENT_MASK,
					i << OTG_CURRENT_SHIFT);
		if (rc)
			pr_err("Couldn't set OTG current limit, rc = %d\n", rc);
	}

<<<<<<< HEAD
=======
#ifdef CONFIG_MACH_SPIRIT
	/* OTG voltage threshold 2.75V */
	rc = smb1360_masked_write(chip, OTG_UVLO_REG, OTG_UVLO_MASK,
			OTG_UVLO_DATA << OTG_UVLO_SHIFT);
	if (rc)
		pr_err("Couldn't set OTG_UVLO_REG mode rc = %d\n", rc);

	/* pre_to_fast voltage thresdhold 3.1V */
	rc = smb1360_masked_write(chip, OTG_UVLO_REG, PRE_TO_FAST_MASK,
			PRE_TO_FAST_DATA << PRE_TO_FAST_SHIFT);
	if (rc)
		pr_err("Couldn't set PRE_TO_FAST_VOLTAGE mode rc = %d\n", rc);

	/* precharging current */
	rc = smb1360_masked_write(chip, CHG_CURRENT_REG, PRE_CHARGE_CURRENT_MASK,
			PRE_CHARGE_CURRENT_DATA << PRE_CHARGE_CURRENT_SHIFT);
	if (rc)
		pr_err("Couldn't set OTG_UVLO_REG mode rc = %d\n", rc);
#endif

	rc = smb1360_fg_config(chip);
	if (rc < 0) {
		pr_err("Couldn't configure FG rc=%d\n", rc);
		return rc;
	}

>>>>>>> cffb3572
	rc = smb1360_charging_disable(chip, USER, !!chip->charging_disabled);
	if (rc)
		dev_err(chip->dev, "Couldn't '%s' charging rc = %d\n",
			chip->charging_disabled ? "disable" : "enable", rc);

	if (chip->parallel_charging) {
		rc = smb1360_parallel_charger_enable(chip, PARALLEL_USER,
						!chip->charging_disabled);
		if (rc)
			dev_err(chip->dev, "Couldn't '%s' parallel-charging rc = %d\n",
			chip->charging_disabled ? "disable" : "enable", rc);
	}

	return rc;
}

static int smb1360_delayed_hw_init(struct smb1360_chip *chip)
{
	int rc;

	pr_debug("delayed hw init start!\n");

	rc = smb1360_check_batt_profile(chip);
	if (rc) {
		pr_err("Unable to modify battery profile, rc=%d\n", rc);
		return rc;
	}

	rc = smb1360_otp_gain_init(chip);
	if (rc) {
		pr_err("Unable to config otp gain, rc=%d\n", rc);
		return rc;
	}

	rc = smb1360_fg_config(chip);
	if (rc) {
		pr_err("Couldn't configure FG rc=%d\n", rc);
		return rc;
	}

	rc = smb1360_check_cycle_stretch(chip);
	if (rc) {
		pr_err("Unable to check cycle-stretch\n");
		return rc;
	}

	pr_debug("delayed hw init complete!\n");
	return rc;
}

static void smb1360_delayed_init_work_fn(struct work_struct *work)
{
	int rc = 0;
	struct smb1360_chip *chip = container_of(work, struct smb1360_chip,
						delayed_init_work.work);

	rc = smb1360_delayed_hw_init(chip);

	if (!rc) {
		/*
		 * If the delayed hw init successfully, update battery
		 * power_supply to make sure the correct SoC reported
		 * timely.
		 */
		power_supply_changed(&chip->batt_psy);
	} else if (rc == -ETIMEDOUT) {
		/*
		 * If the delayed hw init failed causing by waiting for
		 * FG access timed-out, force a FG reset and queue the
		 * worker again to retry the initialization.
		 */
		pr_debug("delayed hw init timed-out, retry!");
		rc = smb1360_force_fg_reset(chip);
		if (rc) {
			pr_err("couldn't reset FG, rc = %d\n", rc);
			return;
		}
		schedule_delayed_work(&chip->delayed_init_work, 0);
	} else {
		pr_err("delayed hw init failed, rc=%d\n", rc);
	}
}

static int smb_parse_batt_id(struct smb1360_chip *chip)
{
	int rc = 0, rpull = 0, vref = 0;
	int64_t denom, batt_id_uv;
	struct device_node *node = chip->dev->of_node;
	struct qpnp_vadc_result result;

	chip->vadc_dev = qpnp_get_vadc(chip->dev, "smb1360");
	if (IS_ERR(chip->vadc_dev)) {
		rc = PTR_ERR(chip->vadc_dev);
		if (rc == -EPROBE_DEFER)
			pr_err("vadc not found - defer rc=%d\n", rc);
		else
			pr_err("vadc property missing, rc=%d\n", rc);

		return rc;
	}

	rc = of_property_read_u32(node, "qcom,profile-a-rid-kohm",
						&chip->profile_rid[0]);
	if (rc < 0) {
		pr_err("Couldn't read profile-a-rid-kohm rc=%d\n", rc);
		return rc;
	}

	rc = of_property_read_u32(node, "qcom,profile-b-rid-kohm",
						&chip->profile_rid[1]);
	if (rc < 0) {
		pr_err("Couldn't read profile-b-rid-kohm rc=%d\n", rc);
		return rc;
	}

	rc = of_property_read_u32(node, "qcom,batt-id-vref-uv", &vref);
	if (rc < 0) {
		pr_err("Couldn't read batt-id-vref-uv rc=%d\n", rc);
		return rc;
	}

	rc = of_property_read_u32(node, "qcom,batt-id-rpullup-kohm", &rpull);
	if (rc < 0) {
		pr_err("Couldn't read batt-id-rpullup-kohm rc=%d\n", rc);
		return rc;
	}

	/* read battery ID */
	rc = qpnp_vadc_read(chip->vadc_dev, LR_MUX2_BAT_ID, &result);
	if (rc) {
		pr_err("error reading batt id channel = %d, rc = %d\n",
					LR_MUX2_BAT_ID, rc);
		return rc;
	}
	batt_id_uv = result.physical;

	if (batt_id_uv == 0) {
		/* vadc not correct or batt id line grounded, report 0 kohms */
		pr_err("batt_id_uv = 0, batt-id grounded using same profile\n");
		return 0;
	}

	denom = div64_s64(vref * 1000000LL, batt_id_uv) - 1000000LL;
	if (denom == 0) {
		/* batt id connector might be open, return 0 kohms */
		return 0;
	}
	chip->connected_rid = div64_s64(rpull * 1000000LL + denom/2, denom);

	pr_debug("batt_id_voltage = %lld, connected_rid = %d\n",
			batt_id_uv, chip->connected_rid);

	return 0;
}

/*
 * Note the below:
 * 1. if both qcom,soft-jeita-supported and qcom,config-hard-thresholds
 * are not defined, SMB continues with default OTP configuration.
 * 2. if both are enabled, the hard thresholds are modified.
 * 3. if only qcom,config-hard-thresholds is defined, the soft JEITA is disabled
 * 4. if only qcom,soft-jeita-supported is defined, the soft JEITA thresholds
 * are modified.
 */
static int smb1360_parse_jeita_params(struct smb1360_chip *chip)
{
	int rc = 0;
	struct device_node *node = chip->dev->of_node;

	if (of_property_read_bool(node, "qcom,config-hard-thresholds")) {
		rc = of_property_read_u32(node,
			"qcom,cold-bat-decidegc", &chip->cold_bat_decidegc);
		if (rc) {
			pr_err("cold_bat_decidegc property error, rc = %d\n",
								rc);
			return -EINVAL;
		}

		rc = of_property_read_u32(node,
			"qcom,hot-bat-decidegc", &chip->hot_bat_decidegc);
		if (rc) {
			pr_err("hot_bat_decidegc property error, rc = %d\n",
								rc);
			return -EINVAL;
		}

		chip->config_hard_thresholds = true;
		pr_debug("config_hard_thresholds = %d, cold_bat_decidegc = %d, hot_bat_decidegc = %d\n",
			chip->config_hard_thresholds, chip->cold_bat_decidegc,
			chip->hot_bat_decidegc);
	}

	if (of_property_read_bool(node, "qcom,soft-jeita-supported")) {
		rc = of_property_read_u32(node, "qcom,warm-bat-decidegc",
						&chip->warm_bat_decidegc);
		if (rc) {
			pr_err("warm_bat_decidegc property error, rc = %d\n",
								rc);
			return -EINVAL;
		}

		rc = of_property_read_u32(node, "qcom,cool-bat-decidegc",
						&chip->cool_bat_decidegc);
		if (rc) {
			pr_err("cool_bat_decidegc property error, rc = %d\n",
								rc);
			return -EINVAL;
		}
		rc = of_property_read_u32(node, "qcom,cool-bat-mv",
						&chip->cool_bat_mv);
		if (rc) {
			pr_err("cool_bat_mv property error, rc = %d\n", rc);
			return -EINVAL;
		}

		rc = of_property_read_u32(node, "qcom,warm-bat-mv",
						&chip->warm_bat_mv);
		if (rc) {
			pr_err("warm_bat_mv property error, rc = %d\n", rc);
			return -EINVAL;
		}

		rc = of_property_read_u32(node, "qcom,cool-bat-ma",
						&chip->cool_bat_ma);
		if (rc) {
			pr_err("cool_bat_ma property error, rc = %d\n", rc);
			return -EINVAL;
		}

		rc = of_property_read_u32(node, "qcom,warm-bat-ma",
						&chip->warm_bat_ma);

		if (rc) {
			pr_err("warm_bat_ma property error, rc = %d\n", rc);
			return -EINVAL;
		}

		chip->soft_jeita_supported = true;
	}

	pr_debug("soft-jeita-enabled = %d, warm-bat-decidegc = %d, cool-bat-decidegc = %d, cool-bat-mv = %d, warm-bat-mv = %d, cool-bat-ma = %d, warm-bat-ma = %d\n",
		chip->soft_jeita_supported, chip->warm_bat_decidegc,
		chip->cool_bat_decidegc, chip->cool_bat_mv, chip->warm_bat_mv,
		chip->cool_bat_ma, chip->warm_bat_ma);

	return rc;
}

#define MAX_PARALLEL_CURRENT		540
static int smb1360_parse_parallel_charging_params(struct smb1360_chip *chip)
{
	struct device_node *node = chip->dev->of_node;

	if (of_property_read_bool(node, "qcom,parallel-charging-enabled")) {

		if (!chip->rsense_10mohm) {
			pr_err("10mohm-rsense configuration not enabled - parallel-charging disabled\n");
			return 0;
		}
		chip->parallel_charging = true;
		chip->max_parallel_chg_current = MAX_PARALLEL_CURRENT;
		of_property_read_u32(node, "qcom,max-parallel-current-ma",
					&chip->max_parallel_chg_current);

		pr_debug("Max parallel charger current = %dma\n",
				chip->max_parallel_chg_current);

		/* mark the parallel-charger as disabled */
		chip->parallel_chg_disable_status |= PARALLEL_CURRENT;
	}

	return 0;
}

static int smb_parse_dt(struct smb1360_chip *chip)
{
	int rc;
	struct device_node *node = chip->dev->of_node;

	if (!node) {
		dev_err(chip->dev, "device tree info. missing\n");
		return -EINVAL;
	}

	chip->rsense_10mohm = of_property_read_bool(node, "qcom,rsense-10mhom");

	if (of_property_read_bool(node, "qcom,batt-profile-select")) {
		rc = smb_parse_batt_id(chip);
		if (rc < 0) {
			if (rc != -EPROBE_DEFER)
				pr_err("Unable to parse batt-id rc=%d\n", rc);
			return rc;
		}
	}

	chip->otg_fet_present = of_property_read_bool(node,
						"qcom,otg-fet-present");
	if (chip->otg_fet_present) {
		chip->otg_fet_enable_gpio = of_get_named_gpio(node,
						"qcom,otg-fet-enable-gpio", 0);
		if (!gpio_is_valid(chip->otg_fet_enable_gpio)) {
			if (chip->otg_fet_enable_gpio != -EPROBE_DEFER)
				pr_err("Unable to get OTG FET enable gpio=%d\n",
						chip->otg_fet_enable_gpio);
			return chip->otg_fet_enable_gpio;
		} else {
			/* Configure OTG FET control gpio */
			rc = devm_gpio_request_one(chip->dev,
					chip->otg_fet_enable_gpio,
					GPIOF_OPEN_DRAIN | GPIOF_INIT_HIGH,
					"smb1360_otg_fet_gpio");
			if (rc) {
				pr_err("Unable to request gpio rc=%d\n", rc);
				return rc;
			}
		}
	}

	chip->pulsed_irq = of_property_read_bool(node, "qcom,stat-pulsed-irq");

	rc = of_property_read_u32(node, "qcom,float-voltage-mv",
						&chip->vfloat_mv);
	if (rc < 0)
		chip->vfloat_mv = -EINVAL;

	rc = of_property_read_u32(node, "qcom,charging-timeout",
						&chip->safety_time);
	if (rc < 0)
		chip->safety_time = -EINVAL;

	if (!rc && (chip->safety_time > chg_time[ARRAY_SIZE(chg_time) - 1])) {
		dev_err(chip->dev, "Bad charging-timeout %d\n",
						chip->safety_time);
		return -EINVAL;
	}

	rc = of_property_read_u32(node, "qcom,recharge-thresh-mv",
						&chip->resume_delta_mv);
	if (rc < 0)
		chip->resume_delta_mv = -EINVAL;

	chip->recharge_disabled = of_property_read_bool(node,
						"qcom,recharge-disabled");

	rc = of_property_read_u32(node, "qcom,iterm-ma", &chip->iterm_ma);
	if (rc < 0)
		chip->iterm_ma = -EINVAL;

	chip->iterm_disabled = of_property_read_bool(node,
						"qcom,iterm-disabled");

	chip->chg_inhibit_disabled = of_property_read_bool(node,
						"qcom,chg-inhibit-disabled");

	chip->charging_disabled = of_property_read_bool(node,
						"qcom,charging-disabled");

	chip->batt_id_disabled = of_property_read_bool(node,
						"qcom,batt-id-disabled");

	chip->shdn_after_pwroff = of_property_read_bool(node,
						"qcom,shdn-after-pwroff");

	chip->min_icl_usb100 = of_property_read_bool(node,
						"qcom,min-icl-100ma");

	rc = smb1360_parse_parallel_charging_params(chip);
	if (rc) {
		pr_err("Couldn't parse parallel charginng params rc=%d\n", rc);
		return rc;
	}

	if (of_find_property(node, "qcom,thermal-mitigation",
					&chip->thermal_levels)) {
		chip->thermal_mitigation = devm_kzalloc(chip->dev,
					chip->thermal_levels,
						GFP_KERNEL);

		if (chip->thermal_mitigation == NULL) {
			pr_err("thermal mitigation kzalloc() failed.\n");
			return -ENOMEM;
		}

		chip->thermal_levels /= sizeof(int);
		rc = of_property_read_u32_array(node,
				"qcom,thermal-mitigation",
				chip->thermal_mitigation, chip->thermal_levels);
		if (rc) {
			pr_err("Couldn't read threm limits rc = %d\n", rc);
			return rc;
		}
	}

	rc = smb1360_parse_jeita_params(chip);
	if (rc < 0) {
		pr_err("Couldn't parse jeita params, rc = %d\n", rc);
		return rc;
	}

	/* fg params */
	chip->empty_soc_disabled = of_property_read_bool(node,
						"qcom,empty-soc-disabled");

	rc = of_property_read_u32(node, "qcom,fg-delta-soc", &chip->delta_soc);
	if (rc < 0)
		chip->delta_soc = -EINVAL;

	rc = of_property_read_u32(node, "qcom,fg-soc-max", &chip->soc_max);
	if (rc < 0)
		chip->soc_max = -EINVAL;

	rc = of_property_read_u32(node, "qcom,fg-soc-min", &chip->soc_min);
	if (rc < 0)
		chip->soc_min = -EINVAL;

	chip->awake_min_soc = of_property_read_bool(node,
					"qcom,awake-min-soc");

	rc = of_property_read_u32(node, "qcom,fg-voltage-min-mv",
					&chip->voltage_min_mv);
	if (rc < 0)
		chip->voltage_min_mv = -EINVAL;

	rc = of_property_read_u32(node, "qcom,fg-voltage-empty-mv",
					&chip->voltage_empty_mv);
	if (rc < 0)
		chip->voltage_empty_mv = -EINVAL;

	rc = of_property_read_u32(node, "qcom,fg-batt-capacity-mah",
					&chip->batt_capacity_mah);
	if (rc < 0)
		chip->batt_capacity_mah = -EINVAL;

	rc = of_property_read_u32(node, "qcom,fg-cc-soc-coeff",
					&chip->cc_soc_coeff);
	if (rc < 0)
		chip->cc_soc_coeff = -EINVAL;

	rc = of_property_read_u32(node, "qcom,fg-cutoff-voltage-mv",
						&chip->v_cutoff_mv);
	if (rc < 0)
		chip->v_cutoff_mv = -EINVAL;

	rc = of_property_read_u32(node, "qcom,fg-iterm-ma",
					&chip->fg_iterm_ma);
	if (rc < 0)
		chip->fg_iterm_ma = -EINVAL;

	rc = of_property_read_u32(node, "qcom,fg-ibatt-standby-ma",
					&chip->fg_ibatt_standby_ma);
	if (rc < 0)
		chip->fg_ibatt_standby_ma = -EINVAL;

	rc = of_property_read_u32(node, "qcom,thermistor-c1-coeff",
					&chip->fg_thermistor_c1_coeff);
	if (rc < 0)
		chip->fg_thermistor_c1_coeff = -EINVAL;

	rc = of_property_read_u32(node, "qcom,fg-cc-to-cv-mv",
					&chip->fg_cc_to_cv_mv);
	if (rc < 0)
		chip->fg_cc_to_cv_mv = -EINVAL;

	rc = of_property_read_u32(node, "qcom,otg-batt-curr-limit",
					&chip->otg_batt_curr_limit);
	if (rc < 0)
		chip->otg_batt_curr_limit = -EINVAL;

	rc = of_property_read_u32(node, "qcom,fg-auto-recharge-soc",
					&chip->fg_auto_recharge_soc);
	if (rc < 0)
		chip->fg_auto_recharge_soc = -EINVAL;

	if (of_property_read_bool(node, "qcom,fg-reset-at-pon")) {
		chip->fg_reset_at_pon = true;
		rc = of_property_read_u32(node, "qcom,fg-reset-thresold-mv",
						&chip->fg_reset_threshold_mv);
		if (rc) {
			pr_debug("FG reset voltage threshold not specified using 50mV\n");
			chip->fg_reset_threshold_mv = FG_RESET_THRESHOLD_MV;
		}
	}

	return 0;
}

static int smb1360_probe(struct i2c_client *client,
				const struct i2c_device_id *id)
{
	u8 reg;
	int rc;
	struct smb1360_chip *chip;
	struct power_supply *usb_psy;

	usb_psy = power_supply_get_by_name("usb");
	if (!usb_psy) {
		dev_dbg(&client->dev, "USB supply not found; defer probe\n");
		return -EPROBE_DEFER;
	}

	chip = devm_kzalloc(&client->dev, sizeof(*chip), GFP_KERNEL);
	if (!chip) {
		dev_err(&client->dev, "Unable to allocate memory\n");
		return -ENOMEM;
	}

	chip->resume_completed = true;
	chip->client = client;
	chip->dev = &client->dev;
	chip->usb_psy = usb_psy;
	chip->fake_battery_soc = -EINVAL;
	mutex_init(&chip->read_write_lock);
	mutex_init(&chip->parallel_chg_lock);
	mutex_init(&chip->otp_gain_lock);
	mutex_init(&chip->fg_access_request_lock);
	INIT_DELAYED_WORK(&chip->jeita_work, smb1360_jeita_work_fn);
	INIT_DELAYED_WORK(&chip->delayed_init_work,
			smb1360_delayed_init_work_fn);
	init_completion(&chip->fg_mem_access_granted);

	/* probe the device to check if its actually connected */
	rc = smb1360_read(chip, CFG_BATT_CHG_REG, &reg);
	if (rc) {
		pr_err("Failed to detect SMB1360, device may be absent\n");
		return -ENODEV;
	}

	rc = read_revision(chip, &chip->revision);
	if (rc)
		dev_err(chip->dev, "Couldn't read revision rc = %d\n", rc);

	rc = smb_parse_dt(chip);
	if (rc < 0) {
		dev_err(&client->dev, "Unable to parse DT nodes\n");
		return rc;
	}

	device_init_wakeup(chip->dev, 1);
	i2c_set_clientdata(client, chip);
	mutex_init(&chip->irq_complete);
	mutex_init(&chip->charging_disable_lock);
	mutex_init(&chip->current_change_lock);
	chip->default_i2c_addr = client->addr;
	INIT_WORK(&chip->parallel_work, smb1360_parallel_work);

	pr_debug("default_i2c_addr=%x\n", chip->default_i2c_addr);

	rc = smb1360_hw_init(chip);
	if (rc < 0) {
		dev_err(&client->dev,
			"Unable to intialize hardware rc = %d\n", rc);
		return rc;
	}

	rc = smb1360_regulator_init(chip);
	if  (rc) {
		dev_err(&client->dev,
			"Couldn't initialize smb349 ragulator rc=%d\n", rc);
		return rc;
	}

	rc = determine_initial_status(chip);
	if (rc < 0) {
		dev_err(&client->dev,
			"Unable to determine init status rc = %d\n", rc);
		goto fail_hw_init;
	}

	chip->batt_psy.name		= "battery";
	chip->batt_psy.type		= POWER_SUPPLY_TYPE_BATTERY;
	chip->batt_psy.get_property	= smb1360_battery_get_property;
	chip->batt_psy.set_property	= smb1360_battery_set_property;
	chip->batt_psy.properties	= smb1360_battery_properties;
	chip->batt_psy.num_properties  = ARRAY_SIZE(smb1360_battery_properties);
	chip->batt_psy.external_power_changed = smb1360_external_power_changed;
	chip->batt_psy.property_is_writeable = smb1360_battery_is_writeable;

	rc = power_supply_register(chip->dev, &chip->batt_psy);
	if (rc < 0) {
		dev_err(&client->dev,
			"Unable to register batt_psy rc = %d\n", rc);
		goto fail_hw_init;
	}

	/* STAT irq configuration */
	if (client->irq) {
		rc = devm_request_threaded_irq(&client->dev, client->irq, NULL,
				smb1360_stat_handler, IRQF_ONESHOT,
				"smb1360_stat_irq", chip);
		if (rc < 0) {
			dev_err(&client->dev,
				"request_irq for irq=%d  failed rc = %d\n",
				client->irq, rc);
			goto unregister_batt_psy;
		}
		enable_irq_wake(client->irq);
	}

	chip->debug_root = debugfs_create_dir("smb1360", NULL);
	if (!chip->debug_root)
		dev_err(chip->dev, "Couldn't create debug dir\n");

	if (chip->debug_root) {
		struct dentry *ent;

		ent = debugfs_create_file("config_registers", S_IFREG | S_IRUGO,
					  chip->debug_root, chip,
					  &cnfg_debugfs_ops);
		if (!ent)
			dev_err(chip->dev,
				"Couldn't create cnfg debug file rc = %d\n",
				rc);

		ent = debugfs_create_file("status_registers", S_IFREG | S_IRUGO,
					  chip->debug_root, chip,
					  &status_debugfs_ops);
		if (!ent)
			dev_err(chip->dev,
				"Couldn't create status debug file rc = %d\n",
				rc);

		ent = debugfs_create_file("irq_status", S_IFREG | S_IRUGO,
					  chip->debug_root, chip,
					  &irq_stat_debugfs_ops);
		if (!ent)
			dev_err(chip->dev,
				"Couldn't create irq_stat debug file rc = %d\n",
				rc);

		ent = debugfs_create_file("cmd_registers", S_IFREG | S_IRUGO,
					  chip->debug_root, chip,
					  &cmd_debugfs_ops);
		if (!ent)
			dev_err(chip->dev,
				"Couldn't create cmd debug file rc = %d\n",
				rc);

		ent = debugfs_create_file("fg_regs",
				S_IFREG | S_IRUGO, chip->debug_root, chip,
					  &fg_regs_debugfs_ops);
		if (!ent)
			dev_err(chip->dev,
				"Couldn't create fg_scratch_pad debug file rc = %d\n",
				rc);

		ent = debugfs_create_x32("address", S_IFREG | S_IWUSR | S_IRUGO,
					  chip->debug_root,
					  &(chip->peek_poke_address));
		if (!ent)
			dev_err(chip->dev,
				"Couldn't create address debug file rc = %d\n",
				rc);

		ent = debugfs_create_file("data", S_IFREG | S_IWUSR | S_IRUGO,
					  chip->debug_root, chip,
					  &poke_poke_debug_ops);
		if (!ent)
			dev_err(chip->dev,
				"Couldn't create data debug file rc = %d\n",
				rc);

		ent = debugfs_create_x32("fg_address",
					S_IFREG | S_IWUSR | S_IRUGO,
					chip->debug_root,
					&(chip->fg_peek_poke_address));
		if (!ent)
			dev_err(chip->dev,
				"Couldn't create address debug file rc = %d\n",
				rc);

		ent = debugfs_create_file("fg_data",
					S_IFREG | S_IWUSR | S_IRUGO,
					chip->debug_root, chip,
					&fg_poke_poke_debug_ops);
		if (!ent)
			dev_err(chip->dev,
				"Couldn't create data debug file rc = %d\n",
				rc);

		ent = debugfs_create_x32("fg_access_type",
					S_IFREG | S_IWUSR | S_IRUGO,
					chip->debug_root,
					&(chip->fg_access_type));
		if (!ent)
			dev_err(chip->dev,
				"Couldn't create data debug file rc = %d\n",
				rc);

		ent = debugfs_create_x32("skip_writes",
					  S_IFREG | S_IWUSR | S_IRUGO,
					  chip->debug_root,
					  &(chip->skip_writes));
		if (!ent)
			dev_err(chip->dev,
				"Couldn't create data debug file rc = %d\n",
				rc);

		ent = debugfs_create_x32("skip_reads",
					  S_IFREG | S_IWUSR | S_IRUGO,
					  chip->debug_root,
					  &(chip->skip_reads));
		if (!ent)
			dev_err(chip->dev,
				"Couldn't create data debug file rc = %d\n",
				rc);

		ent = debugfs_create_file("irq_count", S_IFREG | S_IRUGO,
					  chip->debug_root, chip,
					  &irq_count_debugfs_ops);
		if (!ent)
			dev_err(chip->dev,
				"Couldn't create count debug file rc = %d\n",
				rc);
	}

	dev_info(chip->dev, "SMB1360 revision=0x%x probe success! batt=%d usb=%d soc=%d\n",
			chip->revision,
			smb1360_get_prop_batt_present(chip),
			chip->usb_present,
			smb1360_get_prop_batt_capacity(chip));

	return 0;

unregister_batt_psy:
	power_supply_unregister(&chip->batt_psy);
fail_hw_init:
	regulator_unregister(chip->otg_vreg.rdev);
	return rc;
}

static int smb1360_remove(struct i2c_client *client)
{
	struct smb1360_chip *chip = i2c_get_clientdata(client);
	regulator_unregister(chip->otg_vreg.rdev);
	power_supply_unregister(&chip->batt_psy);
	mutex_destroy(&chip->charging_disable_lock);
	mutex_destroy(&chip->current_change_lock);
	mutex_destroy(&chip->read_write_lock);
	mutex_destroy(&chip->irq_complete);
	mutex_destroy(&chip->otp_gain_lock);
	mutex_destroy(&chip->fg_access_request_lock);
	debugfs_remove_recursive(chip->debug_root);

	return 0;
}

static int smb1360_suspend(struct device *dev)
{
	int i, rc;
	struct i2c_client *client = to_i2c_client(dev);
	struct smb1360_chip *chip = i2c_get_clientdata(client);

	/* Save the current IRQ config */
	for (i = 0; i < 3; i++) {
		rc = smb1360_read(chip, IRQ_CFG_REG + i,
					&chip->irq_cfg_mask[i]);
		if (rc)
			pr_err("Couldn't save irq cfg regs rc=%d\n", rc);
	}

	/* enable only important IRQs */
	rc = smb1360_write(chip, IRQ_CFG_REG, IRQ_DCIN_UV_BIT
						| IRQ_AICL_DONE_BIT
						| IRQ_BAT_HOT_COLD_SOFT_BIT
						| IRQ_BAT_HOT_COLD_HARD_BIT);
	if (rc < 0)
		pr_err("Couldn't set irq_cfg rc=%d\n", rc);

	rc = smb1360_write(chip, IRQ2_CFG_REG, IRQ2_BATT_MISSING_BIT
						| IRQ2_VBAT_LOW_BIT
						| IRQ2_POWER_OK_BIT);
	if (rc < 0)
		pr_err("Couldn't set irq2_cfg rc=%d\n", rc);

	rc = smb1360_write(chip, IRQ3_CFG_REG, IRQ3_SOC_FULL_BIT
					| IRQ3_SOC_MIN_BIT
					| IRQ3_SOC_EMPTY_BIT);
	if (rc < 0)
		pr_err("Couldn't set irq3_cfg rc=%d\n", rc);

	mutex_lock(&chip->irq_complete);
	chip->resume_completed = false;
	mutex_unlock(&chip->irq_complete);

	return 0;
}

static int smb1360_suspend_noirq(struct device *dev)
{
	struct i2c_client *client = to_i2c_client(dev);
	struct smb1360_chip *chip = i2c_get_clientdata(client);

	if (chip->irq_waiting) {
		pr_err_ratelimited("Aborting suspend, an interrupt was detected while suspending\n");
		return -EBUSY;
	}
	return 0;
}

static int smb1360_resume(struct device *dev)
{
	int i, rc;
	struct i2c_client *client = to_i2c_client(dev);
	struct smb1360_chip *chip = i2c_get_clientdata(client);

	/* Restore the IRQ config */
	for (i = 0; i < 3; i++) {
		rc = smb1360_write(chip, IRQ_CFG_REG + i,
					chip->irq_cfg_mask[i]);
		if (rc)
			pr_err("Couldn't restore irq cfg regs rc=%d\n", rc);
	}

	mutex_lock(&chip->irq_complete);
	chip->resume_completed = true;
	if (chip->irq_waiting) {
		mutex_unlock(&chip->irq_complete);
		smb1360_stat_handler(client->irq, chip);
		enable_irq(client->irq);
	} else {
		mutex_unlock(&chip->irq_complete);
	}

	return 0;
}

static void smb1360_shutdown(struct i2c_client *client)
{
	int rc;
	struct smb1360_chip *chip = i2c_get_clientdata(client);

	rc = smb1360_otg_disable(chip);
	if (rc)
		pr_err("Couldn't disable OTG mode rc=%d\n", rc);

	if (chip->shdn_after_pwroff) {
		rc = smb1360_poweroff(chip);
		if (rc)
			pr_err("Couldn't shutdown smb1360, rc = %d\n", rc);
		pr_info("smb1360 power off\n");
	}
}

static const struct dev_pm_ops smb1360_pm_ops = {
	.resume		= smb1360_resume,
	.suspend_noirq	= smb1360_suspend_noirq,
	.suspend	= smb1360_suspend,
};

static struct of_device_id smb1360_match_table[] = {
	{ .compatible = "qcom,smb1360-chg-fg",},
	{ },
};

static const struct i2c_device_id smb1360_id[] = {
	{"smb1360-chg-fg", 0},
	{},
};
MODULE_DEVICE_TABLE(i2c, smb1360_id);

static struct i2c_driver smb1360_driver = {
	.driver		= {
		.name		= "smb1360-chg-fg",
		.owner		= THIS_MODULE,
		.of_match_table	= smb1360_match_table,
		.pm		= &smb1360_pm_ops,
	},
	.probe		= smb1360_probe,
	.remove		= smb1360_remove,
	.shutdown	= smb1360_shutdown,
	.id_table	= smb1360_id,
};

module_i2c_driver(smb1360_driver);

MODULE_DESCRIPTION("SMB1360 Charger and Fuel Gauge");
MODULE_LICENSE("GPL v2");
MODULE_ALIAS("i2c:smb1360-chg-fg");<|MERGE_RESOLUTION|>--- conflicted
+++ resolved
@@ -725,10 +725,6 @@
 	return final_val;
 }
 
-<<<<<<< HEAD
-/* FG reset could only be done after FG access being granted */
-static int smb1360_force_fg_reset(struct smb1360_chip *chip)
-=======
 #ifdef CONFIG_MACH_SPIRIT
 static int get_usb_charger_type(void)
 {
@@ -747,8 +743,8 @@
 }
 #endif
 
-static int smb1360_enable_fg_access(struct smb1360_chip *chip)
->>>>>>> cffb3572
+/* FG reset could only be done after FG access being granted */
+static int smb1360_force_fg_reset(struct smb1360_chip *chip)
 {
 	int rc;
 
@@ -4112,8 +4108,6 @@
 			pr_err("Couldn't set OTG current limit, rc = %d\n", rc);
 	}
 
-<<<<<<< HEAD
-=======
 #ifdef CONFIG_MACH_SPIRIT
 	/* OTG voltage threshold 2.75V */
 	rc = smb1360_masked_write(chip, OTG_UVLO_REG, OTG_UVLO_MASK,
@@ -4134,13 +4128,6 @@
 		pr_err("Couldn't set OTG_UVLO_REG mode rc = %d\n", rc);
 #endif
 
-	rc = smb1360_fg_config(chip);
-	if (rc < 0) {
-		pr_err("Couldn't configure FG rc=%d\n", rc);
-		return rc;
-	}
-
->>>>>>> cffb3572
 	rc = smb1360_charging_disable(chip, USER, !!chip->charging_disabled);
 	if (rc)
 		dev_err(chip->dev, "Couldn't '%s' charging rc = %d\n",
