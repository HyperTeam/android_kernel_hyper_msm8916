--- conflicted
+++ resolved
@@ -1225,14 +1225,8 @@
 				= init_data[i].data;
 	}
 
-<<<<<<< HEAD
 	if (pdata && pdata->muic_data) {
 		struct max77693_muic_platform_data *muic_pdata = pdata->muic_data;
-=======
-	if (pdata->muic_data) {
-		struct max77693_muic_platform_data *muic_pdata
-						   = pdata->muic_data;
->>>>>>> b9eae6bb
 
 		/*
 		 * Default usb/uart path whether UART/USB or AUX_UART/AUX_USB
