/* Copyright (c) 2013-2014, The Linux Foundation. All rights reserved.
 *
 * This program is free software; you can redistribute it and/or modify
 * it under the terms of the GNU General Public License version 2 and
 * only version 2 as published by the Free Software Foundation.
 *
 * This program is distributed in the hope that it will be useful,
 * but WITHOUT ANY WARRANTY; without even the implied warranty of
 * MERCHANTABILITY or FITNESS FOR A PARTICULAR PURPOSE.  See the
 * GNU General Public License for more details.
 *
 */

#define pr_fmt(fmt) "%s:%d " fmt, __func__, __LINE__

#include <linux/module.h>
#include "msm_led_flash.h"
#include "msm_camera_io_util.h"
#include "../msm_sensor.h"
#include "msm_led_flash.h"
#include "../cci/msm_cci.h"
#include <linux/debugfs.h>

#define FLASH_NAME "camera-led-flash"
#define CAM_FLASH_PINCTRL_STATE_SLEEP "cam_flash_suspend"
#define CAM_FLASH_PINCTRL_STATE_DEFAULT "cam_flash_default"
/*#define CONFIG_MSMB_CAMERA_DEBUG*/
#undef CDBG
#define CDBG(fmt, args...) pr_debug(fmt, ##args)

int32_t msm_led_i2c_trigger_get_subdev_id(struct msm_led_flash_ctrl_t *fctrl,
	void *arg)
{
	uint32_t *subdev_id = (uint32_t *)arg;
	if (!subdev_id) {
		pr_err("failed\n");
		return -EINVAL;
	}
	*subdev_id = fctrl->subdev_id;

	CDBG("subdev_id %d\n", *subdev_id);
	return 0;
}

int32_t msm_led_i2c_trigger_config(struct msm_led_flash_ctrl_t *fctrl,
	void *data)
{
	int rc = 0;
	int i = 0;
	struct msm_camera_led_cfg_t *cfg = (struct msm_camera_led_cfg_t *)data;
	CDBG("called led_state %d\n", cfg->cfgtype);

	if (!fctrl->func_tbl) {
		pr_err("failed\n");
		return -EINVAL;
	}
	switch (cfg->cfgtype) {

	case MSM_CAMERA_LED_INIT:
		if (fctrl->func_tbl->flash_led_init)
			rc = fctrl->func_tbl->flash_led_init(fctrl);
		for (i = 0; i < MAX_LED_TRIGGERS; i++) {
			cfg->flash_current[i] =
				fctrl->flash_max_current[i];
			cfg->flash_duration[i] =
				fctrl->flash_max_duration[i];
			cfg->torch_current[i] =
				fctrl->torch_max_current[i];
		}
		break;

	case MSM_CAMERA_LED_RELEASE:
		if (fctrl->func_tbl->flash_led_release)
			rc = fctrl->func_tbl->
				flash_led_release(fctrl);
		break;

	case MSM_CAMERA_LED_OFF:
		if (fctrl->func_tbl->flash_led_off)
			rc = fctrl->func_tbl->flash_led_off(fctrl);
		break;

	case MSM_CAMERA_LED_LOW:
		for (i = 0; i < fctrl->torch_num_sources; i++) {
			if (fctrl->torch_max_current[i] > 0) {
				fctrl->torch_op_current[i] =
					(cfg->torch_current[i] < fctrl->torch_max_current[i]) ?
					cfg->torch_current[i] : fctrl->torch_max_current[i];
				CDBG("torch source%d: op_current %d max_current %d\n",
					i, fctrl->torch_op_current[i], fctrl->torch_max_current[i]);
			}
		}
		if (fctrl->func_tbl->flash_led_low)
			rc = fctrl->func_tbl->flash_led_low(fctrl);
		break;

	case MSM_CAMERA_LED_HIGH:
		for (i = 0; i < fctrl->flash_num_sources; i++) {
			if (fctrl->flash_max_current[i] > 0) {
				fctrl->flash_op_current[i] =
					(cfg->flash_current[i] < fctrl->flash_max_current[i]) ?
					cfg->flash_current[i] : fctrl->flash_max_current[i];
				CDBG("flash source%d: op_current %d max_current %d\n",
					i, fctrl->flash_op_current[i], fctrl->flash_max_current[i]);
			}
		}
		if (fctrl->func_tbl->flash_led_high)
			rc = fctrl->func_tbl->flash_led_high(fctrl);
		break;
	default:
		rc = -EFAULT;
		break;
	}
	CDBG("flash_set_led_state: return %d\n", rc);
	return rc;
}
static int msm_flash_pinctrl_init(struct msm_led_flash_ctrl_t *ctrl)
{
	struct msm_pinctrl_info *flash_pctrl = NULL;

	flash_pctrl = &ctrl->pinctrl_info;
<<<<<<< HEAD
#ifdef CONFIG_MSM_CCI
		flash_pctrl->pinctrl = devm_pinctrl_get(&ctrl->pdev->dev);
#else
		flash_pctrl->pinctrl = devm_pinctrl_get(
					&ctrl->flash_i2c_client->client->dev);
#endif
=======

	if (ctrl->pdev != NULL)
		flash_pctrl->pinctrl = devm_pinctrl_get(&ctrl->pdev->dev);
	else
		flash_pctrl->pinctrl = devm_pinctrl_get(&ctrl->
					flash_i2c_client->
					client->dev);
>>>>>>> a01d76f2
	if (IS_ERR_OR_NULL(flash_pctrl->pinctrl)) {
		pr_err("%s:%d Getting pinctrl handle failed\n",
			__func__, __LINE__);
		return -EINVAL;
	}
	flash_pctrl->gpio_state_active = pinctrl_lookup_state(
					       flash_pctrl->pinctrl,
					       CAM_FLASH_PINCTRL_STATE_DEFAULT);

	if (IS_ERR_OR_NULL(flash_pctrl->gpio_state_active)) {
		pr_err("%s:%d Failed to get the active state pinctrl handle\n",
			__func__, __LINE__);
		return -EINVAL;
	}
	flash_pctrl->gpio_state_suspend = pinctrl_lookup_state(
						flash_pctrl->pinctrl,
						CAM_FLASH_PINCTRL_STATE_SLEEP);

	if (IS_ERR_OR_NULL(flash_pctrl->gpio_state_suspend)) {
		pr_err("%s:%d Failed to get the suspend state pinctrl handle\n",
				__func__, __LINE__);
		return -EINVAL;
	}
	return 0;
}


int msm_flash_led_init(struct msm_led_flash_ctrl_t *fctrl)
{
	int rc = 0;
	struct msm_camera_sensor_board_info *flashdata = NULL;
	struct msm_camera_power_ctrl_t *power_info = NULL;
	CDBG("%s:%d called\n", __func__, __LINE__);

	flashdata = fctrl->flashdata;
	power_info = &flashdata->power_info;
	fctrl->led_state = MSM_CAMERA_LED_RELEASE;
	if (power_info->gpio_conf->cam_gpiomux_conf_tbl != NULL) {
		pr_err("%s:%d mux install\n", __func__, __LINE__);
	}

	/* CCI Init */
	if (fctrl->flash_device_type == MSM_CAMERA_PLATFORM_DEVICE) {
		rc = fctrl->flash_i2c_client->i2c_func_tbl->i2c_util(
			fctrl->flash_i2c_client, MSM_CCI_INIT);
		if (rc < 0) {
			pr_err("cci_init failed\n");
			return rc;
		}
	}
	rc = msm_camera_request_gpio_table(
		power_info->gpio_conf->cam_gpio_req_tbl,
		power_info->gpio_conf->cam_gpio_req_tbl_size, 1);
	if (rc < 0) {
		pr_err("%s: request gpio failed\n", __func__);
		return rc;
	}

	if (fctrl->pinctrl_info.use_pinctrl == true) {
		CDBG("%s:%d PC:: flash pins setting to active state",
				__func__, __LINE__);
		rc = pinctrl_select_state(fctrl->pinctrl_info.pinctrl,
				fctrl->pinctrl_info.gpio_state_active);
		if (rc < 0) {
			devm_pinctrl_put(fctrl->pinctrl_info.pinctrl);
			pr_err("%s:%d cannot set pin to active state",
					__func__, __LINE__);
		}
	}
	msleep(20);

	CDBG("before FL_RESET\n");
	if (power_info->gpio_conf->gpio_num_info->
			valid[SENSOR_GPIO_FL_RESET] == 1)
		gpio_set_value_cansleep(
			power_info->gpio_conf->gpio_num_info->
			gpio_num[SENSOR_GPIO_FL_RESET],
			GPIO_OUT_HIGH);

	gpio_set_value_cansleep(
		power_info->gpio_conf->gpio_num_info->
		gpio_num[SENSOR_GPIO_FL_EN],
		GPIO_OUT_HIGH);

	gpio_set_value_cansleep(
		power_info->gpio_conf->gpio_num_info->
		gpio_num[SENSOR_GPIO_FL_NOW],
		GPIO_OUT_HIGH);

	if (fctrl->flash_i2c_client && fctrl->reg_setting) {
		rc = fctrl->flash_i2c_client->i2c_func_tbl->i2c_write_table(
			fctrl->flash_i2c_client,
			fctrl->reg_setting->init_setting);
		if (rc < 0)
			pr_err("%s:%d failed\n", __func__, __LINE__);
	}
	fctrl->led_state = MSM_CAMERA_LED_INIT;
	return rc;
}

int msm_flash_led_release(struct msm_led_flash_ctrl_t *fctrl)
{
	int rc = 0, ret = 0;
	struct msm_camera_sensor_board_info *flashdata = NULL;
	struct msm_camera_power_ctrl_t *power_info = NULL;

	CDBG("%s:%d called\n", __func__, __LINE__);
	if (!fctrl) {
		pr_err("%s:%d fctrl NULL\n", __func__, __LINE__);
		return -EINVAL;
	}
	flashdata = fctrl->flashdata;
	power_info = &flashdata->power_info;

	if (fctrl->led_state != MSM_CAMERA_LED_INIT) {
		pr_err("%s:%d invalid led state\n", __func__, __LINE__);
		return -EINVAL;
	}
	gpio_set_value_cansleep(
		power_info->gpio_conf->gpio_num_info->
		gpio_num[SENSOR_GPIO_FL_EN],
		GPIO_OUT_LOW);
	gpio_set_value_cansleep(
		power_info->gpio_conf->gpio_num_info->
		gpio_num[SENSOR_GPIO_FL_NOW],
		GPIO_OUT_LOW);
	if (power_info->gpio_conf->gpio_num_info->
			valid[SENSOR_GPIO_FL_RESET] == 1)
		gpio_set_value_cansleep(
			power_info->gpio_conf->gpio_num_info->
			gpio_num[SENSOR_GPIO_FL_RESET],
			GPIO_OUT_LOW);

	if (fctrl->pinctrl_info.use_pinctrl == true) {
		ret = pinctrl_select_state(fctrl->pinctrl_info.pinctrl,
				fctrl->pinctrl_info.gpio_state_suspend);
		if (ret < 0) {
			devm_pinctrl_put(fctrl->pinctrl_info.pinctrl);
			pr_err("%s:%d cannot set pin to suspend state",
				__func__, __LINE__);
		}
	}
	rc = msm_camera_request_gpio_table(
		power_info->gpio_conf->cam_gpio_req_tbl,
		power_info->gpio_conf->cam_gpio_req_tbl_size, 0);
	if (rc < 0) {
		pr_err("%s: request gpio failed\n", __func__);
		return rc;
	}

	fctrl->led_state = MSM_CAMERA_LED_RELEASE;
	/* CCI deInit */
	if (fctrl->flash_device_type == MSM_CAMERA_PLATFORM_DEVICE) {
		rc = fctrl->flash_i2c_client->i2c_func_tbl->i2c_util(
			fctrl->flash_i2c_client, MSM_CCI_RELEASE);
		if (rc < 0)
			pr_err("cci_deinit failed\n");
	}

	return 0;
}

int msm_flash_led_off(struct msm_led_flash_ctrl_t *fctrl)
{
	int rc = 0;
	struct msm_camera_sensor_board_info *flashdata = NULL;
	struct msm_camera_power_ctrl_t *power_info = NULL;

	if (!fctrl) {
		pr_err("%s:%d fctrl NULL\n", __func__, __LINE__);
		return -EINVAL;
	}
	flashdata = fctrl->flashdata;
	power_info = &flashdata->power_info;
	CDBG("%s:%d called\n", __func__, __LINE__);
	if (fctrl->flash_i2c_client && fctrl->reg_setting) {
		rc = fctrl->flash_i2c_client->i2c_func_tbl->i2c_write_table(
			fctrl->flash_i2c_client,
			fctrl->reg_setting->off_setting);
		if (rc < 0)
			pr_err("%s:%d failed\n", __func__, __LINE__);
	}
	gpio_set_value_cansleep(
		power_info->gpio_conf->gpio_num_info->
		gpio_num[SENSOR_GPIO_FL_NOW],
		GPIO_OUT_LOW);

	return rc;
}

int msm_flash_led_low(struct msm_led_flash_ctrl_t *fctrl)
{
	int rc = 0;
	struct msm_camera_sensor_board_info *flashdata = NULL;
	struct msm_camera_power_ctrl_t *power_info = NULL;
	CDBG("%s:%d called\n", __func__, __LINE__);

	flashdata = fctrl->flashdata;
	power_info = &flashdata->power_info;
	gpio_set_value_cansleep(
		power_info->gpio_conf->gpio_num_info->
		gpio_num[SENSOR_GPIO_FL_EN],
		GPIO_OUT_HIGH);

	gpio_set_value_cansleep(
		power_info->gpio_conf->gpio_num_info->
		gpio_num[SENSOR_GPIO_FL_NOW],
		GPIO_OUT_HIGH);


	if (fctrl->flash_i2c_client && fctrl->reg_setting) {
		rc = fctrl->flash_i2c_client->i2c_func_tbl->i2c_write_table(
			fctrl->flash_i2c_client,
			fctrl->reg_setting->low_setting);
		if (rc < 0)
			pr_err("%s:%d failed\n", __func__, __LINE__);
	}

	return rc;
}

int msm_flash_led_high(struct msm_led_flash_ctrl_t *fctrl)
{
	int rc = 0;
	struct msm_camera_sensor_board_info *flashdata = NULL;
	struct msm_camera_power_ctrl_t *power_info = NULL;
	CDBG("%s:%d called\n", __func__, __LINE__);

	flashdata = fctrl->flashdata;
	power_info = &flashdata->power_info;
	gpio_set_value_cansleep(
		power_info->gpio_conf->gpio_num_info->
		gpio_num[SENSOR_GPIO_FL_EN],
		GPIO_OUT_HIGH);

	gpio_set_value_cansleep(
		power_info->gpio_conf->gpio_num_info->
		gpio_num[SENSOR_GPIO_FL_NOW],
		GPIO_OUT_HIGH);

	if (fctrl->flash_i2c_client && fctrl->reg_setting) {
		rc = fctrl->flash_i2c_client->i2c_func_tbl->i2c_write_table(
			fctrl->flash_i2c_client,
			fctrl->reg_setting->high_setting);
		if (rc < 0)
			pr_err("%s:%d failed\n", __func__, __LINE__);
	}

	return rc;
}

static int32_t msm_led_get_dt_data(struct device_node *of_node,
		struct msm_led_flash_ctrl_t *fctrl)
{
	int32_t rc = 0, i = 0;
	struct msm_camera_gpio_conf *gconf = NULL;
	struct device_node *flash_src_node = NULL;
	struct msm_camera_sensor_board_info *flashdata = NULL;
	struct msm_camera_power_ctrl_t *power_info = NULL;
	uint32_t count = 0;
	uint16_t *gpio_array = NULL;
	uint16_t gpio_array_size = 0;
	uint32_t id_info[3];

	CDBG("called\n");

	if (!of_node) {
		pr_err("of_node NULL\n");
		return -EINVAL;
	}

	fctrl->flashdata = kzalloc(sizeof(
		struct msm_camera_sensor_board_info),
		GFP_KERNEL);
	if (!fctrl->flashdata) {
		pr_err("%s failed %d\n", __func__, __LINE__);
		return -ENOMEM;
	}

	flashdata = fctrl->flashdata;
	power_info = &flashdata->power_info;

	rc = of_property_read_u32(of_node, "cell-index", &fctrl->subdev_id);
	if (rc < 0) {
		pr_err("failed\n");
		return -EINVAL;
	}

	CDBG("subdev id %d\n", fctrl->subdev_id);

	rc = of_property_read_string(of_node, "label",
		&flashdata->sensor_name);
	CDBG("%s label %s, rc %d\n", __func__,
		flashdata->sensor_name, rc);
	if (rc < 0) {
		pr_err("%s failed %d\n", __func__, __LINE__);
		goto ERROR1;
	}

	rc = of_property_read_u32(of_node, "qcom,cci-master",
		&fctrl->cci_i2c_master);
	CDBG("%s qcom,cci-master %d, rc %d\n", __func__, fctrl->cci_i2c_master,
		rc);
	if (rc < 0) {
		/* Set default master 0 */
		fctrl->cci_i2c_master = MASTER_0;
		rc = 0;
	}

	fctrl->pinctrl_info.use_pinctrl = false;
	fctrl->pinctrl_info.use_pinctrl = of_property_read_bool(of_node,
						"qcom,enable_pinctrl");
	if (of_get_property(of_node, "qcom,flash-source", &count)) {
		count /= sizeof(uint32_t);
		CDBG("count %d\n", count);
		if (count > MAX_LED_TRIGGERS) {
			pr_err("failed\n");
			return -EINVAL;
		}
		for (i = 0; i < count; i++) {
			flash_src_node = of_parse_phandle(of_node,
				"qcom,flash-source", i);
			if (!flash_src_node) {
				pr_err("flash_src_node NULL\n");
				continue;
			}

			rc = of_property_read_string(flash_src_node,
				"linux,default-trigger",
				&fctrl->flash_trigger_name[i]);
			if (rc < 0) {
				pr_err("failed\n");
				of_node_put(flash_src_node);
				continue;
			}

			CDBG("default trigger %s\n",
				 fctrl->flash_trigger_name[i]);

			rc = of_property_read_u32(flash_src_node,
				"qcom,max-current",
				&fctrl->flash_op_current[i]);
			if (rc < 0) {
				pr_err("failed rc %d\n", rc);
				of_node_put(flash_src_node);
				continue;
			}

			of_node_put(flash_src_node);

			CDBG("max_current[%d] %d\n",
				i, fctrl->flash_op_current[i]);

			led_trigger_register_simple(
				fctrl->flash_trigger_name[i],
				&fctrl->flash_trigger[i]);
		}

	} else { /*Handle LED Flash Ctrl by GPIO*/
		power_info->gpio_conf =
			 kzalloc(sizeof(struct msm_camera_gpio_conf),
				 GFP_KERNEL);
		if (!power_info->gpio_conf) {
			pr_err("%s failed %d\n", __func__, __LINE__);
			rc = -ENOMEM;
			return rc;
		}
		gconf = power_info->gpio_conf;

		gpio_array_size = of_gpio_count(of_node);
		CDBG("%s gpio count %d\n", __func__, gpio_array_size);

		if (gpio_array_size) {
			gpio_array = kzalloc(sizeof(uint16_t) * gpio_array_size,
				GFP_KERNEL);
			if (!gpio_array) {
				pr_err("%s failed %d\n", __func__, __LINE__);
				rc = -ENOMEM;
				goto ERROR4;
			}
			for (i = 0; i < gpio_array_size; i++) {
				gpio_array[i] = of_get_gpio(of_node, i);
				CDBG("%s gpio_array[%d] = %d\n", __func__, i,
					gpio_array[i]);
			}

			rc = msm_camera_get_dt_gpio_req_tbl(of_node, gconf,
				gpio_array, gpio_array_size);
			if (rc < 0) {
				pr_err("%s failed %d\n", __func__, __LINE__);
				goto ERROR4;
			}

			rc = msm_camera_get_dt_gpio_set_tbl(of_node, gconf,
				gpio_array, gpio_array_size);
			if (rc < 0) {
				pr_err("%s failed %d\n", __func__, __LINE__);
				goto ERROR5;
			}

			rc = msm_camera_init_gpio_pin_tbl(of_node, gconf,
				gpio_array, gpio_array_size);
			if (rc < 0) {
				pr_err("%s failed %d\n", __func__, __LINE__);
				goto ERROR6;
			}
		}

		/* Read the max current for an LED if present */
		if (of_get_property(of_node, "qcom,max-current", &count)) {
			count /= sizeof(uint32_t);

			if (count > MAX_LED_TRIGGERS) {
				pr_err("failed\n");
				rc = -EINVAL;
				goto ERROR8;
			}

			fctrl->flash_num_sources = count;
			fctrl->torch_num_sources = count;

			rc = of_property_read_u32_array(of_node,
				"qcom,max-current",
				fctrl->flash_max_current, count);
			if (rc < 0) {
				pr_err("%s failed %d\n", __func__, __LINE__);
				goto ERROR8;
			}

			for (; count < MAX_LED_TRIGGERS; count++)
				fctrl->flash_max_current[count] = 0;

			for (count = 0; count < MAX_LED_TRIGGERS; count++)
				fctrl->torch_max_current[count] =
					fctrl->flash_max_current[count] >> 1;
		}

		/* Read the max duration for an LED if present */
		if (of_get_property(of_node, "qcom,max-duration", &count)) {
			count /= sizeof(uint32_t);

			if (count > MAX_LED_TRIGGERS) {
				pr_err("failed\n");
				rc = -EINVAL;
				goto ERROR8;
			}

			rc = of_property_read_u32_array(of_node,
				"qcom,max-duration",
				fctrl->flash_max_duration, count);
			if (rc < 0) {
				pr_err("%s failed %d\n", __func__, __LINE__);
				goto ERROR8;
			}

			for (; count < MAX_LED_TRIGGERS; count++)
				fctrl->flash_max_duration[count] = 0;
		}

		flashdata->slave_info =
			kzalloc(sizeof(struct msm_camera_slave_info),
				GFP_KERNEL);
		if (!flashdata->slave_info) {
			pr_err("%s failed %d\n", __func__, __LINE__);
			rc = -ENOMEM;
			goto ERROR8;
		}

		rc = of_property_read_u32_array(of_node, "qcom,slave-id",
			id_info, 3);
		if (rc < 0) {
			pr_err("%s failed %d\n", __func__, __LINE__);
			goto ERROR9;
		}
		fctrl->flashdata->slave_info->sensor_slave_addr = id_info[0];
		fctrl->flashdata->slave_info->sensor_id_reg_addr = id_info[1];
		fctrl->flashdata->slave_info->sensor_id = id_info[2];

		kfree(gpio_array);
		return rc;
ERROR9:
		kfree(fctrl->flashdata->slave_info);
ERROR8:
		kfree(fctrl->flashdata->power_info.gpio_conf->gpio_num_info);
ERROR6:
		kfree(gconf->cam_gpio_set_tbl);
ERROR5:
		kfree(gconf->cam_gpio_req_tbl);
ERROR4:
		kfree(gconf);
ERROR1:
		kfree(fctrl->flashdata);
		kfree(gpio_array);
	}
	return rc;
}

static struct msm_camera_i2c_fn_t msm_sensor_qup_func_tbl = {
	.i2c_read = msm_camera_qup_i2c_read,
	.i2c_read_seq = msm_camera_qup_i2c_read_seq,
	.i2c_write = msm_camera_qup_i2c_write,
	.i2c_write_table = msm_camera_qup_i2c_write_table,
	.i2c_write_seq_table = msm_camera_qup_i2c_write_seq_table,
	.i2c_write_table_w_microdelay =
		msm_camera_qup_i2c_write_table_w_microdelay,
};

static struct msm_camera_i2c_fn_t msm_sensor_cci_func_tbl = {
	.i2c_read = msm_camera_cci_i2c_read,
	.i2c_read_seq = msm_camera_cci_i2c_read_seq,
	.i2c_write = msm_camera_cci_i2c_write,
	.i2c_write_table = msm_camera_cci_i2c_write_table,
	.i2c_write_seq_table = msm_camera_cci_i2c_write_seq_table,
	.i2c_write_table_w_microdelay =
		msm_camera_cci_i2c_write_table_w_microdelay,
	.i2c_util = msm_sensor_cci_i2c_util,
	.i2c_write_conf_tbl = msm_camera_cci_i2c_write_conf_tbl,
};

#ifdef CONFIG_DEBUG_FS
static int set_led_status(void *data, u64 val)
{
	struct msm_led_flash_ctrl_t *fctrl =
		 (struct msm_led_flash_ctrl_t *)data;
	int rc = -1;
	pr_debug("set_led_status: Enter val: %llu", val);
	if (!fctrl) {
		pr_err("set_led_status: fctrl is NULL");
		return rc;
	}
	if (!fctrl->func_tbl) {
		pr_err("set_led_status: fctrl->func_tbl is NULL");
		return rc;
	}
	if (val == 0) {
		pr_debug("set_led_status: val is disable");
		rc = msm_flash_led_off(fctrl);
	} else {
		pr_debug("set_led_status: val is enable");
		rc = msm_flash_led_low(fctrl);
	}

	return rc;
}

DEFINE_SIMPLE_ATTRIBUTE(ledflashdbg_fops,
	NULL, set_led_status, "%llu\n");
#endif

int msm_flash_i2c_probe(struct i2c_client *client,
		const struct i2c_device_id *id)
{
	int rc = 0;
	struct msm_led_flash_ctrl_t *fctrl = NULL;
#ifdef CONFIG_DEBUG_FS
	struct dentry *dentry;
#endif
	if (!i2c_check_functionality(client->adapter, I2C_FUNC_I2C)) {
		pr_err("i2c_check_functionality failed\n");
		goto probe_failure;
	}

	fctrl = (struct msm_led_flash_ctrl_t *)(id->driver_data);
	if (fctrl->flash_i2c_client)
		fctrl->flash_i2c_client->client = client;
	/* Set device type as I2C */
	fctrl->flash_device_type = MSM_CAMERA_I2C_DEVICE;

	/* Assign name for sub device */
	snprintf(fctrl->msm_sd.sd.name, sizeof(fctrl->msm_sd.sd.name),
		"%s", id->name);

	rc = msm_led_get_dt_data(client->dev.of_node, fctrl);
	if (rc < 0) {
		pr_err("%s failed line %d\n", __func__, __LINE__);
		return rc;
	}

	if (fctrl->pinctrl_info.use_pinctrl == true)
		msm_flash_pinctrl_init(fctrl);

	if (fctrl->flash_i2c_client != NULL) {
		fctrl->flash_i2c_client->client = client;
		if (fctrl->flashdata->slave_info->sensor_slave_addr)
			fctrl->flash_i2c_client->client->addr =
				fctrl->flashdata->slave_info->
				sensor_slave_addr;
	} else {
		pr_err("%s %s sensor_i2c_client NULL\n",
			__func__, client->name);
		rc = -EFAULT;
		return rc;
	}

	if (!fctrl->flash_i2c_client->i2c_func_tbl)
		fctrl->flash_i2c_client->i2c_func_tbl =
			&msm_sensor_qup_func_tbl;

	rc = msm_led_i2c_flash_create_v4lsubdev(fctrl);
#ifdef CONFIG_DEBUG_FS
	dentry = debugfs_create_file("ledflash", S_IRUGO, NULL, (void *)fctrl,
		&ledflashdbg_fops);
	if (!dentry)
		pr_err("Failed to create the debugfs ledflash file");
#endif
	CDBG("%s:%d probe success\n", __func__, __LINE__);
	return 0;

probe_failure:
	CDBG("%s:%d probe failed\n", __func__, __LINE__);
	return rc;
}

int msm_flash_probe(struct platform_device *pdev,
	const void *data)
{
	int rc = 0;
	struct msm_led_flash_ctrl_t *fctrl =
		(struct msm_led_flash_ctrl_t *)data;
	struct device_node *of_node = pdev->dev.of_node;
	struct msm_camera_cci_client *cci_client = NULL;

	if (!of_node) {
		pr_err("of_node NULL\n");
		goto probe_failure;
	}
	fctrl->pdev = pdev;

	rc = msm_led_get_dt_data(pdev->dev.of_node, fctrl);
	if (rc < 0) {
		pr_err("%s failed line %d rc = %d\n", __func__, __LINE__, rc);
		return rc;
	}

	if (fctrl->pinctrl_info.use_pinctrl == true)
		msm_flash_pinctrl_init(fctrl);

	/* Assign name for sub device */
	snprintf(fctrl->msm_sd.sd.name, sizeof(fctrl->msm_sd.sd.name),
			"%s", fctrl->flashdata->sensor_name);
	/* Set device type as Platform*/
	fctrl->flash_device_type = MSM_CAMERA_PLATFORM_DEVICE;

	if (NULL == fctrl->flash_i2c_client) {
		pr_err("%s flash_i2c_client NULL\n",
			__func__);
		rc = -EFAULT;
		goto probe_failure;
	}

	fctrl->flash_i2c_client->cci_client = kzalloc(sizeof(
		struct msm_camera_cci_client), GFP_KERNEL);
	if (!fctrl->flash_i2c_client->cci_client) {
		pr_err("%s failed line %d kzalloc failed\n",
			__func__, __LINE__);
		return rc;
	}

	cci_client = fctrl->flash_i2c_client->cci_client;
	cci_client->cci_subdev = msm_cci_get_subdev();
	cci_client->cci_i2c_master = fctrl->cci_i2c_master;
	if (fctrl->flashdata->slave_info->sensor_slave_addr)
		cci_client->sid =
			fctrl->flashdata->slave_info->sensor_slave_addr >> 1;
	cci_client->retries = 3;
	cci_client->id_map = 0;

	if (!fctrl->flash_i2c_client->i2c_func_tbl)
		fctrl->flash_i2c_client->i2c_func_tbl =
			&msm_sensor_cci_func_tbl;

	rc = msm_led_flash_create_v4lsubdev(pdev, fctrl);

	CDBG("%s: probe success\n", __func__);
	return 0;

probe_failure:
	CDBG("%s probe failed\n", __func__);
	return rc;
}<|MERGE_RESOLUTION|>--- conflicted
+++ resolved
@@ -119,14 +119,6 @@
 	struct msm_pinctrl_info *flash_pctrl = NULL;
 
 	flash_pctrl = &ctrl->pinctrl_info;
-<<<<<<< HEAD
-#ifdef CONFIG_MSM_CCI
-		flash_pctrl->pinctrl = devm_pinctrl_get(&ctrl->pdev->dev);
-#else
-		flash_pctrl->pinctrl = devm_pinctrl_get(
-					&ctrl->flash_i2c_client->client->dev);
-#endif
-=======
 
 	if (ctrl->pdev != NULL)
 		flash_pctrl->pinctrl = devm_pinctrl_get(&ctrl->pdev->dev);
@@ -134,7 +126,6 @@
 		flash_pctrl->pinctrl = devm_pinctrl_get(&ctrl->
 					flash_i2c_client->
 					client->dev);
->>>>>>> a01d76f2
 	if (IS_ERR_OR_NULL(flash_pctrl->pinctrl)) {
 		pr_err("%s:%d Getting pinctrl handle failed\n",
 			__func__, __LINE__);
