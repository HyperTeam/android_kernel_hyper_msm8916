/* Copyright (c) 2013-2014, The Linux Foundation. All rights reserved.
 *
 * This program is free software; you can redistribute it and/or modify
 * it under the terms of the GNU General Public License version 2 and
 * only version 2 as published by the Free Software Foundation.
 *
 * This program is distributed in the hope that it will be useful,
 * but WITHOUT ANY WARRANTY; without even the implied warranty of
 * MERCHANTABILITY or FITNESS FOR A PARTICULAR PURPOSE.  See the
 * GNU General Public License for more details.
 *
 */
#include <linux/module.h>
#include <linux/export.h>
#include "msm_led_flash.h"

#define FLASH_NAME "qcom,led-flash"

#undef CDBG
#define CDBG(fmt, args...) pr_debug(fmt, ##args)

static struct msm_led_flash_ctrl_t fctrl;
static struct i2c_driver adp1660_i2c_driver;

static struct msm_camera_i2c_reg_array adp1660_init_array[] = {
	{0x01, 0x03},
	{0x02, 0x0F},
	{0x09, 0x28},
	{0x03, 0x09},
};

static struct msm_camera_i2c_reg_array adp1660_off_array[] = {
	{0x0f, 0x00},
};

static struct msm_camera_i2c_reg_array adp1660_release_array[] = {
	{0x0f, 0x00},
};

static struct msm_camera_i2c_reg_array adp1660_low_array[] = {
	{0x08, 0x04},
	{0x06, 0x1E},
	{0x01, 0xBD},
	{0x0f, 0x01},
};

static struct msm_camera_i2c_reg_array adp1660_high_array[] = {
	{0x02, 0x4F},
	{0x06, 0x3C},
	{0x09, 0x3C},
	{0x0f, 0x03},
	{0x01, 0xBB},
};

static void __exit msm_flash_adp1660_i2c_remove(void)
{
	i2c_del_driver(&adp1660_i2c_driver);
	return;
}

static const struct of_device_id adp1660_trigger_dt_match[] = {
	{.compatible = "qcom,led-flash", .data = &fctrl},
	{}
};

MODULE_DEVICE_TABLE(of, adp1660_trigger_dt_match);

static const struct i2c_device_id flash_i2c_id[] = {
	{"qcom,led-flash", (kernel_ulong_t)&fctrl},
	{ }
};

static const struct i2c_device_id adp1660_i2c_id[] = {
	{FLASH_NAME, (kernel_ulong_t)&fctrl},
	{ }
};

static int msm_flash_adp1660_i2c_probe(struct i2c_client *client,
		const struct i2c_device_id *id)
{
	if (!id) {
		pr_err("msm_flash_adp1660_i2c_probe: id is NULL");
		id = adp1660_i2c_id;
	}

	return msm_flash_i2c_probe(client, id);
}

static struct i2c_driver adp1660_i2c_driver = {
	.id_table = adp1660_i2c_id,
	.probe  = msm_flash_adp1660_i2c_probe,
	.remove = __exit_p(msm_flash_adp1660_i2c_remove),
	.driver = {
		.name = FLASH_NAME,
		.owner = THIS_MODULE,
		.of_match_table = adp1660_trigger_dt_match,
	},
};

static int msm_flash_adp1660_platform_probe(struct platform_device *pdev)
{
	const struct of_device_id *match;
	match = of_match_device(adp1660_trigger_dt_match, &pdev->dev);
	if (!match)
		return -EFAULT;
	return msm_flash_probe(pdev, match->data);
}

static struct platform_driver adp1660_platform_driver = {
	.probe = msm_flash_adp1660_platform_probe,
	.driver = {
		.name = "qcom,led-flash",
		.owner = THIS_MODULE,
		.of_match_table = adp1660_trigger_dt_match,
	},
};

static int __init msm_flash_adp1660_init_module(void)
{
	int32_t rc = 0;
<<<<<<< HEAD
#ifdef CONFIG_MSM_CCI
	rc = platform_driver_register(&adp1660_platform_driver);
	if (!rc)
		pr_debug("adp1660_platform_driver: probe is selected");
#else
	rc = i2c_add_driver(&adp1660_i2c_driver);
	if (!rc)
		pr_debug("adp1660 I2C probe is selecetd %s:%d rc %d\n",
			__func__, __LINE__, rc);
#endif
=======

	rc = platform_driver_register(&adp1660_platform_driver);
	if (fctrl.pdev != NULL && rc == 0) {
		pr_err("adp1660 platform_driver_register success");
		return rc;
	} else if (rc != 0) {
		pr_err("adp1660 platform_driver_register failed");
		return rc;
	} else {
		rc = i2c_add_driver(&adp1660_i2c_driver);
		if (!rc)
			pr_err("adp1660 i2c_add_driver success");
	}
>>>>>>> a01d76f2
	return rc;
}

static void __exit msm_flash_adp1660_exit_module(void)
{
	if (fctrl.pdev)
		platform_driver_unregister(&adp1660_platform_driver);
	else
		i2c_del_driver(&adp1660_i2c_driver);
}

static struct msm_camera_i2c_client adp1660_i2c_client = {
	.addr_type = MSM_CAMERA_I2C_BYTE_ADDR,
};

static struct msm_camera_i2c_reg_setting adp1660_init_setting = {
	.reg_setting = adp1660_init_array,
	.size = ARRAY_SIZE(adp1660_init_array),
	.addr_type = MSM_CAMERA_I2C_BYTE_ADDR,
	.data_type = MSM_CAMERA_I2C_BYTE_DATA,
	.delay = 0,
};

static struct msm_camera_i2c_reg_setting adp1660_off_setting = {
	.reg_setting = adp1660_off_array,
	.size = ARRAY_SIZE(adp1660_off_array),
	.addr_type = MSM_CAMERA_I2C_BYTE_ADDR,
	.data_type = MSM_CAMERA_I2C_BYTE_DATA,
	.delay = 0,
};

static struct msm_camera_i2c_reg_setting adp1660_release_setting = {
	.reg_setting = adp1660_release_array,
	.size = ARRAY_SIZE(adp1660_release_array),
	.addr_type = MSM_CAMERA_I2C_BYTE_ADDR,
	.data_type = MSM_CAMERA_I2C_BYTE_DATA,
	.delay = 0,
};

static struct msm_camera_i2c_reg_setting adp1660_low_setting = {
	.reg_setting = adp1660_low_array,
	.size = ARRAY_SIZE(adp1660_low_array),
	.addr_type = MSM_CAMERA_I2C_BYTE_ADDR,
	.data_type = MSM_CAMERA_I2C_BYTE_DATA,
	.delay = 0,
};

static struct msm_camera_i2c_reg_setting adp1660_high_setting = {
	.reg_setting = adp1660_high_array,
	.size = ARRAY_SIZE(adp1660_high_array),
	.addr_type = MSM_CAMERA_I2C_BYTE_ADDR,
	.data_type = MSM_CAMERA_I2C_BYTE_DATA,
	.delay = 0,
};

static struct msm_led_flash_reg_t adp1660_regs = {
	.init_setting = &adp1660_init_setting,
	.off_setting = &adp1660_off_setting,
	.low_setting = &adp1660_low_setting,
	.high_setting = &adp1660_high_setting,
	.release_setting = &adp1660_release_setting,
};

static struct msm_flash_fn_t adp1660_func_tbl = {
	.flash_get_subdev_id = msm_led_i2c_trigger_get_subdev_id,
	.flash_led_config = msm_led_i2c_trigger_config,
	.flash_led_init = msm_flash_led_init,
	.flash_led_release = msm_flash_led_release,
	.flash_led_off = msm_flash_led_off,
	.flash_led_low = msm_flash_led_low,
	.flash_led_high = msm_flash_led_high,
};

static struct msm_led_flash_ctrl_t fctrl = {
	.flash_i2c_client = &adp1660_i2c_client,
	.reg_setting = &adp1660_regs,
	.func_tbl = &adp1660_func_tbl,
};

/*subsys_initcall(msm_flash_i2c_add_driver);*/
module_init(msm_flash_adp1660_init_module);
module_exit(msm_flash_adp1660_exit_module);
MODULE_DESCRIPTION("adp1660 FLASH");
MODULE_LICENSE("GPL v2");<|MERGE_RESOLUTION|>--- conflicted
+++ resolved
@@ -118,18 +118,6 @@
 static int __init msm_flash_adp1660_init_module(void)
 {
 	int32_t rc = 0;
-<<<<<<< HEAD
-#ifdef CONFIG_MSM_CCI
-	rc = platform_driver_register(&adp1660_platform_driver);
-	if (!rc)
-		pr_debug("adp1660_platform_driver: probe is selected");
-#else
-	rc = i2c_add_driver(&adp1660_i2c_driver);
-	if (!rc)
-		pr_debug("adp1660 I2C probe is selecetd %s:%d rc %d\n",
-			__func__, __LINE__, rc);
-#endif
-=======
 
 	rc = platform_driver_register(&adp1660_platform_driver);
 	if (fctrl.pdev != NULL && rc == 0) {
@@ -143,7 +131,6 @@
 		if (!rc)
 			pr_err("adp1660 i2c_add_driver success");
 	}
->>>>>>> a01d76f2
 	return rc;
 }
 
