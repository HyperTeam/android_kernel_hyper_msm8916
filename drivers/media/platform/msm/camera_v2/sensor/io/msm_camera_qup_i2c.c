--- conflicted
+++ resolved
@@ -111,24 +111,14 @@
 		return rc;
 
 	if (client->addr_type > UINT_MAX - data_type) {
-<<<<<<< HEAD
-			pr_err("%s: integer overflow prevented\n", __func__);
-			return rc;
-=======
 		pr_err("%s: integer overflow prevented\n", __func__);
 		return rc;
->>>>>>> e80fe0e6
 	}
 
 	buf = kzalloc(client->addr_type+data_type, GFP_KERNEL);
 	if (!buf) {
-<<<<<<< HEAD
-			pr_err("%s:%d no memory\n", __func__, __LINE__);
-			return -ENOMEM;
-=======
 		pr_err("%s:%d no memory\n", __func__, __LINE__);
 		return -ENOMEM;
->>>>>>> e80fe0e6
 	}
 
 	if (client->addr_type == MSM_CAMERA_I2C_BYTE_ADDR) {
@@ -169,15 +159,6 @@
 		return rc;
 
 	if (num_byte > I2C_REG_DATA_MAX) {
-<<<<<<< HEAD
-			pr_err("%s: Error num_byte:0x%x exceeds 8K max supported:0x%x\n",
-					__func__, num_byte, I2C_REG_DATA_MAX);
-			return rc;
-	}
-	if (client->addr_type > UINT_MAX - num_byte) {
-			pr_err("%s: integer overflow prevented\n", __func__);
-			return rc;
-=======
 		pr_err("%s: Error num_byte:0x%x exceeds 8K max supported:0x%x\n",
 			__func__, num_byte, I2C_REG_DATA_MAX);
 		return rc;
@@ -185,18 +166,12 @@
 	if (client->addr_type > UINT_MAX - num_byte) {
 		pr_err("%s: integer overflow prevented\n", __func__);
 		return rc;
->>>>>>> e80fe0e6
 	}
 
 	buf = kzalloc(client->addr_type+num_byte, GFP_KERNEL);
 	if (!buf) {
-<<<<<<< HEAD
-			pr_err("%s:%d no memory\n", __func__, __LINE__);
-			return -ENOMEM;
-=======
 		pr_err("%s:%d no memory\n", __func__, __LINE__);
 		return -ENOMEM;
->>>>>>> e80fe0e6
 	}
 
 	if (client->addr_type == MSM_CAMERA_I2C_BYTE_ADDR) {
