--- conflicted
+++ resolved
@@ -954,11 +954,7 @@
 	case VFE_READ_DMI_32BIT:
 	case VFE_READ_DMI_64BIT: {
 		if (reg_cfg_cmd->cmd_type == VFE_WRITE_DMI_64BIT ||
-<<<<<<< HEAD
-				reg_cfg_cmd->cmd_type == VFE_READ_DMI_64BIT) {
-=======
 			reg_cfg_cmd->cmd_type == VFE_READ_DMI_64BIT) {
->>>>>>> e80fe0e6
 			if ((reg_cfg_cmd->u.dmi_info.hi_tbl_offset <=
 				reg_cfg_cmd->u.dmi_info.lo_tbl_offset) ||
 				(reg_cfg_cmd->u.dmi_info.hi_tbl_offset -
