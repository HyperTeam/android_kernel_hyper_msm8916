/* Copyright (c) 2012-2014, The Linux Foundation. All rights reserved.
 *
 * This program is free software; you can redistribute it and/or modify
 * it under the terms of the GNU General Public License version 2 and
 * only version 2 as published by the Free Software Foundation.
 *
 * This program is distributed in the hope that it will be useful,
 * but WITHOUT ANY WARRANTY; without even the implied warranty of
 * MERCHANTABILITY or FITNESS FOR A PARTICULAR PURPOSE.  See the
 * GNU General Public License for more details.
 */

#include <linux/clk.h>
#include <linux/compat.h>
#include <linux/device.h>
#include <linux/dmapool.h>
#include <linux/fs.h>
#include <linux/genalloc.h>
#include <linux/init.h>
#include <linux/kernel.h>
#include <linux/mm.h>
#include <linux/module.h>
#include <linux/of.h>
#include <linux/platform_device.h>
#include <linux/rbtree.h>
#include <linux/uaccess.h>
#include <linux/interrupt.h>
#include <linux/msm-bus.h>
#include <linux/msm-bus-board.h>
#include <linux/netdevice.h>
#include <linux/delay.h>
#include "ipa_i.h"
#include "ipa_rm_i.h"

#define IPA_SUMMING_THRESHOLD (0x10)
#define IPA_PIPE_MEM_START_OFST (0x0)
#define IPA_PIPE_MEM_SIZE (0x0)
#define IPA_MOBILE_AP_MODE(x) (x == IPA_MODE_MOBILE_AP_ETH || \
			       x == IPA_MODE_MOBILE_AP_WAN || \
			       x == IPA_MODE_MOBILE_AP_WLAN)
#define IPA_CNOC_CLK_RATE (75 * 1000 * 1000UL)
#define IPA_A5_MUX_HEADER_LENGTH (8)
#define IPA_DMA_POOL_SIZE (512)
#define IPA_DMA_POOL_ALIGNMENT (4)
#define IPA_DMA_POOL_BOUNDARY (1024)
#define IPA_ROUTING_RULE_BYTE_SIZE (4)
#define IPA_BAM_CNFG_BITS_VALv1_1 (0x7FFFE004)
#define IPA_BAM_CNFG_BITS_VALv2_0 (0xFFFFE004)
#define IPA_STATUS_CLEAR_OFST (0x3f28)
#define IPA_STATUS_CLEAR_SIZE (32)

#define IPA_AGGR_MAX_STR_LENGTH (10)

#define CLEANUP_TAG_PROCESS_TIMEOUT 20

#define IPA_AGGR_STR_IN_BYTES(str) \
	(strnlen((str), IPA_AGGR_MAX_STR_LENGTH - 1) + 1)

#define IPA_Q6_CLEANUP_FLT_RT_MAX_CMDS \
	(IPA_NUM_PIPES*2 + \
	(IPA_MEM_PART(v4_modem_rt_index_hi) - \
		IPA_MEM_PART(v4_modem_rt_index_lo) + 1) + \
	(IPA_MEM_PART(v6_modem_rt_index_hi) - \
		IPA_MEM_PART(v6_modem_rt_index_lo) + 1))

/* To be on the safe side */
#define IPA_Q6_CLEANUP_EXP_AGGR_MAX_CMDS \
	(IPA_NUM_PIPES*2) \

#define IPA_SPS_PROD_TIMEOUT_MSEC 1000

#ifdef CONFIG_COMPAT
#define IPA_IOC_ADD_HDR32 _IOWR(IPA_IOC_MAGIC, \
					IPA_IOCTL_ADD_HDR, \
					compat_uptr_t)
#define IPA_IOC_DEL_HDR32 _IOWR(IPA_IOC_MAGIC, \
					IPA_IOCTL_DEL_HDR, \
					compat_uptr_t)
#define IPA_IOC_ADD_RT_RULE32 _IOWR(IPA_IOC_MAGIC, \
					IPA_IOCTL_ADD_RT_RULE, \
					compat_uptr_t)
#define IPA_IOC_DEL_RT_RULE32 _IOWR(IPA_IOC_MAGIC, \
					IPA_IOCTL_DEL_RT_RULE, \
					compat_uptr_t)
#define IPA_IOC_ADD_FLT_RULE32 _IOWR(IPA_IOC_MAGIC, \
					IPA_IOCTL_ADD_FLT_RULE, \
					compat_uptr_t)
#define IPA_IOC_DEL_FLT_RULE32 _IOWR(IPA_IOC_MAGIC, \
					IPA_IOCTL_DEL_FLT_RULE, \
					compat_uptr_t)
#define IPA_IOC_GET_RT_TBL32 _IOWR(IPA_IOC_MAGIC, \
				IPA_IOCTL_GET_RT_TBL, \
				compat_uptr_t)
#define IPA_IOC_COPY_HDR32 _IOWR(IPA_IOC_MAGIC, \
				IPA_IOCTL_COPY_HDR, \
				compat_uptr_t)
#define IPA_IOC_QUERY_INTF32 _IOWR(IPA_IOC_MAGIC, \
				IPA_IOCTL_QUERY_INTF, \
				compat_uptr_t)
#define IPA_IOC_QUERY_INTF_TX_PROPS32 _IOWR(IPA_IOC_MAGIC, \
				IPA_IOCTL_QUERY_INTF_TX_PROPS, \
				compat_uptr_t)
#define IPA_IOC_QUERY_INTF_RX_PROPS32 _IOWR(IPA_IOC_MAGIC, \
					IPA_IOCTL_QUERY_INTF_RX_PROPS, \
					compat_uptr_t)
#define IPA_IOC_QUERY_INTF_EXT_PROPS32 _IOWR(IPA_IOC_MAGIC, \
					IPA_IOCTL_QUERY_INTF_EXT_PROPS, \
					compat_uptr_t)
#define IPA_IOC_GET_HDR32 _IOWR(IPA_IOC_MAGIC, \
				IPA_IOCTL_GET_HDR, \
				compat_uptr_t)
#define IPA_IOC_ALLOC_NAT_MEM32 _IOWR(IPA_IOC_MAGIC, \
				IPA_IOCTL_ALLOC_NAT_MEM, \
				compat_uptr_t)
#define IPA_IOC_V4_INIT_NAT32 _IOWR(IPA_IOC_MAGIC, \
				IPA_IOCTL_V4_INIT_NAT, \
				compat_uptr_t)
#define IPA_IOC_NAT_DMA32 _IOWR(IPA_IOC_MAGIC, \
				IPA_IOCTL_NAT_DMA, \
				compat_uptr_t)
#define IPA_IOC_V4_DEL_NAT32 _IOWR(IPA_IOC_MAGIC, \
				IPA_IOCTL_V4_DEL_NAT, \
				compat_uptr_t)
#define IPA_IOC_GET_NAT_OFFSET32 _IOWR(IPA_IOC_MAGIC, \
				IPA_IOCTL_GET_NAT_OFFSET, \
				compat_uptr_t)
#define IPA_IOC_PULL_MSG32 _IOWR(IPA_IOC_MAGIC, \
				IPA_IOCTL_PULL_MSG, \
				compat_uptr_t)
#define IPA_IOC_RM_ADD_DEPENDENCY32 _IOWR(IPA_IOC_MAGIC, \
				IPA_IOCTL_RM_ADD_DEPENDENCY, \
				compat_uptr_t)
#define IPA_IOC_RM_DEL_DEPENDENCY32 _IOWR(IPA_IOC_MAGIC, \
				IPA_IOCTL_RM_DEL_DEPENDENCY, \
				compat_uptr_t)
#define IPA_IOC_GENERATE_FLT_EQ32 _IOWR(IPA_IOC_MAGIC, \
				IPA_IOCTL_GENERATE_FLT_EQ, \
				compat_uptr_t)
#define IPA_IOC_QUERY_RT_TBL_INDEX32 _IOWR(IPA_IOC_MAGIC, \
				IPA_IOCTL_QUERY_RT_TBL_INDEX, \
				compat_uptr_t)
#define IPA_IOC_WRITE_QMAPID32  _IOWR(IPA_IOC_MAGIC, \
				IPA_IOCTL_WRITE_QMAPID, \
				compat_uptr_t)
#define IPA_IOC_MDFY_FLT_RULE32 _IOWR(IPA_IOC_MAGIC, \
				IPA_IOCTL_MDFY_FLT_RULE, \
				compat_uptr_t)
#define IPA_IOC_NOTIFY_WAN_UPSTREAM_ROUTE_ADD32 _IOWR(IPA_IOC_MAGIC, \
				IPA_IOCTL_NOTIFY_WAN_UPSTREAM_ROUTE_ADD, \
				compat_uptr_t)
#define IPA_IOC_NOTIFY_WAN_UPSTREAM_ROUTE_DEL32 _IOWR(IPA_IOC_MAGIC, \
				IPA_IOCTL_NOTIFY_WAN_UPSTREAM_ROUTE_DEL, \
				compat_uptr_t)
#define IPA_IOC_NOTIFY_WAN_EMBMS_CONNECTED32 _IOWR(IPA_IOC_MAGIC, \
					IPA_IOCTL_NOTIFY_WAN_EMBMS_CONNECTED, \
					compat_uptr_t)
#define IPA_IOC_ADD_HDR_PROC_CTX32 _IOWR(IPA_IOC_MAGIC, \
				IPA_IOCTL_ADD_HDR_PROC_CTX, \
				compat_uptr_t)
#define IPA_IOC_DEL_HDR_PROC_CTX32 _IOWR(IPA_IOC_MAGIC, \
				IPA_IOCTL_DEL_HDR_PROC_CTX, \
				compat_uptr_t)
#define IPA_IOC_MDFY_RT_RULE32 _IOWR(IPA_IOC_MAGIC, \
				IPA_IOCTL_MDFY_RT_RULE, \
				compat_uptr_t)

/**
 * struct ipa_ioc_nat_alloc_mem32 - nat table memory allocation
 * properties
 * @dev_name: input parameter, the name of table
 * @size: input parameter, size of table in bytes
 * @offset: output parameter, offset into page in case of system memory
 */
struct ipa_ioc_nat_alloc_mem32 {
	char dev_name[IPA_RESOURCE_NAME_MAX];
	compat_size_t size;
	compat_off_t offset;
};
#endif

static void ipa_start_tag_process(struct work_struct *work);
static DECLARE_WORK(ipa_tag_work, ipa_start_tag_process);

static void ipa_sps_process_irq(struct work_struct *work);
static DECLARE_WORK(ipa_sps_process_irq_work, ipa_sps_process_irq);

static void ipa_dec_clients_delayed(struct work_struct *work);
static DECLARE_DELAYED_WORK(ipa_dec_clients_delayed_work,
	ipa_dec_clients_delayed);

static struct ipa_plat_drv_res ipa_res = {0, };
static struct of_device_id ipa_plat_drv_match[] = {
	{
		.compatible = "qcom,ipa",
	},

	{
	}
};

static struct clk *ipa_clk_src;
static struct clk *ipa_clk;
static struct clk *sys_noc_ipa_axi_clk;
static struct clk *ipa_cnoc_clk;
static struct clk *ipa_inactivity_clk;

struct ipa_context *ipa_ctx;

static int ipa_open(struct inode *inode, struct file *filp)
{
	struct ipa_context *ctx = NULL;

	IPADBG("ENTER\n");
	ctx = container_of(inode->i_cdev, struct ipa_context, cdev);
	filp->private_data = ctx;

	return 0;
}

static void ipa_wan_msg_free_cb(void *buff, u32 len, u32 type)
{
	if (!buff) {
		IPAERR("Null buffer\n");
		return;
	}

	if (type != WAN_UPSTREAM_ROUTE_ADD &&
	    type != WAN_UPSTREAM_ROUTE_DEL &&
	    type != WAN_EMBMS_CONNECT) {
		IPAERR("Wrong type given. buff %p type %d\n", buff, type);
		return;
	}

	kfree(buff);
}

static int ipa_send_wan_msg(unsigned long usr_param, uint8_t msg_type)
{
	int retval;
	struct ipa_wan_msg *wan_msg;
	struct ipa_msg_meta msg_meta;

	wan_msg = kzalloc(sizeof(struct ipa_wan_msg), GFP_KERNEL);
	if (!wan_msg) {
		IPAERR("no memory\n");
		return -ENOMEM;
	}

	if (copy_from_user((u8 *)wan_msg, (u8 *)usr_param,
		sizeof(struct ipa_wan_msg))) {
		kfree(wan_msg);
		return -EFAULT;
	}

	memset(&msg_meta, 0, sizeof(struct ipa_msg_meta));
	msg_meta.msg_type = msg_type;
	msg_meta.msg_len = sizeof(struct ipa_wan_msg);
	retval = ipa_send_msg(&msg_meta, wan_msg, ipa_wan_msg_free_cb);
	if (retval) {
		IPAERR("ipa_send_msg failed: %d\n", retval);
		kfree(wan_msg);
		return retval;
	}

	return 0;
}


static long ipa_ioctl(struct file *filp, unsigned int cmd, unsigned long arg)
{
	int retval = 0;
	u32 pyld_sz;
	u8 header[128] = { 0 };
	u8 *param = NULL;
	struct ipa_ioc_nat_alloc_mem nat_mem;
	struct ipa_ioc_v4_nat_init nat_init;
	struct ipa_ioc_v4_nat_del nat_del;
	struct ipa_ioc_rm_dependency rm_depend;
	size_t sz;
	int pre_entry;

	IPADBG("cmd=%x nr=%d\n", cmd, _IOC_NR(cmd));

	if (_IOC_TYPE(cmd) != IPA_IOC_MAGIC)
		return -ENOTTY;
	if (_IOC_NR(cmd) >= IPA_IOCTL_MAX)
		return -ENOTTY;

	ipa_inc_client_enable_clks();

	switch (cmd) {
	case IPA_IOC_ALLOC_NAT_MEM:
		if (copy_from_user((u8 *)&nat_mem, (u8 *)arg,
					sizeof(struct ipa_ioc_nat_alloc_mem))) {
			retval = -EFAULT;
			break;
		}
		/* null terminate the string */
		nat_mem.dev_name[IPA_RESOURCE_NAME_MAX - 1] = '\0';

		if (allocate_nat_device(&nat_mem)) {
			retval = -EFAULT;
			break;
		}
		if (copy_to_user((u8 *)arg, (u8 *)&nat_mem,
					sizeof(struct ipa_ioc_nat_alloc_mem))) {
			retval = -EFAULT;
			break;
		}
		break;
	case IPA_IOC_V4_INIT_NAT:
		if (copy_from_user((u8 *)&nat_init, (u8 *)arg,
					sizeof(struct ipa_ioc_v4_nat_init))) {
			retval = -EFAULT;
			break;
		}
		if (ipa_nat_init_cmd(&nat_init)) {
			retval = -EFAULT;
			break;
		}
		break;

	case IPA_IOC_NAT_DMA:
		if (copy_from_user(header, (u8 *)arg,
					sizeof(struct ipa_ioc_nat_dma_cmd))) {
			retval = -EFAULT;
			break;
		}
		pre_entry =
			((struct ipa_ioc_nat_dma_cmd *)header)->entries;
		pyld_sz =
		   sizeof(struct ipa_ioc_nat_dma_cmd) +
		   pre_entry * sizeof(struct ipa_ioc_nat_dma_one);
		param = kzalloc(pyld_sz, GFP_KERNEL);
		if (!param) {
			retval = -ENOMEM;
			break;
		}

		if (copy_from_user(param, (u8 *)arg, pyld_sz)) {
			retval = -EFAULT;
			break;
		}
		/* add check in case user-space module compromised */
		if (unlikely(((struct ipa_ioc_nat_dma_cmd *)param)->entries
			!= pre_entry)) {
			IPAERR("current %d pre %d\n",
				((struct ipa_ioc_nat_dma_cmd *)param)->entries,
				pre_entry);
			retval = -EFAULT;
			break;
		}
		if (ipa_nat_dma_cmd((struct ipa_ioc_nat_dma_cmd *)param)) {
			retval = -EFAULT;
			break;
		}
		break;

	case IPA_IOC_V4_DEL_NAT:
		if (copy_from_user((u8 *)&nat_del, (u8 *)arg,
					sizeof(struct ipa_ioc_v4_nat_del))) {
			retval = -EFAULT;
			break;
		}
		if (ipa_nat_del_cmd(&nat_del)) {
			retval = -EFAULT;
			break;
		}
		break;

	case IPA_IOC_ADD_HDR:
		if (copy_from_user(header, (u8 *)arg,
					sizeof(struct ipa_ioc_add_hdr))) {
			retval = -EFAULT;
			break;
		}
		pre_entry =
			((struct ipa_ioc_add_hdr *)header)->num_hdrs;
		pyld_sz =
		   sizeof(struct ipa_ioc_add_hdr) +
		   pre_entry * sizeof(struct ipa_hdr_add);
		param = kzalloc(pyld_sz, GFP_KERNEL);
		if (!param) {
			retval = -ENOMEM;
			break;
		}
		if (copy_from_user(param, (u8 *)arg, pyld_sz)) {
			retval = -EFAULT;
			break;
		}
		/* add check in case user-space module compromised */
		if (unlikely(((struct ipa_ioc_add_hdr *)param)->num_hdrs
			!= pre_entry)) {
			IPAERR("current %d pre %d\n",
				((struct ipa_ioc_add_hdr *)param)->num_hdrs,
				pre_entry);
			retval = -EFAULT;
			break;
		}
		if (ipa_add_hdr((struct ipa_ioc_add_hdr *)param)) {
			retval = -EFAULT;
			break;
		}
		if (copy_to_user((u8 *)arg, param, pyld_sz)) {
			retval = -EFAULT;
			break;
		}
		break;

	case IPA_IOC_DEL_HDR:
		if (copy_from_user(header, (u8 *)arg,
					sizeof(struct ipa_ioc_del_hdr))) {
			retval = -EFAULT;
			break;
		}
		pre_entry =
			((struct ipa_ioc_del_hdr *)header)->num_hdls;
		pyld_sz =
		   sizeof(struct ipa_ioc_del_hdr) +
		   pre_entry * sizeof(struct ipa_hdr_del);
		param = kzalloc(pyld_sz, GFP_KERNEL);
		if (!param) {
			retval = -ENOMEM;
			break;
		}
		if (copy_from_user(param, (u8 *)arg, pyld_sz)) {
			retval = -EFAULT;
			break;
		}
		/* add check in case user-space module compromised */
		if (unlikely(((struct ipa_ioc_del_hdr *)param)->num_hdls
			!= pre_entry)) {
			IPAERR("current %d pre %d\n",
				((struct ipa_ioc_del_hdr *)param)->num_hdls,
				pre_entry);
			retval = -EFAULT;
			break;
		}
		if (ipa_del_hdr((struct ipa_ioc_del_hdr *)param)) {
			retval = -EFAULT;
			break;
		}
		if (copy_to_user((u8 *)arg, param, pyld_sz)) {
			retval = -EFAULT;
			break;
		}
		break;

	case IPA_IOC_ADD_RT_RULE:
		if (copy_from_user(header, (u8 *)arg,
					sizeof(struct ipa_ioc_add_rt_rule))) {
			retval = -EFAULT;
			break;
		}
		pre_entry =
			((struct ipa_ioc_add_rt_rule *)header)->num_rules;
		pyld_sz =
		   sizeof(struct ipa_ioc_add_rt_rule) +
		   pre_entry * sizeof(struct ipa_rt_rule_add);
		param = kzalloc(pyld_sz, GFP_KERNEL);
		if (!param) {
			retval = -ENOMEM;
			break;
		}
		if (copy_from_user(param, (u8 *)arg, pyld_sz)) {
			retval = -EFAULT;
			break;
		}
		/* add check in case user-space module compromised */
		if (unlikely(((struct ipa_ioc_add_rt_rule *)param)->num_rules
			!= pre_entry)) {
			IPAERR("current %d pre %d\n",
<<<<<<< HEAD
				((struct ipa_ioc_add_rt_rule *)param)->num_rules,
=======
				((struct ipa_ioc_add_rt_rule *)param)->
				num_rules,
>>>>>>> e80fe0e6
				pre_entry);
			retval = -EFAULT;
			break;
		}
		if (ipa_add_rt_rule((struct ipa_ioc_add_rt_rule *)param)) {
			retval = -EFAULT;
			break;
		}
		if (copy_to_user((u8 *)arg, param, pyld_sz)) {
			retval = -EFAULT;
			break;
		}
		break;

	case IPA_IOC_MDFY_RT_RULE:
		if (copy_from_user(header, (u8 *)arg,
					sizeof(struct ipa_ioc_mdfy_rt_rule))) {
			retval = -EFAULT;
			break;
		}
		pre_entry =
			((struct ipa_ioc_mdfy_rt_rule *)header)->num_rules;
		pyld_sz =
		   sizeof(struct ipa_ioc_mdfy_rt_rule) +
		   pre_entry * sizeof(struct ipa_rt_rule_mdfy);
		param = kzalloc(pyld_sz, GFP_KERNEL);
		if (!param) {
			retval = -ENOMEM;
			break;
		}
		if (copy_from_user(param, (u8 *)arg, pyld_sz)) {
			retval = -EFAULT;
			break;
		}
		/* add check in case user-space module compromised */
		if (unlikely(((struct ipa_ioc_mdfy_rt_rule *)param)->num_rules
			!= pre_entry)) {
			IPAERR("current %d pre %d\n",
				((struct ipa_ioc_mdfy_rt_rule *)param)->
				num_rules,
				pre_entry);
			retval = -EFAULT;
			break;
		}
		if (ipa_mdfy_rt_rule((struct ipa_ioc_mdfy_rt_rule *)param)) {
			retval = -EFAULT;
			break;
		}
		if (copy_to_user((u8 *)arg, param, pyld_sz)) {
			retval = -EFAULT;
			break;
		}
		break;

	case IPA_IOC_DEL_RT_RULE:
		if (copy_from_user(header, (u8 *)arg,
					sizeof(struct ipa_ioc_del_rt_rule))) {
			retval = -EFAULT;
			break;
		}
		pre_entry =
			((struct ipa_ioc_del_rt_rule *)header)->num_hdls;
		pyld_sz =
		   sizeof(struct ipa_ioc_del_rt_rule) +
		   pre_entry * sizeof(struct ipa_rt_rule_del);
		param = kzalloc(pyld_sz, GFP_KERNEL);
		if (!param) {
			retval = -ENOMEM;
			break;
		}
		if (copy_from_user(param, (u8 *)arg, pyld_sz)) {
			retval = -EFAULT;
			break;
		}
		/* add check in case user-space module compromised */
		if (unlikely(((struct ipa_ioc_del_rt_rule *)param)->num_hdls
			!= pre_entry)) {
			IPAERR("current %d pre %d\n",
				((struct ipa_ioc_del_rt_rule *)param)->num_hdls,
				pre_entry);
			retval = -EFAULT;
			break;
		}
		if (ipa_del_rt_rule((struct ipa_ioc_del_rt_rule *)param)) {
			retval = -EFAULT;
			break;
		}
		if (copy_to_user((u8 *)arg, param, pyld_sz)) {
			retval = -EFAULT;
			break;
		}
		break;

	case IPA_IOC_ADD_FLT_RULE:
		if (copy_from_user(header, (u8 *)arg,
					sizeof(struct ipa_ioc_add_flt_rule))) {
			retval = -EFAULT;
			break;
		}
		pre_entry =
			((struct ipa_ioc_add_flt_rule *)header)->num_rules;
		pyld_sz =
		   sizeof(struct ipa_ioc_add_flt_rule) +
		   pre_entry * sizeof(struct ipa_flt_rule_add);
		param = kzalloc(pyld_sz, GFP_KERNEL);
		if (!param) {
			retval = -ENOMEM;
			break;
		}
		if (copy_from_user(param, (u8 *)arg, pyld_sz)) {
			retval = -EFAULT;
			break;
		}
		/* add check in case user-space module compromised */
		if (unlikely(((struct ipa_ioc_add_flt_rule *)param)->num_rules
			!= pre_entry)) {
			IPAERR("current %d pre %d\n",
<<<<<<< HEAD
				((struct ipa_ioc_add_flt_rule *)param)->num_rules,
=======
				((struct ipa_ioc_add_flt_rule *)param)->
				num_rules,
>>>>>>> e80fe0e6
				pre_entry);
			retval = -EFAULT;
			break;
		}
		if (ipa_add_flt_rule((struct ipa_ioc_add_flt_rule *)param)) {
			retval = -EFAULT;
			break;
		}
		if (copy_to_user((u8 *)arg, param, pyld_sz)) {
			retval = -EFAULT;
			break;
		}
		break;

	case IPA_IOC_DEL_FLT_RULE:
		if (copy_from_user(header, (u8 *)arg,
					sizeof(struct ipa_ioc_del_flt_rule))) {
			retval = -EFAULT;
			break;
		}
		pre_entry =
			((struct ipa_ioc_del_flt_rule *)header)->num_hdls;
		pyld_sz =
		   sizeof(struct ipa_ioc_del_flt_rule) +
		   pre_entry * sizeof(struct ipa_flt_rule_del);
		param = kzalloc(pyld_sz, GFP_KERNEL);
		if (!param) {
			retval = -ENOMEM;
			break;
		}
		if (copy_from_user(param, (u8 *)arg, pyld_sz)) {
			retval = -EFAULT;
			break;
		}
		/* add check in case user-space module compromised */
		if (unlikely(((struct ipa_ioc_del_flt_rule *)param)->num_hdls
			!= pre_entry)) {
			IPAERR("current %d pre %d\n",
<<<<<<< HEAD
				((struct ipa_ioc_del_flt_rule *)param)->num_hdls,
=======
				((struct ipa_ioc_del_flt_rule *)param)->
				num_hdls,
>>>>>>> e80fe0e6
				pre_entry);
			retval = -EFAULT;
			break;
		}
		if (ipa_del_flt_rule((struct ipa_ioc_del_flt_rule *)param)) {
			retval = -EFAULT;
			break;
		}
		if (copy_to_user((u8 *)arg, param, pyld_sz)) {
			retval = -EFAULT;
			break;
		}
		break;

	case IPA_IOC_MDFY_FLT_RULE:
		if (copy_from_user(header, (u8 *)arg,
					sizeof(struct ipa_ioc_mdfy_flt_rule))) {
			retval = -EFAULT;
			break;
		}
		pre_entry =
			((struct ipa_ioc_mdfy_flt_rule *)header)->num_rules;
		pyld_sz =
		   sizeof(struct ipa_ioc_mdfy_flt_rule) +
		   pre_entry * sizeof(struct ipa_flt_rule_mdfy);
		param = kzalloc(pyld_sz, GFP_KERNEL);
		if (!param) {
			retval = -ENOMEM;
			break;
		}
		if (copy_from_user(param, (u8 *)arg, pyld_sz)) {
			retval = -EFAULT;
			break;
		}
		/* add check in case user-space module compromised */
		if (unlikely(((struct ipa_ioc_mdfy_flt_rule *)param)->num_rules
			!= pre_entry)) {
			IPAERR("current %d pre %d\n",
				((struct ipa_ioc_mdfy_flt_rule *)param)->
				num_rules,
				pre_entry);
			retval = -EFAULT;
			break;
		}
		if (ipa_mdfy_flt_rule((struct ipa_ioc_mdfy_flt_rule *)param)) {
			retval = -EFAULT;
			break;
		}
		if (copy_to_user((u8 *)arg, param, pyld_sz)) {
			retval = -EFAULT;
			break;
		}
		break;
	case IPA_IOC_COMMIT_HDR:
		retval = ipa_commit_hdr();
		break;
	case IPA_IOC_RESET_HDR:
		retval = ipa_reset_hdr();
		break;
	case IPA_IOC_COMMIT_RT:
		retval = ipa_commit_rt(arg);
		break;
	case IPA_IOC_RESET_RT:
		retval = ipa_reset_rt(arg);
		break;
	case IPA_IOC_COMMIT_FLT:
		retval = ipa_commit_flt(arg);
		break;
	case IPA_IOC_RESET_FLT:
		retval = ipa_reset_flt(arg);
		break;
	case IPA_IOC_GET_RT_TBL:
		if (copy_from_user(header, (u8 *)arg,
					sizeof(struct ipa_ioc_get_rt_tbl))) {
			retval = -EFAULT;
			break;
		}
		if (ipa_get_rt_tbl((struct ipa_ioc_get_rt_tbl *)header)) {
			retval = -EFAULT;
			break;
		}
		if (copy_to_user((u8 *)arg, header,
					sizeof(struct ipa_ioc_get_rt_tbl))) {
			retval = -EFAULT;
			break;
		}
		break;
	case IPA_IOC_PUT_RT_TBL:
		retval = ipa_put_rt_tbl(arg);
		break;
	case IPA_IOC_GET_HDR:
		if (copy_from_user(header, (u8 *)arg,
					sizeof(struct ipa_ioc_get_hdr))) {
			retval = -EFAULT;
			break;
		}
		if (ipa_get_hdr((struct ipa_ioc_get_hdr *)header)) {
			retval = -EFAULT;
			break;
		}
		if (copy_to_user((u8 *)arg, header,
					sizeof(struct ipa_ioc_get_hdr))) {
			retval = -EFAULT;
			break;
		}
		break;
	case IPA_IOC_PUT_HDR:
		retval = ipa_put_hdr(arg);
		break;
	case IPA_IOC_SET_FLT:
		retval = ipa_cfg_filter(arg);
		break;
	case IPA_IOC_COPY_HDR:
		if (copy_from_user(header, (u8 *)arg,
					sizeof(struct ipa_ioc_copy_hdr))) {
			retval = -EFAULT;
			break;
		}
		if (ipa_copy_hdr((struct ipa_ioc_copy_hdr *)header)) {
			retval = -EFAULT;
			break;
		}
		if (copy_to_user((u8 *)arg, header,
					sizeof(struct ipa_ioc_copy_hdr))) {
			retval = -EFAULT;
			break;
		}
		break;
	case IPA_IOC_QUERY_INTF:
		if (copy_from_user(header, (u8 *)arg,
					sizeof(struct ipa_ioc_query_intf))) {
			retval = -EFAULT;
			break;
		}
		if (ipa_query_intf((struct ipa_ioc_query_intf *)header)) {
			retval = -1;
			break;
		}
		if (copy_to_user((u8 *)arg, header,
					sizeof(struct ipa_ioc_query_intf))) {
			retval = -EFAULT;
			break;
		}
		break;
	case IPA_IOC_QUERY_INTF_TX_PROPS:
		sz = sizeof(struct ipa_ioc_query_intf_tx_props);
		if (copy_from_user(header, (u8 *)arg, sz)) {
			retval = -EFAULT;
			break;
		}
		if (((struct ipa_ioc_query_intf_tx_props *)
			header)->num_tx_props > IPA_NUM_PROPS_MAX) {
			retval = -EFAULT;
			break;
		}
		pre_entry =
			((struct ipa_ioc_query_intf_tx_props *)
			header)->num_tx_props;
		pyld_sz = sz + pre_entry *
			sizeof(struct ipa_ioc_tx_intf_prop);
		param = kzalloc(pyld_sz, GFP_KERNEL);
		if (!param) {
			retval = -ENOMEM;
			break;
		}
		if (copy_from_user(param, (u8 *)arg, pyld_sz)) {
			retval = -EFAULT;
			break;
		}
		/* add check in case user-space module compromised */
		if (unlikely(((struct ipa_ioc_query_intf_tx_props *)
			param)->num_tx_props
			!= pre_entry)) {
			IPAERR("current %d pre %d\n",
				((struct ipa_ioc_query_intf_tx_props *)
				param)->num_tx_props, pre_entry);
			retval = -EFAULT;
			break;
		}
		if (ipa_query_intf_tx_props(
				(struct ipa_ioc_query_intf_tx_props *)param)) {
			retval = -1;
			break;
		}
		if (copy_to_user((u8 *)arg, param, pyld_sz)) {
			retval = -EFAULT;
			break;
		}
		break;
	case IPA_IOC_QUERY_INTF_RX_PROPS:
		sz = sizeof(struct ipa_ioc_query_intf_rx_props);
		if (copy_from_user(header, (u8 *)arg, sz)) {
			retval = -EFAULT;
			break;
		}
		if (((struct ipa_ioc_query_intf_rx_props *)
			header)->num_rx_props > IPA_NUM_PROPS_MAX) {
			retval = -EFAULT;
			break;
		}
		pre_entry =
			((struct ipa_ioc_query_intf_rx_props *)
			header)->num_rx_props;
		pyld_sz = sz + pre_entry *
			sizeof(struct ipa_ioc_rx_intf_prop);
		param = kzalloc(pyld_sz, GFP_KERNEL);
		if (!param) {
			retval = -ENOMEM;
			break;
		}
		if (copy_from_user(param, (u8 *)arg, pyld_sz)) {
			retval = -EFAULT;
			break;
		}
		/* add check in case user-space module compromised */
		if (unlikely(((struct ipa_ioc_query_intf_rx_props *)
			param)->num_rx_props != pre_entry)) {
			IPAERR("current %d pre %d\n",
				((struct ipa_ioc_query_intf_rx_props *)
				param)->num_rx_props, pre_entry);
			retval = -EFAULT;
			break;
		}
		if (ipa_query_intf_rx_props(
				(struct ipa_ioc_query_intf_rx_props *)param)) {
			retval = -1;
			break;
		}
		if (copy_to_user((u8 *)arg, param, pyld_sz)) {
			retval = -EFAULT;
			break;
		}
		break;
	case IPA_IOC_QUERY_INTF_EXT_PROPS:
		sz = sizeof(struct ipa_ioc_query_intf_ext_props);
		if (copy_from_user(header, (u8 *)arg, sz)) {
			retval = -EFAULT;
			break;
		}

		if (((struct ipa_ioc_query_intf_ext_props *)
				header)->num_ext_props > IPA_NUM_PROPS_MAX) {
			retval = -EFAULT;
			break;
		}
		pre_entry =
			((struct ipa_ioc_query_intf_ext_props *)
			header)->num_ext_props;
		pyld_sz = sz + pre_entry *
			sizeof(struct ipa_ioc_ext_intf_prop);
		param = kzalloc(pyld_sz, GFP_KERNEL);
		if (!param) {
			retval = -ENOMEM;
			break;
		}
		if (copy_from_user(param, (u8 *)arg, pyld_sz)) {
			retval = -EFAULT;
			break;
		}
		/* add check in case user-space module compromised */
		if (unlikely(((struct ipa_ioc_query_intf_ext_props *)
			param)->num_ext_props != pre_entry)) {
			IPAERR("current %d pre %d\n",
				((struct ipa_ioc_query_intf_ext_props *)
				param)->num_ext_props, pre_entry);
			retval = -EFAULT;
			break;
		}
		if (ipa_query_intf_ext_props(
				(struct ipa_ioc_query_intf_ext_props *)param)) {
			retval = -1;
			break;
		}
		if (copy_to_user((u8 *)arg, param, pyld_sz)) {
			retval = -EFAULT;
			break;
		}
		break;
	case IPA_IOC_PULL_MSG:
		if (copy_from_user(header, (u8 *)arg,
					sizeof(struct ipa_msg_meta))) {
			retval = -EFAULT;
			break;
		}
		pre_entry =
			((struct ipa_msg_meta *)header)->msg_len;
		pyld_sz = sizeof(struct ipa_msg_meta) +
		   pre_entry;
		param = kzalloc(pyld_sz, GFP_KERNEL);
		if (!param) {
			retval = -ENOMEM;
			break;
		}
		if (copy_from_user(param, (u8 *)arg, pyld_sz)) {
			retval = -EFAULT;
			break;
		}
		/* add check in case user-space module compromised */
		if (unlikely(((struct ipa_msg_meta *)param)->msg_len
			!= pre_entry)) {
			IPAERR("current %d pre %d\n",
				((struct ipa_msg_meta *)param)->msg_len,
				pre_entry);
			retval = -EFAULT;
			break;
		}
		if (ipa_pull_msg((struct ipa_msg_meta *)param,
				 (char *)param + sizeof(struct ipa_msg_meta),
				 ((struct ipa_msg_meta *)param)->msg_len) !=
		       ((struct ipa_msg_meta *)param)->msg_len) {
			retval = -1;
			break;
		}
		if (copy_to_user((u8 *)arg, param, pyld_sz)) {
			retval = -EFAULT;
			break;
		}
		break;
	case IPA_IOC_RM_ADD_DEPENDENCY:
		if (copy_from_user((u8 *)&rm_depend, (u8 *)arg,
				sizeof(struct ipa_ioc_rm_dependency))) {
			retval = -EFAULT;
			break;
		}
		retval = ipa_rm_add_dependency(rm_depend.resource_name,
						rm_depend.depends_on_name);
		break;
	case IPA_IOC_RM_DEL_DEPENDENCY:
		if (copy_from_user((u8 *)&rm_depend, (u8 *)arg,
				sizeof(struct ipa_ioc_rm_dependency))) {
			retval = -EFAULT;
			break;
		}
		retval = ipa_rm_delete_dependency(rm_depend.resource_name,
						rm_depend.depends_on_name);
		break;
	case IPA_IOC_GENERATE_FLT_EQ:
		{
			struct ipa_ioc_generate_flt_eq flt_eq;
			if (copy_from_user(&flt_eq, (u8 *)arg,
				sizeof(struct ipa_ioc_generate_flt_eq))) {
				retval = -EFAULT;
				break;
			}
			if (ipa_generate_flt_eq(flt_eq.ip, &flt_eq.attrib,
						&flt_eq.eq_attrib)) {
				retval = -EFAULT;
				break;
			}
			if (copy_to_user((u8 *)arg, &flt_eq,
				sizeof(struct ipa_ioc_generate_flt_eq))) {
				retval = -EFAULT;
				break;
			}
			break;
		}
	case IPA_IOC_QUERY_EP_MAPPING:
		{
			retval = ipa_get_ep_mapping(arg);
			break;
		}
	case IPA_IOC_QUERY_RT_TBL_INDEX:
		if (copy_from_user(header, (u8 *)arg,
				sizeof(struct ipa_ioc_get_rt_tbl_indx))) {
			retval = -EFAULT;
			break;
		}
		if (ipa_query_rt_index(
			 (struct ipa_ioc_get_rt_tbl_indx *)header)) {
			retval = -EFAULT;
			break;
		}
		if (copy_to_user((u8 *)arg, header,
				sizeof(struct ipa_ioc_get_rt_tbl_indx))) {
			retval = -EFAULT;
			break;
		}
		break;
	case IPA_IOC_WRITE_QMAPID:
		if (copy_from_user(header, (u8 *)arg,
					sizeof(struct ipa_ioc_write_qmapid))) {
			retval = -EFAULT;
			break;
		}
		if (ipa_write_qmap_id((struct ipa_ioc_write_qmapid *)header)) {
			retval = -EFAULT;
			break;
		}
		if (copy_to_user((u8 *)arg, header,
					sizeof(struct ipa_ioc_write_qmapid))) {
			retval = -EFAULT;
			break;
		}
		break;
	case IPA_IOC_NOTIFY_WAN_UPSTREAM_ROUTE_ADD:
		retval = ipa_send_wan_msg(arg, WAN_UPSTREAM_ROUTE_ADD);
		if (retval) {
			IPAERR("ipa_send_wan_msg failed: %d\n", retval);
			break;
		}
		break;
	case IPA_IOC_NOTIFY_WAN_UPSTREAM_ROUTE_DEL:
		retval = ipa_send_wan_msg(arg, WAN_UPSTREAM_ROUTE_DEL);
		if (retval) {
			IPAERR("ipa_send_wan_msg failed: %d\n", retval);
			break;
		}
		break;
	case IPA_IOC_NOTIFY_WAN_EMBMS_CONNECTED:
		retval = ipa_send_wan_msg(arg, WAN_EMBMS_CONNECT);
		if (retval) {
			IPAERR("ipa_send_wan_msg failed: %d\n", retval);
			break;
		}
		break;
	case IPA_IOC_ADD_HDR_PROC_CTX:
		if (copy_from_user(header, (u8 *)arg,
			sizeof(struct ipa_ioc_add_hdr_proc_ctx))) {
			retval = -EFAULT;
			break;
		}
		pre_entry =
			((struct ipa_ioc_add_hdr_proc_ctx *)
			header)->num_proc_ctxs;
		pyld_sz =
		   sizeof(struct ipa_ioc_add_hdr_proc_ctx) +
		   pre_entry * sizeof(struct ipa_hdr_proc_ctx_add);
		param = kzalloc(pyld_sz, GFP_KERNEL);
		if (!param) {
			retval = -ENOMEM;
			break;
		}
		if (copy_from_user(param, (u8 *)arg, pyld_sz)) {
			retval = -EFAULT;
			break;
		}
		/* add check in case user-space module compromised */
		if (unlikely(((struct ipa_ioc_add_hdr_proc_ctx *)
			param)->num_proc_ctxs != pre_entry)) {
			IPAERR("current %d pre %d\n",
				((struct ipa_ioc_add_hdr_proc_ctx *)
				param)->num_proc_ctxs, pre_entry);
			retval = -EFAULT;
			break;
		}
		if (ipa_add_hdr_proc_ctx(
			(struct ipa_ioc_add_hdr_proc_ctx *)param)) {
			retval = -EFAULT;
			break;
		}
		if (copy_to_user((u8 *)arg, param, pyld_sz)) {
			retval = -EFAULT;
			break;
		}
		break;
	case IPA_IOC_DEL_HDR_PROC_CTX:
		if (copy_from_user(header, (u8 *)arg,
			sizeof(struct ipa_ioc_del_hdr_proc_ctx))) {
			retval = -EFAULT;
			break;
		}
		pre_entry =
			((struct ipa_ioc_del_hdr_proc_ctx *)header)->num_hdls;
		pyld_sz =
		   sizeof(struct ipa_ioc_del_hdr_proc_ctx) +
		   pre_entry * sizeof(struct ipa_hdr_proc_ctx_del);
		param = kzalloc(pyld_sz, GFP_KERNEL);
		if (!param) {
			retval = -ENOMEM;
			break;
		}
		if (copy_from_user(param, (u8 *)arg, pyld_sz)) {
			retval = -EFAULT;
			break;
		}
		/* add check in case user-space module compromised */
		if (unlikely(((struct ipa_ioc_del_hdr_proc_ctx *)
			param)->num_hdls != pre_entry)) {
			IPAERR("current %d pre %d\n",
				((struct ipa_ioc_del_hdr_proc_ctx *)param)->
				num_hdls,
				pre_entry);
			retval = -EFAULT;
			break;
		}
		if (ipa_del_hdr_proc_ctx(
			(struct ipa_ioc_del_hdr_proc_ctx *)param)) {
			retval = -EFAULT;
			break;
		}
		if (copy_to_user((u8 *)arg, param, pyld_sz)) {
			retval = -EFAULT;
			break;
		}
		break;

	default:        /* redundant, as cmd was checked against MAXNR */
		ipa_dec_client_disable_clks();
		return -ENOTTY;
	}
	kfree(param);

	ipa_dec_client_disable_clks();

	return retval;
}

/**
* ipa_setup_dflt_rt_tables() - Setup default routing tables
*
* Return codes:
* 0: success
* -ENOMEM: failed to allocate memory
* -EPERM: failed to add the tables
*/
int ipa_setup_dflt_rt_tables(void)
{
	struct ipa_ioc_add_rt_rule *rt_rule;
	struct ipa_rt_rule_add *rt_rule_entry;

	rt_rule =
	   kzalloc(sizeof(struct ipa_ioc_add_rt_rule) + 1 *
			   sizeof(struct ipa_rt_rule_add), GFP_KERNEL);
	if (!rt_rule) {
		IPAERR("fail to alloc mem\n");
		return -ENOMEM;
	}
	/* setup a default v4 route to point to Apps */
	rt_rule->num_rules = 1;
	rt_rule->commit = 1;
	rt_rule->ip = IPA_IP_v4;
	strlcpy(rt_rule->rt_tbl_name, IPA_DFLT_RT_TBL_NAME,
			IPA_RESOURCE_NAME_MAX);

	rt_rule_entry = &rt_rule->rules[0];
	rt_rule_entry->at_rear = 1;
	rt_rule_entry->rule.dst = IPA_CLIENT_APPS_LAN_CONS;
	rt_rule_entry->rule.hdr_hdl = ipa_ctx->excp_hdr_hdl;

	if (ipa_add_rt_rule(rt_rule)) {
		IPAERR("fail to add dflt v4 rule\n");
		kfree(rt_rule);
		return -EPERM;
	}
	IPADBG("dflt v4 rt rule hdl=%x\n", rt_rule_entry->rt_rule_hdl);
	ipa_ctx->dflt_v4_rt_rule_hdl = rt_rule_entry->rt_rule_hdl;

	/* setup a default v6 route to point to A5 */
	rt_rule->ip = IPA_IP_v6;
	if (ipa_add_rt_rule(rt_rule)) {
		IPAERR("fail to add dflt v6 rule\n");
		kfree(rt_rule);
		return -EPERM;
	}
	IPADBG("dflt v6 rt rule hdl=%x\n", rt_rule_entry->rt_rule_hdl);
	ipa_ctx->dflt_v6_rt_rule_hdl = rt_rule_entry->rt_rule_hdl;

	/*
	 * because these tables are the very first to be added, they will both
	 * have the same index (0) which is essential for programming the
	 * "route" end-point config
	 */

	kfree(rt_rule);

	return 0;
}

static int ipa_setup_exception_path(void)
{
	struct ipa_ioc_add_hdr *hdr;
	struct ipa_hdr_add *hdr_entry;
	struct ipa_route route = { 0 };
	int ret;

	/* install the basic exception header */
	hdr = kzalloc(sizeof(struct ipa_ioc_add_hdr) + 1 *
		      sizeof(struct ipa_hdr_add), GFP_KERNEL);
	if (!hdr) {
		IPAERR("fail to alloc exception hdr\n");
		return -ENOMEM;
	}
	hdr->num_hdrs = 1;
	hdr->commit = 1;
	hdr_entry = &hdr->hdr[0];

	if (ipa_ctx->ipa_hw_type == IPA_HW_v1_1) {
		strlcpy(hdr_entry->name, IPA_A5_MUX_HDR_NAME,
				IPA_RESOURCE_NAME_MAX);
		/* set template for the A5_MUX hdr in header addition block */
		hdr_entry->hdr_len = IPA_A5_MUX_HEADER_LENGTH;
	} else if (ipa_ctx->ipa_hw_type == IPA_HW_v2_0 ||
			ipa_ctx->ipa_hw_type == IPA_HW_v2_5) {
		strlcpy(hdr_entry->name, IPA_LAN_RX_HDR_NAME,
				IPA_RESOURCE_NAME_MAX);
		hdr_entry->hdr_len = IPA_LAN_RX_HEADER_LENGTH;
	} else {
		WARN_ON(1);
	}

	if (ipa_add_hdr(hdr)) {
		IPAERR("fail to add exception hdr\n");
		ret = -EPERM;
		goto bail;
	}

	if (hdr_entry->status) {
		IPAERR("fail to add exception hdr\n");
		ret = -EPERM;
		goto bail;
	}

	ipa_ctx->excp_hdr_hdl = hdr_entry->hdr_hdl;

	/* set the route register to pass exception packets to Apps */
	route.route_def_pipe = ipa_get_ep_mapping(IPA_CLIENT_APPS_LAN_CONS);
	route.route_frag_def_pipe = ipa_get_ep_mapping(
		IPA_CLIENT_APPS_LAN_CONS);
	route.route_def_hdr_table = !ipa_ctx->hdr_tbl_lcl;

	if (ipa_cfg_route(&route)) {
		IPAERR("fail to add exception hdr\n");
		ret = -EPERM;
		goto bail;
	}

	ret = 0;
bail:
	kfree(hdr);
	return ret;
}

static int ipa_init_smem_region(int memory_region_size,
				int memory_region_offset)
{
	struct ipa_hw_imm_cmd_dma_shared_mem cmd;
	struct ipa_desc desc;
	struct ipa_mem_buffer mem;
	int rc;

	if (memory_region_size == 0)
		return 0;

	memset(&desc, 0, sizeof(desc));
	memset(&cmd, 0, sizeof(cmd));
	memset(&mem, 0, sizeof(mem));

	mem.size = memory_region_size;
	mem.base = dma_alloc_coherent(ipa_ctx->pdev, mem.size,
		&mem.phys_base, GFP_KERNEL);
	if (!mem.base) {
		IPAERR("failed to alloc DMA buff of size %d\n", mem.size);
		return -ENOMEM;
	}

	memset(mem.base, 0, mem.size);
	cmd.size = mem.size;
	cmd.system_addr = mem.phys_base;
	cmd.local_addr = ipa_ctx->smem_restricted_bytes +
		memory_region_offset;
	desc.opcode = IPA_DMA_SHARED_MEM;
	desc.pyld = &cmd;
	desc.len = sizeof(cmd);
	desc.type = IPA_IMM_CMD_DESC;

	rc = ipa_send_cmd(1, &desc);
	if (rc) {
		IPAERR("failed to send immediate command (error %d)\n", rc);
		rc = -EFAULT;
	}

	dma_free_coherent(ipa_ctx->pdev, mem.size, mem.base,
		mem.phys_base);

	return rc;
}

/**
* ipa_init_q6_smem() - Initialize Q6 general memory and
*                      header memory regions in IPA.
*
* Return codes:
* 0: success
* -ENOMEM: failed to allocate dma memory
* -EFAULT: failed to send IPA command to initialize the memory
*/
int ipa_init_q6_smem(void)
{
	int rc;

	ipa_inc_client_enable_clks();

	rc = ipa_init_smem_region(IPA_MEM_PART(modem_size),
		IPA_MEM_PART(modem_ofst));
	if (rc) {
		IPAERR("failed to initialize Modem RAM memory\n");
		ipa_dec_client_disable_clks();
		return rc;
	}

	rc = ipa_init_smem_region(IPA_MEM_PART(modem_hdr_size),
		IPA_MEM_PART(modem_hdr_ofst));
	if (rc) {
		IPAERR("failed to initialize Modem HDRs RAM memory\n");
		ipa_dec_client_disable_clks();
		return rc;
	}

	rc = ipa_init_smem_region(IPA_MEM_PART(modem_hdr_proc_ctx_size),
		IPA_MEM_PART(modem_hdr_proc_ctx_ofst));
	if (rc) {
		IPAERR("failed to initialize Modem proc ctx RAM memory\n");
		ipa_dec_client_disable_clks();
		return rc;
	}

	ipa_dec_client_disable_clks();

	return rc;
}

static void ipa_free_buffer(void *user1, int user2)
{
	kfree(user1);
}

static int ipa_q6_pipe_delay(void)
{
	u32 reg_val = 0;
	int client_idx;
	int ep_idx;

	for (client_idx = 0; client_idx < IPA_CLIENT_MAX; client_idx++) {
		if (IPA_CLIENT_IS_Q6_PROD(client_idx)) {
			ep_idx = ipa_get_ep_mapping(client_idx);
			if (ep_idx == -1)
				continue;

			IPA_SETFIELD_IN_REG(reg_val, 1,
				IPA_ENDP_INIT_CTRL_N_ENDP_DELAY_SHFT,
				IPA_ENDP_INIT_CTRL_N_ENDP_DELAY_BMSK);

			ipa_write_reg(ipa_ctx->mmio,
				IPA_ENDP_INIT_CTRL_N_OFST(ep_idx), reg_val);
		}
	}

	return 0;
}

static int ipa_q6_avoid_holb(void)
{
	u32 reg_val;
	int ep_idx;
	int client_idx;
	struct ipa_ep_cfg_ctrl avoid_holb;

	memset(&avoid_holb, 0, sizeof(avoid_holb));
	avoid_holb.ipa_ep_suspend = true;

	for (client_idx = 0; client_idx < IPA_CLIENT_MAX; client_idx++) {
		if (IPA_CLIENT_IS_Q6_CONS(client_idx)) {
			ep_idx = ipa_get_ep_mapping(client_idx);
			if (ep_idx == -1)
				continue;

			/*
			 * ipa_cfg_ep_holb is not used here because we are
			 * setting HOLB on Q6 pipes, and from APPS perspective
			 * they are not valid, therefore, the above function
			 * will fail.
			 */
			reg_val = 0;
			IPA_SETFIELD_IN_REG(reg_val, 0,
				IPA_ENDP_INIT_HOL_BLOCK_TIMER_N_TIMER_SHFT,
				IPA_ENDP_INIT_HOL_BLOCK_TIMER_N_TIMER_BMSK);

			ipa_write_reg(ipa_ctx->mmio,
			IPA_ENDP_INIT_HOL_BLOCK_TIMER_N_OFST_v2_0(ep_idx),
				reg_val);

			reg_val = 0;
			IPA_SETFIELD_IN_REG(reg_val, 1,
				IPA_ENDP_INIT_HOL_BLOCK_EN_N_EN_SHFT,
				IPA_ENDP_INIT_HOL_BLOCK_EN_N_EN_BMSK);

			ipa_write_reg(ipa_ctx->mmio,
				IPA_ENDP_INIT_HOL_BLOCK_EN_N_OFST_v2_0(ep_idx),
				reg_val);

			ipa_cfg_ep_ctrl(ep_idx, &avoid_holb);
		}
	}

	return 0;
}

static int ipa_q6_clean_q6_tables(void)
{
	struct ipa_desc *desc;
	struct ipa_hw_imm_cmd_dma_shared_mem *cmd = NULL;
	int pipe_idx;
	int num_cmds = 0;
	int index;
	int retval;
	struct ipa_mem_buffer mem = { 0 };
	u32 *entry;

	mem.base = dma_alloc_coherent(ipa_ctx->pdev, 4, &mem.phys_base,
		GFP_KERNEL);
	if (!mem.base) {
		IPAERR("failed to alloc DMA buff of size %d\n", mem.size);
		return -ENOMEM;
	}

	mem.size = 4;
	entry = mem.base;
	*entry = ipa_ctx->empty_rt_tbl_mem.phys_base;

	desc = kzalloc(sizeof(struct ipa_desc) *
		IPA_Q6_CLEANUP_FLT_RT_MAX_CMDS, GFP_KERNEL);
	if (!desc) {
		IPAERR("failed to allocate memory\n");
		retval = -ENOMEM;
		goto bail_dma;
	}

	cmd = kzalloc(sizeof(struct ipa_hw_imm_cmd_dma_shared_mem) *
		IPA_Q6_CLEANUP_FLT_RT_MAX_CMDS, GFP_KERNEL);
	if (!cmd) {
		IPAERR("failed to allocate memory\n");
		retval = -ENOMEM;
		goto bail_desc;
	}

	/*
	 * Iterating over all the pipes which are either invalid but connected
	 * or connected but not configured by AP.
	 */
	for (pipe_idx = 0; pipe_idx < IPA_NUM_PIPES; pipe_idx++) {
		if (!ipa_ctx->ep[pipe_idx].valid ||
		    ipa_ctx->ep[pipe_idx].skip_ep_cfg) {
			/*
			 * Need to point v4 and v6 fltr tables to an empty
			 * table
			 */
			cmd[num_cmds].size = mem.size;
			cmd[num_cmds].system_addr = mem.phys_base;
			cmd[num_cmds].local_addr =
				ipa_ctx->smem_restricted_bytes +
				IPA_MEM_PART(v4_flt_ofst) + 8 + pipe_idx * 4;

			desc[num_cmds].opcode = IPA_DMA_SHARED_MEM;
			desc[num_cmds].pyld = &cmd[num_cmds];
			desc[num_cmds].len = sizeof(*cmd);
			desc[num_cmds].type = IPA_IMM_CMD_DESC;
			num_cmds++;

			cmd[num_cmds].size = mem.size;
			cmd[num_cmds].system_addr =  mem.phys_base;
			cmd[num_cmds].local_addr =
				ipa_ctx->smem_restricted_bytes +
				IPA_MEM_PART(v6_flt_ofst) + 8 + pipe_idx * 4;

			desc[num_cmds].opcode = IPA_DMA_SHARED_MEM;
			desc[num_cmds].pyld = &cmd[num_cmds];
			desc[num_cmds].len = sizeof(*cmd);
			desc[num_cmds].type = IPA_IMM_CMD_DESC;
			num_cmds++;
		}
	}

	/* Need to point v4/v6 modem routing tables to an empty table */
	for (index = IPA_MEM_PART(v4_modem_rt_index_lo);
		 index <= IPA_MEM_PART(v4_modem_rt_index_hi);
		 index++) {
		cmd[num_cmds].size = mem.size;
		cmd[num_cmds].system_addr =  mem.phys_base;
		cmd[num_cmds].local_addr = ipa_ctx->smem_restricted_bytes +
			IPA_MEM_PART(v4_rt_ofst) + index * 4;

		desc[num_cmds].opcode = IPA_DMA_SHARED_MEM;
		desc[num_cmds].pyld = &cmd[num_cmds];
		desc[num_cmds].len = sizeof(*cmd);
		desc[num_cmds].type = IPA_IMM_CMD_DESC;
		num_cmds++;
	}

	for (index = IPA_MEM_PART(v6_modem_rt_index_lo);
		 index <= IPA_MEM_PART(v6_modem_rt_index_hi);
		 index++) {
		cmd[num_cmds].size = mem.size;
		cmd[num_cmds].system_addr =  mem.phys_base;
		cmd[num_cmds].local_addr = ipa_ctx->smem_restricted_bytes +
			IPA_MEM_PART(v6_rt_ofst) + index * 4;

		desc[num_cmds].opcode = IPA_DMA_SHARED_MEM;
		desc[num_cmds].pyld = &cmd[num_cmds];
		desc[num_cmds].len = sizeof(*cmd);
		desc[num_cmds].type = IPA_IMM_CMD_DESC;
		num_cmds++;
	}

	retval = ipa_send_cmd(num_cmds, desc);
	if (retval) {
		IPAERR("failed to send immediate command (error %d)\n", retval);
		retval = -EFAULT;
	}

	kfree(cmd);

bail_desc:
	kfree(desc);

bail_dma:
	dma_free_coherent(ipa_ctx->pdev, mem.size, mem.base, mem.phys_base);

	return retval;
}

static void ipa_q6_disable_agg_reg(struct ipa_register_write *reg_write,
				   int ep_idx)
{
	reg_write->skip_pipeline_clear = 0;

	reg_write->offset = IPA_ENDP_INIT_AGGR_N_OFST_v2_0(ep_idx);
	reg_write->value =
		(1 & IPA_ENDP_INIT_AGGR_n_AGGR_FORCE_CLOSE_BMSK) <<
		IPA_ENDP_INIT_AGGR_n_AGGR_FORCE_CLOSE_SHFT;
	reg_write->value_mask =
		IPA_ENDP_INIT_AGGR_n_AGGR_FORCE_CLOSE_BMSK <<
		IPA_ENDP_INIT_AGGR_n_AGGR_FORCE_CLOSE_SHFT;

	reg_write->value |=
		((0 & IPA_ENDP_INIT_AGGR_N_AGGR_EN_BMSK) <<
		IPA_ENDP_INIT_AGGR_N_AGGR_EN_SHFT);
	reg_write->value_mask |=
		((IPA_ENDP_INIT_AGGR_N_AGGR_EN_BMSK <<
		IPA_ENDP_INIT_AGGR_N_AGGR_EN_SHFT));
}

static int ipa_q6_set_ex_path_dis_agg(void)
{
	int ep_idx;
	int client_idx;
	struct ipa_desc *desc;
	int num_descs = 0;
	int index;
	struct ipa_register_write *reg_write;
	int retval;

	desc = kzalloc(sizeof(struct ipa_desc) *
		IPA_Q6_CLEANUP_EXP_AGGR_MAX_CMDS, GFP_KERNEL);
	if (!desc) {
		IPAERR("failed to allocate memory\n");
		return -ENOMEM;
	}

	/* Set the exception path to AP */
	for (client_idx = 0; client_idx < IPA_CLIENT_MAX; client_idx++) {
		ep_idx = ipa_get_ep_mapping(client_idx);
		if (ep_idx == -1)
			continue;

		if (ipa_ctx->ep[ep_idx].valid &&
			ipa_ctx->ep[ep_idx].skip_ep_cfg) {
			reg_write = kzalloc(sizeof(*reg_write), GFP_KERNEL);

			if (!reg_write) {
				IPAERR("failed to allocate memory\n");
				BUG();
			}
			reg_write->skip_pipeline_clear = 0;
			reg_write->offset = IPA_ENDP_STATUS_n_OFST(ep_idx);
			reg_write->value =
				(ipa_get_ep_mapping(IPA_CLIENT_APPS_LAN_CONS) &
				IPA_ENDP_STATUS_n_STATUS_ENDP_BMSK) <<
				IPA_ENDP_STATUS_n_STATUS_ENDP_SHFT;
			reg_write->value_mask =
				IPA_ENDP_STATUS_n_STATUS_ENDP_BMSK <<
				IPA_ENDP_STATUS_n_STATUS_ENDP_SHFT;

			desc[num_descs].opcode = IPA_REGISTER_WRITE;
			desc[num_descs].pyld = reg_write;
			desc[num_descs].len = sizeof(*reg_write);
			desc[num_descs].type = IPA_IMM_CMD_DESC;
			desc[num_descs].callback = ipa_free_buffer;
			desc[num_descs].user1 = reg_write;
			num_descs++;
		}
	}

	/* Disable AGGR on IPA->Q6 pipes */
	for (client_idx = 0; client_idx < IPA_CLIENT_MAX; client_idx++) {
		if (IPA_CLIENT_IS_Q6_CONS(client_idx)) {
			reg_write = kzalloc(sizeof(*reg_write), GFP_KERNEL);

			if (!reg_write) {
				IPAERR("failed to allocate memory\n");
				BUG();
			}

			ipa_q6_disable_agg_reg(reg_write,
					       ipa_get_ep_mapping(client_idx));

			desc[num_descs].opcode = IPA_REGISTER_WRITE;
			desc[num_descs].pyld = reg_write;
			desc[num_descs].len = sizeof(*reg_write);
			desc[num_descs].type = IPA_IMM_CMD_DESC;
			desc[num_descs].callback = ipa_free_buffer;
			desc[num_descs].user1 = reg_write;
			num_descs++;
		}
	}

	/* Will wait 20msecs for IPA tag process completion */
	retval = ipa_tag_process(desc, num_descs,
				 msecs_to_jiffies(CLEANUP_TAG_PROCESS_TIMEOUT));
	if (retval) {
		IPAERR("TAG process failed! (error %d)\n", retval);
		/* For timeout error ipa_free_buffer cb will free user1 */
		if (retval != -ETIME) {
			for (index = 0; index < num_descs; index++)
				kfree(desc[index].user1);
			retval = -EINVAL;
		}
	}

	kfree(desc);

	return retval;
}

/**
* ipa_q6_cleanup() - A cleanup for all Q6 related configuration
*                    in IPA HW. This is performed in case of SSR.
*
* Return codes:
* 0: success
* This is a mandatory procedure, in case one of the steps fails, the
* AP needs to restart.
*/
int ipa_q6_cleanup(void)
{
	int client_idx;
	int res;

	ipa_inc_client_enable_clks();

	if (ipa_q6_pipe_delay()) {
		IPAERR("Failed to delay Q6 pipes\n");
		BUG();
	}
	if (ipa_q6_avoid_holb()) {
		IPAERR("Failed to set HOLB on Q6 pipes\n");
		BUG();
	}
	if (ipa_q6_clean_q6_tables()) {
		IPAERR("Failed to clean Q6 tables\n");
		BUG();
	}
	if (ipa_q6_set_ex_path_dis_agg()) {
		IPAERR("Failed to disable aggregation on Q6 pipes\n");
		BUG();
	}

	/*
	 * Q6 relies on the AP to reset all Q6 IPA pipes.
	 * In case the uC is not loaded, or upon any failure in the pipe reset
	 * sequence, we have to assert.
	 */
	if (!ipa_ctx->uc_ctx.uc_loaded) {
		IPAERR("uC is not loaded, can't reset Q6 pipes\n");
		BUG();
	}

	for (client_idx = 0; client_idx < IPA_CLIENT_MAX; client_idx++)
		if (IPA_CLIENT_IS_Q6_CONS(client_idx) ||
		    IPA_CLIENT_IS_Q6_PROD(client_idx)) {
			res = ipa_uc_reset_pipe(client_idx);
			if (res)
				BUG();
		}

	ipa_ctx->q6_proxy_clk_vote_valid = true;
	return 0;
}

int _ipa_init_sram_v2(void)
{
	u32 *ipa_sram_mmio;
	unsigned long phys_addr;
	struct ipa_hw_imm_cmd_dma_shared_mem cmd = {0};
	struct ipa_desc desc = {0};
	struct ipa_mem_buffer mem;
	int rc = 0;

	phys_addr = ipa_ctx->ipa_wrapper_base +
		ipa_ctx->ctrl->ipa_reg_base_ofst +
		IPA_SRAM_DIRECT_ACCESS_N_OFST_v2_0(
			ipa_ctx->smem_restricted_bytes / 4);

	ipa_sram_mmio = ioremap(phys_addr,
			ipa_ctx->smem_sz - ipa_ctx->smem_restricted_bytes);
	if (!ipa_sram_mmio) {
		IPAERR("fail to ioremap IPA SRAM\n");
		return -ENOMEM;
	}

#define IPA_SRAM_SET(ofst, val) (ipa_sram_mmio[(ofst - 4) / 4] = val)

	IPA_SRAM_SET(IPA_MEM_PART(v6_flt_ofst) - 4, IPA_MEM_CANARY_VAL);
	IPA_SRAM_SET(IPA_MEM_PART(v6_flt_ofst), IPA_MEM_CANARY_VAL);
	IPA_SRAM_SET(IPA_MEM_PART(v4_rt_ofst) - 4, IPA_MEM_CANARY_VAL);
	IPA_SRAM_SET(IPA_MEM_PART(v4_rt_ofst), IPA_MEM_CANARY_VAL);
	IPA_SRAM_SET(IPA_MEM_PART(v6_rt_ofst), IPA_MEM_CANARY_VAL);
	IPA_SRAM_SET(IPA_MEM_PART(modem_hdr_ofst), IPA_MEM_CANARY_VAL);
	IPA_SRAM_SET(IPA_MEM_PART(modem_ofst), IPA_MEM_CANARY_VAL);
	IPA_SRAM_SET(IPA_MEM_PART(apps_v4_flt_ofst), IPA_MEM_CANARY_VAL);
	IPA_SRAM_SET(IPA_MEM_PART(uc_info_ofst), IPA_MEM_CANARY_VAL);

	iounmap(ipa_sram_mmio);

	mem.size = IPA_STATUS_CLEAR_SIZE;
	mem.base = dma_alloc_coherent(ipa_ctx->pdev, mem.size, &mem.phys_base,
			GFP_KERNEL);
	if (!mem.base) {
		IPAERR("fail to alloc DMA buff of size %d\n", mem.size);
		return -ENOMEM;
	}
	memset(mem.base, 0, mem.size);

	cmd.size = mem.size;
	cmd.system_addr = mem.phys_base;
	cmd.local_addr = IPA_STATUS_CLEAR_OFST;
	desc.opcode = IPA_DMA_SHARED_MEM;
	desc.pyld = &cmd;
	desc.len = sizeof(struct ipa_hw_imm_cmd_dma_shared_mem);
	desc.type = IPA_IMM_CMD_DESC;

	if (ipa_send_cmd(1, &desc)) {
		IPAERR("fail to send immediate command\n");
		rc = -EFAULT;
	}

	dma_free_coherent(ipa_ctx->pdev, mem.size, mem.base, mem.phys_base);
	return rc;
}

int _ipa_init_sram_v2_5(void)
{
	u32 *ipa_sram_mmio;
	unsigned long phys_addr;
	struct ipa_hw_imm_cmd_dma_shared_mem cmd = { 0 };
	struct ipa_desc desc = { 0 };
	struct ipa_mem_buffer mem;
	int rc = 0;

	phys_addr = ipa_ctx->ipa_wrapper_base +
			ipa_ctx->ctrl->ipa_reg_base_ofst +
			IPA_SRAM_SW_FIRST_v2_5;

	ipa_sram_mmio = ioremap(phys_addr,
		ipa_ctx->smem_sz - ipa_ctx->smem_restricted_bytes);
	if (!ipa_sram_mmio) {
		IPAERR("fail to ioremap IPA SRAM\n");
		return -ENOMEM;
	}

#define IPA_SRAM_SET(ofst, val) (ipa_sram_mmio[(ofst - 4) / 4] = val)

	IPA_SRAM_SET(IPA_MEM_PART(v6_flt_ofst) - 4, IPA_MEM_CANARY_VAL);
	IPA_SRAM_SET(IPA_MEM_PART(v6_flt_ofst), IPA_MEM_CANARY_VAL);
	IPA_SRAM_SET(IPA_MEM_PART(v4_rt_ofst) - 4, IPA_MEM_CANARY_VAL);
	IPA_SRAM_SET(IPA_MEM_PART(v4_rt_ofst), IPA_MEM_CANARY_VAL);
	IPA_SRAM_SET(IPA_MEM_PART(v6_rt_ofst), IPA_MEM_CANARY_VAL);
	IPA_SRAM_SET(IPA_MEM_PART(modem_hdr_ofst), IPA_MEM_CANARY_VAL);
	IPA_SRAM_SET(IPA_MEM_PART(modem_hdr_proc_ctx_ofst) - 4,
							IPA_MEM_CANARY_VAL);
	IPA_SRAM_SET(IPA_MEM_PART(modem_hdr_proc_ctx_ofst), IPA_MEM_CANARY_VAL);
	IPA_SRAM_SET(IPA_MEM_PART(modem_ofst), IPA_MEM_CANARY_VAL);
	IPA_SRAM_SET(IPA_MEM_PART(apps_v4_flt_ofst), IPA_MEM_CANARY_VAL);
	IPA_SRAM_SET(IPA_MEM_PART(uc_info_ofst), IPA_MEM_CANARY_VAL);

	iounmap(ipa_sram_mmio);

	mem.size = IPA_STATUS_CLEAR_SIZE;
	mem.base = dma_alloc_coherent(ipa_ctx->pdev, mem.size, &mem.phys_base,
		GFP_KERNEL);
	if (!mem.base) {
		IPAERR("fail to alloc DMA buff of size %d\n", mem.size);
		return -ENOMEM;
	}
	memset(mem.base, 0, mem.size);

	cmd.size = mem.size;
	cmd.system_addr = mem.phys_base;
	cmd.local_addr = IPA_STATUS_CLEAR_OFST;
	desc.opcode = IPA_DMA_SHARED_MEM;
	desc.pyld = &cmd;
	desc.len = sizeof(struct ipa_hw_imm_cmd_dma_shared_mem);
	desc.type = IPA_IMM_CMD_DESC;

	if (ipa_send_cmd(1, &desc)) {
		IPAERR("fail to send immediate command\n");
		rc = -EFAULT;
	}

	dma_free_coherent(ipa_ctx->pdev, mem.size, mem.base, mem.phys_base);
	return rc;
}

int _ipa_init_hdr_v2(void)
{
	struct ipa_desc desc = { 0 };
	struct ipa_mem_buffer mem;
	struct ipa_hdr_init_local cmd;
	int rc = 0;

	mem.size = IPA_MEM_PART(modem_hdr_size) + IPA_MEM_PART(apps_hdr_size);
	mem.base = dma_alloc_coherent(ipa_ctx->pdev, mem.size, &mem.phys_base,
			GFP_KERNEL);
	if (!mem.base) {
		IPAERR("fail to alloc DMA buff of size %d\n", mem.size);
		return -ENOMEM;
	}
	memset(mem.base, 0, mem.size);

	cmd.hdr_table_src_addr = mem.phys_base;
	cmd.size_hdr_table = mem.size;
	cmd.hdr_table_dst_addr = ipa_ctx->smem_restricted_bytes +
		IPA_MEM_PART(modem_hdr_ofst);

	desc.opcode = IPA_HDR_INIT_LOCAL;
	desc.pyld = &cmd;
	desc.len = sizeof(struct ipa_hdr_init_local);
	desc.type = IPA_IMM_CMD_DESC;
	IPA_DUMP_BUFF(mem.base, mem.phys_base, mem.size);

	if (ipa_send_cmd(1, &desc)) {
		IPAERR("fail to send immediate command\n");
		rc = -EFAULT;
	}

	dma_free_coherent(ipa_ctx->pdev, mem.size, mem.base, mem.phys_base);
	return rc;
}

int _ipa_init_hdr_v2_5(void)
{
	struct ipa_desc desc = { 0 };
	struct ipa_mem_buffer mem;
	struct ipa_hdr_init_local cmd = { 0 };
	struct ipa_hw_imm_cmd_dma_shared_mem dma_cmd = { 0 };

	mem.size = IPA_MEM_PART(modem_hdr_size) + IPA_MEM_PART(apps_hdr_size);
	mem.base = dma_alloc_coherent(ipa_ctx->pdev, mem.size, &mem.phys_base,
		GFP_KERNEL);
	if (!mem.base) {
		IPAERR("fail to alloc DMA buff of size %d\n", mem.size);
		return -ENOMEM;
	}
	memset(mem.base, 0, mem.size);

	cmd.hdr_table_src_addr = mem.phys_base;
	cmd.size_hdr_table = mem.size;
	cmd.hdr_table_dst_addr = ipa_ctx->smem_restricted_bytes +
		IPA_MEM_PART(modem_hdr_ofst);

	desc.opcode = IPA_HDR_INIT_LOCAL;
	desc.pyld = &cmd;
	desc.len = sizeof(struct ipa_hdr_init_local);
	desc.type = IPA_IMM_CMD_DESC;
	IPA_DUMP_BUFF(mem.base, mem.phys_base, mem.size);

	if (ipa_send_cmd(1, &desc)) {
		IPAERR("fail to send immediate command\n");
		dma_free_coherent(ipa_ctx->pdev,
			mem.size, mem.base,
			mem.phys_base);
		return -EFAULT;
	}

	dma_free_coherent(ipa_ctx->pdev, mem.size, mem.base, mem.phys_base);

	mem.size = IPA_MEM_PART(modem_hdr_proc_ctx_size) +
		IPA_MEM_PART(apps_hdr_proc_ctx_size);
	mem.base = dma_alloc_coherent(ipa_ctx->pdev, mem.size, &mem.phys_base,
		GFP_KERNEL);
	if (!mem.base) {
		IPAERR("fail to alloc DMA buff of size %d\n", mem.size);
		return -ENOMEM;
	}
	memset(mem.base, 0, mem.size);
	memset(&desc, 0, sizeof(desc));

	dma_cmd.system_addr = mem.phys_base;
	dma_cmd.local_addr = ipa_ctx->smem_restricted_bytes +
		IPA_MEM_PART(modem_hdr_proc_ctx_ofst);
	dma_cmd.size = mem.size;
	desc.opcode = IPA_DMA_SHARED_MEM;
	desc.pyld = &dma_cmd;
	desc.len = sizeof(struct ipa_hw_imm_cmd_dma_shared_mem);
	desc.type = IPA_IMM_CMD_DESC;
	IPA_DUMP_BUFF(mem.base, mem.phys_base, mem.size);

	if (ipa_send_cmd(1, &desc)) {
		IPAERR("fail to send immediate command\n");
		dma_free_coherent(ipa_ctx->pdev,
			mem.size,
			mem.base,
			mem.phys_base);
		return -EFAULT;
	}

	ipa_write_reg(ipa_ctx->mmio,
		IPA_LOCAL_PKT_PROC_CNTXT_BASE_OFST,
		dma_cmd.local_addr);

	dma_free_coherent(ipa_ctx->pdev, mem.size, mem.base, mem.phys_base);

	return 0;
}

int _ipa_init_rt4_v2(void)
{
	struct ipa_desc desc = { 0 };
	struct ipa_mem_buffer mem;
	struct ipa_ip_v4_routing_init v4_cmd;
	u32 *entry;
	int i;
	int rc = 0;

	for (i = IPA_MEM_PART(v4_modem_rt_index_lo);
		i <= IPA_MEM_PART(v4_modem_rt_index_hi);
		i++)
		ipa_ctx->rt_idx_bitmap[IPA_IP_v4] |= (1 << i);
	IPADBG("v4 rt bitmap 0x%lx\n", ipa_ctx->rt_idx_bitmap[IPA_IP_v4]);

	mem.size = IPA_MEM_PART(v4_rt_size);
	mem.base = dma_alloc_coherent(ipa_ctx->pdev, mem.size, &mem.phys_base,
			GFP_KERNEL);
	if (!mem.base) {
		IPAERR("fail to alloc DMA buff of size %d\n", mem.size);
		return -ENOMEM;
	}

	entry = mem.base;
	for (i = 0; i < IPA_MEM_PART(v4_num_index); i++) {
		*entry = ipa_ctx->empty_rt_tbl_mem.phys_base;
		entry++;
	}

	desc.opcode = IPA_IP_V4_ROUTING_INIT;
	v4_cmd.ipv4_rules_addr = mem.phys_base;
	v4_cmd.size_ipv4_rules = mem.size;
	v4_cmd.ipv4_addr = ipa_ctx->smem_restricted_bytes +
		IPA_MEM_PART(v4_rt_ofst);
	IPADBG("putting Routing IPv4 rules to phys 0x%x",
				v4_cmd.ipv4_addr);

	desc.pyld = &v4_cmd;
	desc.len = sizeof(struct ipa_ip_v4_routing_init);
	desc.type = IPA_IMM_CMD_DESC;
	IPA_DUMP_BUFF(mem.base, mem.phys_base, mem.size);

	if (ipa_send_cmd(1, &desc)) {
		IPAERR("fail to send immediate command\n");
		rc = -EFAULT;
	}

	dma_free_coherent(ipa_ctx->pdev, mem.size, mem.base, mem.phys_base);
	return rc;
}

int _ipa_init_rt6_v2(void)
{
	struct ipa_desc desc = { 0 };
	struct ipa_mem_buffer mem;
	struct ipa_ip_v6_routing_init v6_cmd;
	u32 *entry;
	int i;
	int rc = 0;

	for (i = IPA_MEM_PART(v6_modem_rt_index_lo);
		i <= IPA_MEM_PART(v6_modem_rt_index_hi);
		i++)
		ipa_ctx->rt_idx_bitmap[IPA_IP_v6] |= (1 << i);
	IPADBG("v6 rt bitmap 0x%lx\n", ipa_ctx->rt_idx_bitmap[IPA_IP_v6]);

	mem.size = IPA_MEM_PART(v6_rt_size);
	mem.base = dma_alloc_coherent(ipa_ctx->pdev, mem.size, &mem.phys_base,
			GFP_KERNEL);
	if (!mem.base) {
		IPAERR("fail to alloc DMA buff of size %d\n", mem.size);
		return -ENOMEM;
	}

	entry = mem.base;
	for (i = 0; i < IPA_MEM_PART(v6_num_index); i++) {
		*entry = ipa_ctx->empty_rt_tbl_mem.phys_base;
		entry++;
	}

	desc.opcode = IPA_IP_V6_ROUTING_INIT;
	v6_cmd.ipv6_rules_addr = mem.phys_base;
	v6_cmd.size_ipv6_rules = mem.size;
	v6_cmd.ipv6_addr = ipa_ctx->smem_restricted_bytes +
		IPA_MEM_PART(v6_rt_ofst);
	IPADBG("putting Routing IPv6 rules to phys 0x%x",
				v6_cmd.ipv6_addr);

	desc.pyld = &v6_cmd;
	desc.len = sizeof(struct ipa_ip_v6_routing_init);
	desc.type = IPA_IMM_CMD_DESC;
	IPA_DUMP_BUFF(mem.base, mem.phys_base, mem.size);

	if (ipa_send_cmd(1, &desc)) {
		IPAERR("fail to send immediate command\n");
		rc = -EFAULT;
	}

	dma_free_coherent(ipa_ctx->pdev, mem.size, mem.base, mem.phys_base);
	return rc;
}

int _ipa_init_flt4_v2(void)
{
	struct ipa_desc desc = { 0 };
	struct ipa_mem_buffer mem;
	struct ipa_ip_v4_filter_init v4_cmd;
	u32 *entry;
	int i;
	int rc = 0;

	mem.size = IPA_MEM_PART(v4_flt_size);
	mem.base = dma_alloc_coherent(ipa_ctx->pdev, mem.size, &mem.phys_base,
			GFP_KERNEL);
	if (!mem.base) {
		IPAERR("fail to alloc DMA buff of size %d\n", mem.size);
		return -ENOMEM;
	}

	entry = mem.base;

	*entry = ((0xFFFFF << 1) | 0x1);
	entry++;

	for (i = 0; i <= IPA_NUM_PIPES; i++) {
		*entry = ipa_ctx->empty_rt_tbl_mem.phys_base;
		entry++;
	}

	desc.opcode = IPA_IP_V4_FILTER_INIT;
	v4_cmd.ipv4_rules_addr = mem.phys_base;
	v4_cmd.size_ipv4_rules = mem.size;
	v4_cmd.ipv4_addr = ipa_ctx->smem_restricted_bytes +
		IPA_MEM_PART(v4_flt_ofst);
	IPADBG("putting Filtering IPv4 rules to phys 0x%x",
				v4_cmd.ipv4_addr);

	desc.pyld = &v4_cmd;
	desc.len = sizeof(struct ipa_ip_v4_filter_init);
	desc.type = IPA_IMM_CMD_DESC;
	IPA_DUMP_BUFF(mem.base, mem.phys_base, mem.size);

	if (ipa_send_cmd(1, &desc)) {
		IPAERR("fail to send immediate command\n");
		rc = -EFAULT;
	}

	dma_free_coherent(ipa_ctx->pdev, mem.size, mem.base, mem.phys_base);
	return rc;
}

int _ipa_init_flt6_v2(void)
{
	struct ipa_desc desc = { 0 };
	struct ipa_mem_buffer mem;
	struct ipa_ip_v6_filter_init v6_cmd;
	u32 *entry;
	int i;
	int rc = 0;

	mem.size = IPA_MEM_PART(v6_flt_size);
	mem.base = dma_alloc_coherent(ipa_ctx->pdev, mem.size, &mem.phys_base,
			GFP_KERNEL);
	if (!mem.base) {
		IPAERR("fail to alloc DMA buff of size %d\n", mem.size);
		return -ENOMEM;
	}

	entry = mem.base;

	*entry = (0xFFFFF << 1) | 0x1;
	entry++;

	for (i = 0; i <= IPA_NUM_PIPES; i++) {
		*entry = ipa_ctx->empty_rt_tbl_mem.phys_base;
		entry++;
	}

	desc.opcode = IPA_IP_V6_FILTER_INIT;
	v6_cmd.ipv6_rules_addr = mem.phys_base;
	v6_cmd.size_ipv6_rules = mem.size;
	v6_cmd.ipv6_addr = ipa_ctx->smem_restricted_bytes +
		IPA_MEM_PART(v6_flt_ofst);
	IPADBG("putting Filtering IPv6 rules to phys 0x%x",
				v6_cmd.ipv6_addr);

	desc.pyld = &v6_cmd;
	desc.len = sizeof(struct ipa_ip_v6_filter_init);
	desc.type = IPA_IMM_CMD_DESC;
	IPA_DUMP_BUFF(mem.base, mem.phys_base, mem.size);

	if (ipa_send_cmd(1, &desc)) {
		IPAERR("fail to send immediate command\n");
		rc = -EFAULT;
	}

	dma_free_coherent(ipa_ctx->pdev, mem.size, mem.base, mem.phys_base);
	return rc;
}

static int ipa_setup_apps_pipes(void)
{
	struct ipa_sys_connect_params sys_in;
	int result = 0;

	/* CMD OUT (A5->IPA) */
	memset(&sys_in, 0, sizeof(struct ipa_sys_connect_params));
	sys_in.client = IPA_CLIENT_APPS_CMD_PROD;
	sys_in.desc_fifo_sz = IPA_SYS_DESC_FIFO_SZ;
	sys_in.ipa_ep_cfg.mode.mode = IPA_DMA;
	sys_in.ipa_ep_cfg.mode.dst = IPA_CLIENT_APPS_LAN_CONS;
	sys_in.skip_ep_cfg = true;
	if (ipa_setup_sys_pipe(&sys_in, &ipa_ctx->clnt_hdl_cmd)) {
		IPAERR(":setup sys pipe failed.\n");
		result = -EPERM;
		goto fail_cmd;
	}
	IPADBG("Apps to IPA cmd pipe is connected\n");

	ipa_ctx->ctrl->ipa_init_sram();
	IPADBG("SRAM initialized\n");

	ipa_ctx->ctrl->ipa_init_hdr();
	IPADBG("HDR initialized\n");

	ipa_ctx->ctrl->ipa_init_rt4();
	IPADBG("V4 RT initialized\n");

	ipa_ctx->ctrl->ipa_init_rt6();
	IPADBG("V6 RT initialized\n");

	ipa_ctx->ctrl->ipa_init_flt4();
	IPADBG("V4 FLT initialized\n");

	ipa_ctx->ctrl->ipa_init_flt6();
	IPADBG("V6 FLT initialized\n");

	if (ipa_setup_exception_path()) {
		IPAERR(":fail to setup excp path\n");
		result = -EPERM;
		goto fail_schedule_delayed_work;
	}
	IPADBG("Exception path was successfully set");

	if (ipa_setup_dflt_rt_tables()) {
		IPAERR(":fail to setup dflt routes\n");
		result = -EPERM;
		goto fail_schedule_delayed_work;
	}
	IPADBG("default routing was set\n");

	/* LAN IN (IPA->A5) */
	memset(&sys_in, 0, sizeof(struct ipa_sys_connect_params));
	sys_in.client = IPA_CLIENT_APPS_LAN_CONS;
	sys_in.desc_fifo_sz = IPA_SYS_DESC_FIFO_SZ;
	if (ipa_ctx->ipa_hw_type == IPA_HW_v1_1) {
		sys_in.ipa_ep_cfg.hdr.hdr_a5_mux = 1;
		sys_in.ipa_ep_cfg.hdr.hdr_len = IPA_A5_MUX_HEADER_LENGTH;
	} else if (ipa_ctx->ipa_hw_type == IPA_HW_v2_0 ||
			ipa_ctx->ipa_hw_type == IPA_HW_v2_5) {
		sys_in.notify = ipa_lan_rx_cb;
		sys_in.priv = NULL;
		sys_in.ipa_ep_cfg.hdr.hdr_len = IPA_LAN_RX_HEADER_LENGTH;
		sys_in.ipa_ep_cfg.hdr_ext.hdr_little_endian = false;
		sys_in.ipa_ep_cfg.hdr_ext.hdr_total_len_or_pad_valid = true;
		sys_in.ipa_ep_cfg.hdr_ext.hdr_total_len_or_pad = IPA_HDR_PAD;
		sys_in.ipa_ep_cfg.hdr_ext.hdr_payload_len_inc_padding = false;
		sys_in.ipa_ep_cfg.hdr_ext.hdr_total_len_or_pad_offset = 0;
		sys_in.ipa_ep_cfg.hdr_ext.hdr_pad_to_alignment = 2;
		sys_in.ipa_ep_cfg.cfg.cs_offload_en = IPA_ENABLE_CS_OFFLOAD_DL;
	} else {
		WARN_ON(1);
	}
	if (ipa_setup_sys_pipe(&sys_in, &ipa_ctx->clnt_hdl_data_in)) {
		IPAERR(":setup sys pipe failed.\n");
		result = -EPERM;
		goto fail_schedule_delayed_work;
	}

	/* LAN-WAN OUT (A5->IPA) */
	memset(&sys_in, 0, sizeof(struct ipa_sys_connect_params));
	sys_in.client = IPA_CLIENT_APPS_LAN_WAN_PROD;
	sys_in.desc_fifo_sz = IPA_SYS_TX_DATA_DESC_FIFO_SZ;
	sys_in.ipa_ep_cfg.mode.mode = IPA_BASIC;
	if (ipa_setup_sys_pipe(&sys_in, &ipa_ctx->clnt_hdl_data_out)) {
		IPAERR(":setup sys pipe failed.\n");
		result = -EPERM;
		goto fail_data_out;
	}

	return 0;

fail_data_out:
	ipa_teardown_sys_pipe(ipa_ctx->clnt_hdl_data_in);
fail_schedule_delayed_work:
	if (ipa_ctx->dflt_v6_rt_rule_hdl)
		__ipa_del_rt_rule(ipa_ctx->dflt_v6_rt_rule_hdl);
	if (ipa_ctx->dflt_v4_rt_rule_hdl)
		__ipa_del_rt_rule(ipa_ctx->dflt_v4_rt_rule_hdl);
	if (ipa_ctx->excp_hdr_hdl)
		__ipa_del_hdr(ipa_ctx->excp_hdr_hdl);
	ipa_teardown_sys_pipe(ipa_ctx->clnt_hdl_cmd);
fail_cmd:
	return result;
}

static void ipa_teardown_apps_pipes(void)
{
	ipa_teardown_sys_pipe(ipa_ctx->clnt_hdl_data_out);
	ipa_teardown_sys_pipe(ipa_ctx->clnt_hdl_data_in);
	__ipa_del_rt_rule(ipa_ctx->dflt_v6_rt_rule_hdl);
	__ipa_del_rt_rule(ipa_ctx->dflt_v4_rt_rule_hdl);
	__ipa_del_hdr(ipa_ctx->excp_hdr_hdl);
	ipa_teardown_sys_pipe(ipa_ctx->clnt_hdl_cmd);
}

#ifdef CONFIG_COMPAT
long compat_ipa_ioctl(struct file *file, unsigned int cmd, unsigned long arg)
{
	int retval = 0;
	struct ipa_ioc_nat_alloc_mem32 nat_mem32;
	struct ipa_ioc_nat_alloc_mem nat_mem;

	switch (cmd) {
	case IPA_IOC_ADD_HDR32:
		cmd = IPA_IOC_ADD_HDR;
		break;
	case IPA_IOC_DEL_HDR32:
		cmd = IPA_IOC_DEL_HDR;
		break;
	case IPA_IOC_ADD_RT_RULE32:
		cmd = IPA_IOC_ADD_RT_RULE;
		break;
	case IPA_IOC_DEL_RT_RULE32:
		cmd = IPA_IOC_DEL_RT_RULE;
		break;
	case IPA_IOC_ADD_FLT_RULE32:
		cmd = IPA_IOC_ADD_FLT_RULE;
		break;
	case IPA_IOC_DEL_FLT_RULE32:
		cmd = IPA_IOC_DEL_FLT_RULE;
		break;
	case IPA_IOC_GET_RT_TBL32:
		cmd = IPA_IOC_GET_RT_TBL;
		break;
	case IPA_IOC_COPY_HDR32:
		cmd = IPA_IOC_COPY_HDR;
		break;
	case IPA_IOC_QUERY_INTF32:
		cmd = IPA_IOC_QUERY_INTF;
		break;
	case IPA_IOC_QUERY_INTF_TX_PROPS32:
		cmd = IPA_IOC_QUERY_INTF_TX_PROPS;
		break;
	case IPA_IOC_QUERY_INTF_RX_PROPS32:
		cmd = IPA_IOC_QUERY_INTF_RX_PROPS;
		break;
	case IPA_IOC_QUERY_INTF_EXT_PROPS32:
		cmd = IPA_IOC_QUERY_INTF_EXT_PROPS;
		break;
	case IPA_IOC_GET_HDR32:
		cmd = IPA_IOC_GET_HDR;
		break;
	case IPA_IOC_ALLOC_NAT_MEM32:
		if (copy_from_user((u8 *)&nat_mem32, (u8 *)arg,
			sizeof(struct ipa_ioc_nat_alloc_mem32))) {
			retval = -EFAULT;
			goto ret;
		}
		memcpy(nat_mem.dev_name, nat_mem32.dev_name,
				IPA_RESOURCE_NAME_MAX);
		nat_mem.size = (size_t)nat_mem32.size;
		nat_mem.offset = (off_t)nat_mem32.offset;

		/* null terminate the string */
		nat_mem.dev_name[IPA_RESOURCE_NAME_MAX - 1] = '\0';

		if (allocate_nat_device(&nat_mem)) {
			retval = -EFAULT;
			goto ret;
		}
		nat_mem32.offset = (compat_off_t)nat_mem.offset;
		if (copy_to_user((u8 *)arg, (u8 *)&nat_mem32,
			sizeof(struct ipa_ioc_nat_alloc_mem32))) {
			retval = -EFAULT;
		}
ret:
		return retval;
	case IPA_IOC_V4_INIT_NAT32:
		cmd = IPA_IOC_V4_INIT_NAT;
		break;
	case IPA_IOC_NAT_DMA32:
		cmd = IPA_IOC_NAT_DMA;
		break;
	case IPA_IOC_V4_DEL_NAT32:
		cmd = IPA_IOC_V4_DEL_NAT;
		break;
	case IPA_IOC_GET_NAT_OFFSET32:
		cmd = IPA_IOC_GET_NAT_OFFSET;
		break;
	case IPA_IOC_PULL_MSG32:
		cmd = IPA_IOC_PULL_MSG;
		break;
	case IPA_IOC_RM_ADD_DEPENDENCY32:
		cmd = IPA_IOC_RM_ADD_DEPENDENCY;
		break;
	case IPA_IOC_RM_DEL_DEPENDENCY32:
		cmd = IPA_IOC_RM_DEL_DEPENDENCY;
		break;
	case IPA_IOC_GENERATE_FLT_EQ32:
		cmd = IPA_IOC_GENERATE_FLT_EQ;
		break;
	case IPA_IOC_QUERY_RT_TBL_INDEX32:
		cmd = IPA_IOC_QUERY_RT_TBL_INDEX;
		break;
	case IPA_IOC_WRITE_QMAPID32:
		cmd = IPA_IOC_WRITE_QMAPID;
		break;
	case IPA_IOC_MDFY_FLT_RULE32:
		cmd = IPA_IOC_MDFY_FLT_RULE;
		break;
	case IPA_IOC_NOTIFY_WAN_UPSTREAM_ROUTE_ADD32:
		cmd = IPA_IOC_NOTIFY_WAN_UPSTREAM_ROUTE_ADD;
		break;
	case IPA_IOC_NOTIFY_WAN_UPSTREAM_ROUTE_DEL32:
		cmd = IPA_IOC_NOTIFY_WAN_UPSTREAM_ROUTE_DEL;
		break;
	case IPA_IOC_NOTIFY_WAN_EMBMS_CONNECTED32:
		cmd = IPA_IOC_NOTIFY_WAN_EMBMS_CONNECTED;
		break;
	case IPA_IOC_MDFY_RT_RULE32:
		cmd = IPA_IOC_MDFY_RT_RULE;
		break;
	case IPA_IOC_COMMIT_HDR:
	case IPA_IOC_RESET_HDR:
	case IPA_IOC_COMMIT_RT:
	case IPA_IOC_RESET_RT:
	case IPA_IOC_COMMIT_FLT:
	case IPA_IOC_RESET_FLT:
	case IPA_IOC_DUMP:
	case IPA_IOC_PUT_RT_TBL:
	case IPA_IOC_PUT_HDR:
	case IPA_IOC_SET_FLT:
	case IPA_IOC_QUERY_EP_MAPPING:
		break;
	default:
		return -ENOIOCTLCMD;
	}
	return ipa_ioctl(file, cmd, (unsigned long) compat_ptr(arg));
}
#endif

static const struct file_operations ipa_drv_fops = {
	.owner = THIS_MODULE,
	.open = ipa_open,
	.read = ipa_read,
	.unlocked_ioctl = ipa_ioctl,
#ifdef CONFIG_COMPAT
	.compat_ioctl = compat_ipa_ioctl,
#endif
};

static int ipa_get_clks(struct device *dev)
{
	ipa_clk = clk_get(dev, "core_clk");
	if (IS_ERR(ipa_clk)) {
		ipa_clk = NULL;
		IPAERR("fail to get ipa clk\n");
		return -ENODEV;
	}

	if (ipa_ctx->ipa_hw_type != IPA_HW_v2_0 &&
		ipa_ctx->ipa_hw_type != IPA_HW_v2_5) {
		ipa_cnoc_clk = clk_get(dev, "iface_clk");
		if (IS_ERR(ipa_cnoc_clk)) {
			ipa_cnoc_clk = NULL;
			IPAERR("fail to get cnoc clk\n");
			return -ENODEV;
		}

		ipa_clk_src = clk_get(dev, "core_src_clk");
		if (IS_ERR(ipa_clk_src)) {
			ipa_clk_src = NULL;
			IPAERR("fail to get ipa clk src\n");
			return -ENODEV;
		}

		sys_noc_ipa_axi_clk = clk_get(dev, "bus_clk");
		if (IS_ERR(sys_noc_ipa_axi_clk)) {
			sys_noc_ipa_axi_clk = NULL;
			IPAERR("fail to get sys_noc_ipa_axi clk\n");
			return -ENODEV;
		}

		ipa_inactivity_clk = clk_get(dev, "inactivity_clk");
		if (IS_ERR(ipa_inactivity_clk)) {
			ipa_inactivity_clk = NULL;
			IPAERR("fail to get inactivity clk\n");
			return -ENODEV;
		}
	}

	return 0;
}

void _ipa_enable_clks_v2_0(void)
{
	IPADBG("enabling gcc_ipa_clk\n");
	if (ipa_clk) {
		clk_prepare(ipa_clk);
		clk_enable(ipa_clk);
		IPADBG("curr_ipa_clk_rate=%d", ipa_ctx->curr_ipa_clk_rate);
		clk_set_rate(ipa_clk, ipa_ctx->curr_ipa_clk_rate);
		ipa_uc_notify_clk_state(true);
	} else {
		WARN_ON(1);
	}
}

void _ipa_enable_clks_v1(void)
{

	if (ipa_cnoc_clk) {
		clk_prepare(ipa_cnoc_clk);
		clk_enable(ipa_cnoc_clk);
		clk_set_rate(ipa_cnoc_clk, IPA_CNOC_CLK_RATE);
	} else {
		WARN_ON(1);
	}

	if (ipa_clk_src)
		clk_set_rate(ipa_clk_src,
				ipa_ctx->curr_ipa_clk_rate);
	else
		WARN_ON(1);

	if (ipa_clk)
		clk_prepare(ipa_clk);
	else
		WARN_ON(1);

	if (sys_noc_ipa_axi_clk)
		clk_prepare(sys_noc_ipa_axi_clk);
	else
		WARN_ON(1);

	if (ipa_inactivity_clk)
		clk_prepare(ipa_inactivity_clk);
	else
		WARN_ON(1);

	if (ipa_clk)
		clk_enable(ipa_clk);
	else
		WARN_ON(1);

	if (sys_noc_ipa_axi_clk)
		clk_enable(sys_noc_ipa_axi_clk);
	else
		WARN_ON(1);

	if (ipa_inactivity_clk)
		clk_enable(ipa_inactivity_clk);
	else
		WARN_ON(1);

}

/**
* ipa_enable_clks() - Turn on IPA clocks
*
* Return codes:
* None
*/
void ipa_enable_clks(void)
{
	IPADBG("enabling IPA clocks and bus voting\n");

	ipa_ctx->ctrl->ipa_enable_clks();

	if (msm_bus_scale_client_update_request(ipa_ctx->ipa_bus_hdl, 1))
		WARN_ON(1);
}

void _ipa_disable_clks_v1(void)
{

	if (ipa_inactivity_clk)
		clk_disable_unprepare(ipa_inactivity_clk);
	else
		WARN_ON(1);

	if (sys_noc_ipa_axi_clk)
		clk_disable_unprepare(sys_noc_ipa_axi_clk);
	else
		WARN_ON(1);

	if (ipa_clk)
		clk_disable_unprepare(ipa_clk);
	else
		WARN_ON(1);

	if (ipa_cnoc_clk)
		clk_disable_unprepare(ipa_cnoc_clk);
	else
		WARN_ON(1);

}

void _ipa_disable_clks_v2_0(void)
{
	IPADBG("disabling gcc_ipa_clk\n");
	ipa_uc_notify_clk_state(false);
	if (ipa_clk)
		clk_disable_unprepare(ipa_clk);
	else
		WARN_ON(1);
}

/**
* ipa_disable_clks() - Turn off IPA clocks
*
* Return codes:
* None
*/
void ipa_disable_clks(void)
{
	IPADBG("disabling IPA clocks and bus voting\n");

	ipa_ctx->ctrl->ipa_disable_clks();

	if (msm_bus_scale_client_update_request(ipa_ctx->ipa_bus_hdl, 0))
		WARN_ON(1);
}

/**
 * ipa_start_tag_process() - Send TAG packet and wait for it to come back
 *
 * This function is called prior to clock gating when active client counter
 * is 1. TAG process ensures that there are no packets inside IPA HW that
 * were not submitted to peer's BAM. During TAG process all aggregation frames
 * are (force) closed.
 *
 * Return codes:
 * None
 */
static void ipa_start_tag_process(struct work_struct *work)
{
	int res;

	IPADBG("starting TAG process\n");
	/* close aggregation frames on all pipes */
	res = ipa_tag_aggr_force_close(-1);
	if (res) {
		IPAERR("ipa_tag_aggr_force_close failed %d\n", res);
		return;
	}

	ipa_dec_client_disable_clks();

	IPADBG("TAG process done\n");
	return;
}

/**
* ipa_inc_client_enable_clks() - Increase active clients counter, and
* enable ipa clocks if necessary
*
* Return codes:
* None
*/
void ipa_inc_client_enable_clks(void)
{
	ipa_active_clients_lock();
	ipa_ctx->ipa_active_clients.cnt++;
	if (ipa_ctx->ipa_active_clients.cnt == 1)
		ipa_enable_clks();
	IPADBG("active clients = %d\n", ipa_ctx->ipa_active_clients.cnt);
	ipa_active_clients_unlock();
}

/**
* ipa_inc_client_enable_clks_no_block() - Only increment the number of active
* clients if no asynchronous actions should be done. Asynchronous actions are
* locking a mutex and waking up IPA HW.
*
* Return codes: 0 for success
*		-EPERM if an asynchronous action should have been done
*/
int ipa_inc_client_enable_clks_no_block(void)
{
	int res = 0;
	unsigned long flags;

	if (ipa_active_clients_trylock(&flags) == 0)
		return -EPERM;

	if (ipa_ctx->ipa_active_clients.cnt == 0) {
		res = -EPERM;
		goto bail;
	}

	ipa_ctx->ipa_active_clients.cnt++;
	IPADBG("active clients = %d\n", ipa_ctx->ipa_active_clients.cnt);
bail:
	ipa_active_clients_trylock_unlock(&flags);

	return res;
}

/**
 * ipa_dec_client_disable_clks() - Decrease active clients counter
 *
 * In case that there are no active clients this function also starts
 * TAG process. When TAG progress ends ipa clocks will be gated.
 * start_tag_process_again flag is set during this function to signal TAG
 * process to start again as there was another client that may send data to ipa
 *
 * Return codes:
 * None
 */
void ipa_dec_client_disable_clks(void)
{
	ipa_active_clients_lock();
	ipa_ctx->ipa_active_clients.cnt--;
	IPADBG("active clients = %d\n", ipa_ctx->ipa_active_clients.cnt);
	if (ipa_ctx->ipa_active_clients.cnt == 0) {
		if (ipa_ctx->tag_process_before_gating) {
			ipa_ctx->tag_process_before_gating = false;
			/*
			 * When TAG process ends, active clients will be
			 * decreased
			 */
			ipa_ctx->ipa_active_clients.cnt = 1;
			queue_work(ipa_ctx->power_mgmt_wq, &ipa_tag_work);
		} else {
			ipa_disable_clks();
		}
	}
	ipa_active_clients_unlock();
}

static int ipa_setup_bam_cfg(const struct ipa_plat_drv_res *res)
{
	void *ipa_bam_mmio;
	int reg_val;
	int retval = 0;

	ipa_bam_mmio = ioremap(res->ipa_mem_base + IPA_BAM_REG_BASE_OFST,
			IPA_BAM_REMAP_SIZE);
	if (!ipa_bam_mmio)
		return -ENOMEM;
	switch (ipa_ctx->ipa_hw_type) {
	case IPA_HW_v1_0:
	case IPA_HW_v1_1:
		reg_val = IPA_BAM_CNFG_BITS_VALv1_1;
		break;
	case IPA_HW_v2_0:
	case IPA_HW_v2_5:
		reg_val = IPA_BAM_CNFG_BITS_VALv2_0;
		break;
	default:
		retval = -EPERM;
		goto fail;
	}

	ipa_write_reg(ipa_bam_mmio, IPA_BAM_CNFG_BITS_OFST, reg_val);

fail:
	iounmap(ipa_bam_mmio);

	return retval;
}

int ipa_set_required_perf_profile(enum ipa_voltage_level floor_voltage,
				  u32 bandwidth_mbps)
{
	enum ipa_voltage_level needed_voltage;
	u32 clk_rate;

	IPADBG("floor_voltage=%d, bandwidth_mbps=%u",
					floor_voltage, bandwidth_mbps);

	if (floor_voltage < IPA_VOLTAGE_UNSPECIFIED ||
		floor_voltage >= IPA_VOLTAGE_MAX) {
		IPAERR("bad voltage\n");
		return -EINVAL;
	}

	if (ipa_ctx->enable_clock_scaling) {
		IPADBG("Clock scaling is enabled\n");
		if (bandwidth_mbps > ipa_ctx->ctrl->clock_scaling_bw_threshold)
			needed_voltage = IPA_VOLTAGE_NOMINAL;
		else
			needed_voltage = IPA_VOLTAGE_SVS;
	} else {
		IPADBG("Clock scaling is disabled\n");
		needed_voltage = IPA_VOLTAGE_NOMINAL;
	}

	needed_voltage = max(needed_voltage, floor_voltage);
	switch (needed_voltage) {
	case IPA_VOLTAGE_SVS:
		clk_rate = ipa_ctx->ctrl->ipa_clk_rate_lo;
		break;
	case IPA_VOLTAGE_NOMINAL:
		clk_rate = ipa_ctx->ctrl->ipa_clk_rate_hi;
		break;
	default:
		IPAERR("bad voltage\n");
		WARN_ON(1);
		return -EFAULT;
	}

	if (clk_rate == ipa_ctx->curr_ipa_clk_rate) {
		IPADBG("Same voltage\n");
		return 0;
	}

	ipa_active_clients_lock();
	ipa_ctx->curr_ipa_clk_rate = clk_rate;
	IPADBG("setting clock rate to %u\n", ipa_ctx->curr_ipa_clk_rate);
	if (ipa_ctx->ipa_active_clients.cnt > 0)
		clk_set_rate(ipa_clk, ipa_ctx->curr_ipa_clk_rate);
	else
		IPADBG("clocks are gated, not setting rate\n");
	ipa_active_clients_unlock();
	IPADBG("Done\n");
	return 0;
}

static int ipa_init_flt_block(void)
{
	int result = 0;

	/*
	 * SW workaround for Improper Filter Behavior when neither Global nor
	 * Pipe Rules are present => configure dummy global filter rule
	 * always which results in a miss
	 */
	struct ipa_ioc_add_flt_rule *rules;
	struct ipa_flt_rule_add *rule;
	struct ipa_ioc_get_rt_tbl rt_lookup;
	enum ipa_ip_type ip;

	if (ipa_ctx->ipa_hw_type >= IPA_HW_v1_1) {
		size_t sz = sizeof(struct ipa_ioc_add_flt_rule) +
		   sizeof(struct ipa_flt_rule_add);

		rules = kmalloc(sz, GFP_KERNEL);
		if (rules == NULL) {
			IPAERR("fail to alloc mem for dummy filter rule\n");
			return -ENOMEM;
		}

		IPADBG("Adding global rules for IPv4 and IPv6");
		for (ip = IPA_IP_v4; ip < IPA_IP_MAX; ip++) {
			memset(&rt_lookup, 0,
					sizeof(struct ipa_ioc_get_rt_tbl));
			rt_lookup.ip = ip;
			strlcpy(rt_lookup.name, IPA_DFLT_RT_TBL_NAME,
					IPA_RESOURCE_NAME_MAX);
			ipa_get_rt_tbl(&rt_lookup);
			ipa_put_rt_tbl(rt_lookup.hdl);

			memset(rules, 0, sz);
			rule = &rules->rules[0];
			rules->commit = 1;
			rules->ip = ip;
			rules->global = 1;
			rules->num_rules = 1;
			rule->at_rear = 1;
			if (ip == IPA_IP_v4) {
				rule->rule.attrib.attrib_mask =
					IPA_FLT_PROTOCOL;
				rule->rule.attrib.u.v4.protocol =
				   IPA_INVALID_L4_PROTOCOL;
			} else if (ip == IPA_IP_v6) {
				rule->rule.attrib.attrib_mask =
					IPA_FLT_NEXT_HDR;
				rule->rule.attrib.u.v6.next_hdr =
				   IPA_INVALID_L4_PROTOCOL;
			} else {
				result = -EINVAL;
				WARN_ON(1);
				break;
			}
			rule->rule.action = IPA_PASS_TO_ROUTING;
			rule->rule.rt_tbl_hdl = rt_lookup.hdl;
			rule->rule.retain_hdr = true;

			if (ipa_add_flt_rule(rules) || rules->rules[0].status) {
				result = -EINVAL;
				WARN_ON(1);
				break;
			}
		}
		kfree(rules);
	}
	return result;
}

/**
* ipa_suspend_handler() - Handles the suspend interrupt:
* wakes up the suspended peripheral by requesting its consumer
* @interrupt:		Interrupt type
* @private_data:	The client's private data
* @interrupt_data:	Interrupt specific information data
*/
void ipa_suspend_handler(enum ipa_irq_type interrupt,
				void *private_data,
				void *interrupt_data)
{
	enum ipa_rm_resource_name resource;
	u32 suspend_data =
		((struct ipa_tx_suspend_irq_data *)interrupt_data)->endpoints;
	u32 bmsk = 1;
	u32 i = 0;

	IPADBG("interrupt=%d, interrupt_data=%u\n", interrupt, suspend_data);
	for (i = 0; i < IPA_NUM_PIPES; i++) {
		if ((suspend_data & bmsk) && (ipa_ctx->ep[i].valid)) {
			resource = ipa_get_rm_resource_from_ep(i);
			ipa_rm_request_resource_with_timer(resource);
		}
		bmsk = bmsk << 1;
	}
}

static void ipa_sps_process_irq_schedule_rel(void)
{
	ipa_ctx->sps_pm.res_rel_in_prog = true;
	queue_delayed_work(ipa_ctx->power_mgmt_wq,
			   &ipa_dec_clients_delayed_work,
			   msecs_to_jiffies(IPA_SPS_PROD_TIMEOUT_MSEC));
}

static void ipa_sps_process_irq(struct work_struct *work)
{
	unsigned long flags;
	int ret;

	/* request IPA clocks */
	ipa_inc_client_enable_clks();

	/* mark SPS resource as granted */
	spin_lock_irqsave(&ipa_ctx->sps_pm.lock, flags);
	ipa_ctx->sps_pm.res_granted = true;
	IPADBG("IPA is ON, calling sps driver\n");

	/* process bam irq */
	ret = sps_bam_process_irq(ipa_ctx->bam_handle);
	if (ret)
		IPAERR("sps_process_eot_event failed %d\n", ret);

	/* release IPA clocks */
	ipa_sps_process_irq_schedule_rel();
	spin_unlock_irqrestore(&ipa_ctx->sps_pm.lock, flags);
}

static int apps_cons_release_resource(void)
{
	return 0;
}

static int apps_cons_request_resource(void)
{
	return 0;
}

static void ipa_dec_clients_delayed(struct work_struct *work)
{
	unsigned long flags;
	bool dec_clients = false;

	spin_lock_irqsave(&ipa_ctx->sps_pm.lock, flags);
	/* check whether still need to decrease client usage */
	if (ipa_ctx->sps_pm.res_rel_in_prog) {
		dec_clients = true;
		ipa_ctx->sps_pm.res_rel_in_prog = false;
		ipa_ctx->sps_pm.res_granted = false;
	}
	spin_unlock_irqrestore(&ipa_ctx->sps_pm.lock, flags);
	if (dec_clients)
		ipa_dec_client_disable_clks();
}

int ipa_create_apps_resource(void)
{
	struct ipa_rm_create_params apps_cons_create_params;
	struct ipa_rm_perf_profile profile;
	int result = 0;

	memset(&apps_cons_create_params, 0,
				sizeof(apps_cons_create_params));
	apps_cons_create_params.name = IPA_RM_RESOURCE_APPS_CONS;
	apps_cons_create_params.request_resource = apps_cons_request_resource;
	apps_cons_create_params.release_resource = apps_cons_release_resource;
	result = ipa_rm_create_resource(&apps_cons_create_params);
	if (result) {
		IPAERR("ipa_rm_create_resource failed\n");
		return result;
	}

	profile.max_supported_bandwidth_mbps = IPA_APPS_MAX_BW_IN_MBPS;
	ipa_rm_set_perf_profile(IPA_RM_RESOURCE_APPS_CONS, &profile);

	return result;
}

/**
 * sps_event_cb() - Handles SPS events
 * @event: event to handle
 * @param: event-specific paramer
 *
 * This callback support the following events:
 *	- SPS_CALLBACK_BAM_RES_REQ: request resource
 *		Try to increase IPA active client counter.
 *		In case this can be done synchronously then
 *		return in *param true. Otherwise return false in *param
 *		and request IPA clocks. Later call to
 *		sps_bam_process_irq to process the pending irq.
 *	- SPS_CALLBACK_BAM_RES_REL: release resource
 *		schedule a delayed work for decreasing IPA active client
 *		counter. In case that during this time another request arrives,
 *		this work will be canceled.
 */
static void sps_event_cb(enum sps_callback_case event, void *param)
{
	unsigned long flags;

	spin_lock_irqsave(&ipa_ctx->sps_pm.lock, flags);

	switch (event) {
	case SPS_CALLBACK_BAM_RES_REQ:
	{
		bool *ready = (bool *)param;

		/* make sure no release will happen */
		cancel_delayed_work(&ipa_dec_clients_delayed_work);
		ipa_ctx->sps_pm.res_rel_in_prog = false;

		if (ipa_ctx->sps_pm.res_granted) {
			*ready = true;
		} else {
			if (ipa_inc_client_enable_clks_no_block() == 0) {
				ipa_ctx->sps_pm.res_granted = true;
				*ready = true;
			} else {
				queue_work(ipa_ctx->power_mgmt_wq,
					   &ipa_sps_process_irq_work);
				*ready = false;
			}
		}
		break;
	}

	case SPS_CALLBACK_BAM_RES_REL:
		ipa_sps_process_irq_schedule_rel();
		break;
	default:
		IPADBG("unsupported event %d\n", event);
	}

	spin_unlock_irqrestore(&ipa_ctx->sps_pm.lock, flags);
}
/**
* ipa_init() - Initialize the IPA Driver
* @resource_p:	contain platform specific values from DST file
* @ipa_dev:	The basic device structure representing the IPA driver
*
* Function initialization process:
* - Allocate memory for the driver context data struct
* - Initializing the ipa_ctx with:
*    1)parsed values from the dts file
*    2)parameters passed to the module initialization
*    3)read HW values(such as core memory size)
* - Map IPA core registers to CPU memory
* - Restart IPA core(HW reset)
* - Register IPA BAM to SPS driver and get a BAM handler
* - Set configuration for IPA BAM via BAM_CNFG_BITS
* - Initialize the look-aside caches(kmem_cache/slab) for filter,
*   routing and IPA-tree
* - Create memory pool with 4 objects for DMA operations(each object
*   is 512Bytes long), this object will be use for tx(A5->IPA)
* - Initialize lists head(routing,filter,hdr,system pipes)
* - Initialize mutexes (for ipa_ctx and NAT memory mutexes)
* - Initialize spinlocks (for list related to A5<->IPA pipes)
* - Initialize 2 single-threaded work-queue named "ipa rx wq" and "ipa tx wq"
* - Initialize Red-Black-Tree(s) for handles of header,routing rule,
*   routing table ,filtering rule
* - Setup all A5<->IPA pipes by calling to ipa_setup_a5_pipes
* - Preparing the descriptors for System pipes
* - Initialize the filter block by committing IPV4 and IPV6 default rules
* - Create empty routing table in system memory(no committing)
* - Initialize pipes memory pool with ipa_pipe_mem_init for supported platforms
* - Create a char-device for IPA
* - Initialize IPA RM (resource manager)
*/
static int ipa_init(const struct ipa_plat_drv_res *resource_p,
		struct device *ipa_dev)
{
	int result = 0;
	int i;
	struct sps_bam_props bam_props = { 0 };
	struct ipa_flt_tbl *flt_tbl;
	struct ipa_rt_tbl_set *rset;

	IPADBG("IPA Driver initialization started\n");

	/*
	 * since structure alignment is implementation dependent, add test to
	 * avoid different and incompatible data layouts
	 */
	BUILD_BUG_ON(sizeof(struct ipa_hw_pkt_status) != IPA_PKT_STATUS_SIZE);

	ipa_ctx = kzalloc(sizeof(*ipa_ctx), GFP_KERNEL);
	if (!ipa_ctx) {
		IPAERR(":kzalloc err.\n");
		result = -ENOMEM;
		goto fail_mem_ctx;
	}

	ipa_ctx->pdev = ipa_dev;
	ipa_ctx->ipa_wrapper_base = resource_p->ipa_mem_base;
	ipa_ctx->ipa_hw_type = resource_p->ipa_hw_type;
	ipa_ctx->ipa_hw_mode = resource_p->ipa_hw_mode;
	ipa_ctx->use_ipa_teth_bridge = resource_p->use_ipa_teth_bridge;

	/* default aggregation parameters */
	ipa_ctx->aggregation_type = IPA_MBIM_16;
	ipa_ctx->aggregation_byte_limit = 1;
	ipa_ctx->aggregation_time_limit = 0;

	ipa_ctx->ctrl = kzalloc(sizeof(*ipa_ctx->ctrl), GFP_KERNEL);
	if (!ipa_ctx->ctrl) {
		IPAERR("memory allocation error for ctrl\n");
		result = -ENOMEM;
		goto fail_mem_ctrl;
	}
	result = ipa_controller_static_bind(ipa_ctx->ctrl,
			ipa_ctx->ipa_hw_type);
	if (result) {
		IPAERR("fail to static bind IPA ctrl.\n");
		result = -EFAULT;
		goto fail_bind;
	}

	IPADBG("hdr_lcl=%u ip4_rt=%u ip6_rt=%u ip4_flt=%u ip6_flt=%u\n",
	       ipa_ctx->hdr_tbl_lcl, ipa_ctx->ip4_rt_tbl_lcl,
	       ipa_ctx->ip6_rt_tbl_lcl, ipa_ctx->ip4_flt_tbl_lcl,
	       ipa_ctx->ip6_flt_tbl_lcl);

	/* get BUS handle */
	ipa_ctx->ipa_bus_hdl =
		msm_bus_scale_register_client(ipa_ctx->ctrl->msm_bus_data_ptr);
	if (!ipa_ctx->ipa_bus_hdl) {
		IPAERR("fail to register with bus mgr!\n");
		result = -ENODEV;
		goto fail_bind;
	}

	/* get IPA clocks */
	if (ipa_get_clks(ipa_dev) != 0) {
		IPAERR(":fail to get clk handle's!\n");
		result = -ENODEV;
		goto fail_bind;
	}

	/* Enable ipa_ctx->enable_clock_scaling */
	ipa_ctx->enable_clock_scaling = 1;
	ipa_ctx->curr_ipa_clk_rate = ipa_ctx->ctrl->ipa_clk_rate_hi;

	/* enable IPA clocks explicitly to allow the initialization */
	ipa_enable_clks();

	/* setup IPA register access */
	ipa_ctx->mmio = ioremap(resource_p->ipa_mem_base +
			ipa_ctx->ctrl->ipa_reg_base_ofst,
			resource_p->ipa_mem_size);
	if (!ipa_ctx->mmio) {
		IPAERR(":ipa-base ioremap err.\n");
		result = -EFAULT;
		goto fail_remap;
	}

	result = ipa_init_hw();
	if (result) {
		IPAERR(":error initializing HW.\n");
		result = -ENODEV;
		goto fail_init_hw;
	}
	IPADBG("IPA HW initialization sequence completed");

	ipa_ctx->ctrl->ipa_sram_read_settings();
	IPADBG("SRAM, size: 0x%x, restricted bytes: 0x%x\n",
		ipa_ctx->smem_sz, ipa_ctx->smem_restricted_bytes);

	if (ipa_ctx->smem_reqd_sz >
		ipa_ctx->smem_sz - ipa_ctx->smem_restricted_bytes) {
		IPAERR("SW expect more core memory, needed %d, avail %d\n",
			ipa_ctx->smem_reqd_sz, ipa_ctx->smem_sz -
			ipa_ctx->smem_restricted_bytes);
		result = -ENOMEM;
		goto fail_init_hw;
	}

	mutex_init(&ipa_ctx->ipa_active_clients.mutex);
	spin_lock_init(&ipa_ctx->ipa_active_clients.spinlock);
	ipa_ctx->ipa_active_clients.cnt = 1;

	/* Create workqueue for power management */
	ipa_ctx->power_mgmt_wq =
		create_singlethread_workqueue("ipa_power_mgmt");
	if (!ipa_ctx->power_mgmt_wq) {
		IPAERR("failed to create wq\n");
		result = -ENOMEM;
		goto fail_init_hw;
	}

	spin_lock_init(&ipa_ctx->sps_pm.lock);
	ipa_ctx->sps_pm.res_granted = false;
	ipa_ctx->sps_pm.res_rel_in_prog = false;

	/* register IPA with SPS driver */
	bam_props.phys_addr = resource_p->bam_mem_base;
	bam_props.virt_size = resource_p->bam_mem_size;
	bam_props.irq = resource_p->bam_irq;
	bam_props.num_pipes = IPA_NUM_PIPES;
	bam_props.summing_threshold = IPA_SUMMING_THRESHOLD;
	bam_props.event_threshold = IPA_EVENT_THRESHOLD;
	bam_props.options |= SPS_BAM_NO_LOCAL_CLK_GATING;
	if (ipa_ctx->ipa_hw_mode != IPA_HW_MODE_VIRTUAL)
		bam_props.options |= SPS_BAM_OPT_IRQ_WAKEUP;
	bam_props.options |= SPS_BAM_RES_CONFIRM;
	bam_props.ee = resource_p->ee;
	bam_props.callback = sps_event_cb;

	result = sps_register_bam_device(&bam_props, &ipa_ctx->bam_handle);
	if (result) {
		IPAERR(":bam register err.\n");
		result = -EPROBE_DEFER;
		goto fail_register_bam_device;
	}
	IPADBG("IPA BAM is registered\n");

	if (ipa_setup_bam_cfg(resource_p)) {
		IPAERR(":bam cfg err.\n");
		result = -ENODEV;
		goto fail_flt_rule_cache;
	}

	/* init the lookaside cache */
	ipa_ctx->flt_rule_cache = kmem_cache_create("IPA FLT",
			sizeof(struct ipa_flt_entry), 0, 0, NULL);
	if (!ipa_ctx->flt_rule_cache) {
		IPAERR(":ipa flt cache create failed\n");
		result = -ENOMEM;
		goto fail_flt_rule_cache;
	}
	ipa_ctx->rt_rule_cache = kmem_cache_create("IPA RT",
			sizeof(struct ipa_rt_entry), 0, 0, NULL);
	if (!ipa_ctx->rt_rule_cache) {
		IPAERR(":ipa rt cache create failed\n");
		result = -ENOMEM;
		goto fail_rt_rule_cache;
	}
	ipa_ctx->hdr_cache = kmem_cache_create("IPA HDR",
			sizeof(struct ipa_hdr_entry), 0, 0, NULL);
	if (!ipa_ctx->hdr_cache) {
		IPAERR(":ipa hdr cache create failed\n");
		result = -ENOMEM;
		goto fail_hdr_cache;
	}
	ipa_ctx->hdr_offset_cache =
	   kmem_cache_create("IPA HDR OFFSET",
			   sizeof(struct ipa_hdr_offset_entry), 0, 0, NULL);
	if (!ipa_ctx->hdr_offset_cache) {
		IPAERR(":ipa hdr off cache create failed\n");
		result = -ENOMEM;
		goto fail_hdr_offset_cache;
	}
	ipa_ctx->hdr_proc_ctx_cache = kmem_cache_create("IPA HDR PROC CTX",
		sizeof(struct ipa_hdr_proc_ctx_entry), 0, 0, NULL);
	if (!ipa_ctx->hdr_proc_ctx_cache) {
		IPAERR(":ipa hdr proc ctx cache create failed\n");
		result = -ENOMEM;
		goto fail_hdr_proc_ctx_cache;
	}
	ipa_ctx->hdr_proc_ctx_offset_cache =
		kmem_cache_create("IPA HDR PROC CTX OFFSET",
		sizeof(struct ipa_hdr_proc_ctx_offset_entry), 0, 0, NULL);
	if (!ipa_ctx->hdr_proc_ctx_offset_cache) {
		IPAERR(":ipa hdr proc ctx off cache create failed\n");
		result = -ENOMEM;
		goto fail_hdr_proc_ctx_offset_cache;
	}
	ipa_ctx->rt_tbl_cache = kmem_cache_create("IPA RT TBL",
			sizeof(struct ipa_rt_tbl), 0, 0, NULL);
	if (!ipa_ctx->rt_tbl_cache) {
		IPAERR(":ipa rt tbl cache create failed\n");
		result = -ENOMEM;
		goto fail_rt_tbl_cache;
	}
	ipa_ctx->tx_pkt_wrapper_cache =
	   kmem_cache_create("IPA TX PKT WRAPPER",
			   sizeof(struct ipa_tx_pkt_wrapper), 0, 0, NULL);
	if (!ipa_ctx->tx_pkt_wrapper_cache) {
		IPAERR(":ipa tx pkt wrapper cache create failed\n");
		result = -ENOMEM;
		goto fail_tx_pkt_wrapper_cache;
	}
	ipa_ctx->rx_pkt_wrapper_cache =
	   kmem_cache_create("IPA RX PKT WRAPPER",
			   sizeof(struct ipa_rx_pkt_wrapper), 0, 0, NULL);
	if (!ipa_ctx->rx_pkt_wrapper_cache) {
		IPAERR(":ipa rx pkt wrapper cache create failed\n");
		result = -ENOMEM;
		goto fail_rx_pkt_wrapper_cache;
	}
	/*
	 * setup DMA pool 4 byte aligned, don't cross 1k boundaries, nominal
	 * size 512 bytes
	 * This is an issue with IPA HW v1.0 only.
	 */
	if (ipa_ctx->ipa_hw_type == IPA_HW_v1_0) {
		ipa_ctx->dma_pool = dma_pool_create("ipa_1k",
				ipa_ctx->pdev,
				IPA_DMA_POOL_SIZE, IPA_DMA_POOL_ALIGNMENT,
				IPA_DMA_POOL_BOUNDARY);
	} else {
		ipa_ctx->dma_pool = dma_pool_create("ipa_tx", ipa_ctx->pdev,
			IPA_NUM_DESC_PER_SW_TX * sizeof(struct sps_iovec),
			0, 0);
	}
	if (!ipa_ctx->dma_pool) {
		IPAERR("cannot alloc DMA pool.\n");
		result = -ENOMEM;
		goto fail_dma_pool;
	}

	ipa_ctx->glob_flt_tbl[IPA_IP_v4].in_sys = !ipa_ctx->ip4_flt_tbl_lcl;
	ipa_ctx->glob_flt_tbl[IPA_IP_v6].in_sys = !ipa_ctx->ip6_flt_tbl_lcl;

	/* init the various list heads */
	INIT_LIST_HEAD(&ipa_ctx->glob_flt_tbl[IPA_IP_v4].head_flt_rule_list);
	INIT_LIST_HEAD(&ipa_ctx->glob_flt_tbl[IPA_IP_v6].head_flt_rule_list);
	INIT_LIST_HEAD(&ipa_ctx->hdr_tbl.head_hdr_entry_list);
	for (i = 0; i < IPA_HDR_BIN_MAX; i++) {
		INIT_LIST_HEAD(&ipa_ctx->hdr_tbl.head_offset_list[i]);
		INIT_LIST_HEAD(&ipa_ctx->hdr_tbl.head_free_offset_list[i]);
	}
	INIT_LIST_HEAD(&ipa_ctx->hdr_proc_ctx_tbl.head_proc_ctx_entry_list);
	for (i = 0; i < IPA_HDR_PROC_CTX_BIN_MAX; i++) {
		INIT_LIST_HEAD(&ipa_ctx->hdr_proc_ctx_tbl.head_offset_list[i]);
		INIT_LIST_HEAD(&ipa_ctx->
				hdr_proc_ctx_tbl.head_free_offset_list[i]);
	}
	INIT_LIST_HEAD(&ipa_ctx->rt_tbl_set[IPA_IP_v4].head_rt_tbl_list);
	INIT_LIST_HEAD(&ipa_ctx->rt_tbl_set[IPA_IP_v6].head_rt_tbl_list);
	for (i = 0; i < IPA_NUM_PIPES; i++) {
		flt_tbl = &ipa_ctx->flt_tbl[i][IPA_IP_v4];
		INIT_LIST_HEAD(&flt_tbl->head_flt_rule_list);
		flt_tbl->in_sys = !ipa_ctx->ip4_flt_tbl_lcl;

		flt_tbl = &ipa_ctx->flt_tbl[i][IPA_IP_v6];
		INIT_LIST_HEAD(&flt_tbl->head_flt_rule_list);
		flt_tbl->in_sys = !ipa_ctx->ip6_flt_tbl_lcl;
	}

	rset = &ipa_ctx->reap_rt_tbl_set[IPA_IP_v4];
	INIT_LIST_HEAD(&rset->head_rt_tbl_list);
	rset = &ipa_ctx->reap_rt_tbl_set[IPA_IP_v6];
	INIT_LIST_HEAD(&rset->head_rt_tbl_list);

	INIT_LIST_HEAD(&ipa_ctx->intf_list);
	INIT_LIST_HEAD(&ipa_ctx->msg_list);
	INIT_LIST_HEAD(&ipa_ctx->pull_msg_list);
	init_waitqueue_head(&ipa_ctx->msg_waitq);
	mutex_init(&ipa_ctx->msg_lock);

	mutex_init(&ipa_ctx->lock);
	mutex_init(&ipa_ctx->nat_mem.lock);

	idr_init(&ipa_ctx->ipa_idr);
	spin_lock_init(&ipa_ctx->idr_lock);

	/* wlan related member */
	memset(&ipa_ctx->wc_memb, 0, sizeof(ipa_ctx->wc_memb));
	spin_lock_init(&ipa_ctx->wc_memb.wlan_spinlock);
	spin_lock_init(&ipa_ctx->wc_memb.ipa_tx_mul_spinlock);
	INIT_LIST_HEAD(&ipa_ctx->wc_memb.wlan_comm_desc_list);
	/*
	 * setup an empty routing table in system memory, this will be used
	 * to delete a routing table cleanly and safely
	 */
	ipa_ctx->empty_rt_tbl_mem.size = IPA_ROUTING_RULE_BYTE_SIZE;

	ipa_ctx->empty_rt_tbl_mem.base =
		dma_alloc_coherent(ipa_ctx->pdev,
				ipa_ctx->empty_rt_tbl_mem.size,
				    &ipa_ctx->empty_rt_tbl_mem.phys_base,
				    GFP_KERNEL);
	if (!ipa_ctx->empty_rt_tbl_mem.base) {
		IPAERR("DMA buff alloc fail %d bytes for empty routing tbl\n",
				ipa_ctx->empty_rt_tbl_mem.size);
		result = -ENOMEM;
		goto fail_apps_pipes;
	}
	memset(ipa_ctx->empty_rt_tbl_mem.base, 0,
			ipa_ctx->empty_rt_tbl_mem.size);
	IPADBG("empty routing table was allocated in system memory");

	/* setup the A5-IPA pipes */
	if (ipa_setup_apps_pipes()) {
		IPAERR(":failed to setup IPA-Apps pipes.\n");
		result = -ENODEV;
		goto fail_empty_rt_tbl;
	}
	IPADBG("IPA System2Bam pipes were connected\n");

	if (ipa_init_flt_block()) {
		IPAERR("fail to setup dummy filter rules\n");
		result = -ENODEV;
		goto fail_empty_rt_tbl;
	}
	IPADBG("filter block was set with dummy filter rules");

	/* setup the IPA pipe mem pool */
	if (resource_p->ipa_pipe_mem_size)
		ipa_pipe_mem_init(resource_p->ipa_pipe_mem_start_ofst,
				resource_p->ipa_pipe_mem_size);

	ipa_ctx->class = class_create(THIS_MODULE, DRV_NAME);

	result = alloc_chrdev_region(&ipa_ctx->dev_num, 0, 1, DRV_NAME);
	if (result) {
		IPAERR("alloc_chrdev_region err.\n");
		result = -ENODEV;
		goto fail_alloc_chrdev_region;
	}

	ipa_ctx->dev = device_create(ipa_ctx->class, NULL, ipa_ctx->dev_num,
			ipa_ctx, DRV_NAME);
	if (IS_ERR(ipa_ctx->dev)) {
		IPAERR(":device_create err.\n");
		result = -ENODEV;
		goto fail_device_create;
	}

	cdev_init(&ipa_ctx->cdev, &ipa_drv_fops);
	ipa_ctx->cdev.owner = THIS_MODULE;
	ipa_ctx->cdev.ops = &ipa_drv_fops;  /* from LDD3 */

	result = cdev_add(&ipa_ctx->cdev, ipa_ctx->dev_num, 1);
	if (result) {
		IPAERR(":cdev_add err=%d\n", -result);
		result = -ENODEV;
		goto fail_cdev_add;
	}
	IPADBG("ipa cdev added successful. major:%d minor:%d\n",
			MAJOR(ipa_ctx->dev_num),
			MINOR(ipa_ctx->dev_num));

	if (create_nat_device()) {
		IPAERR("unable to create nat device\n");
		result = -ENODEV;
		goto fail_nat_dev_add;
	}

	/* Create workqueue for power management */
	ipa_ctx->power_mgmt_wq =
		create_singlethread_workqueue("ipa_power_mgmt");
	if (!ipa_ctx->power_mgmt_wq) {
		IPAERR("failed to create wq\n");
		result = -ENOMEM;
		goto fail_init_hw;
	}

	/* Initialize IPA RM (resource manager) */
	result = ipa_rm_initialize();
	if (result) {
		IPAERR("RM initialization failed (%d)\n", -result);
		result = -ENODEV;
		goto fail_ipa_rm_init;
	}
	IPADBG("IPA resource manager initialized");

	result = ipa_create_apps_resource();
	if (result) {
		IPAERR("Failed to create APPS_CONS resource\n");
		result = -ENODEV;
		goto fail_create_apps_resource;
	}

	/*register IPA IRQ handler*/
	result = ipa_interrupts_init(resource_p->ipa_irq, 0,
			ipa_dev);
	if (result) {
		IPAERR("ipa interrupts initialization failed\n");
		result = -ENODEV;
		goto fail_ipa_interrupts_init;
	}

	/*add handler for suspend interrupt*/
	result = ipa_add_interrupt_handler(IPA_TX_SUSPEND_IRQ,
			ipa_suspend_handler, true, NULL);
	if (result) {
		IPAERR("register handler for suspend interrupt failed\n");
		result = -ENODEV;
		goto fail_add_interrupt_handler;
	}

	if (ipa_ctx->use_ipa_teth_bridge) {
		/* Initialize the tethering bridge driver */
		result = teth_bridge_driver_init();
		if (result) {
			IPAERR(":teth_bridge init failed (%d)\n", -result);
			result = -ENODEV;
			goto fail_add_interrupt_handler;
		}
		IPADBG("teth_bridge initialized");
	}

	ipa_debugfs_init();

	result = ipa_uc_interface_init();
	if (result)
		IPAERR(":ipa Uc interface init failed (%d)\n", -result);
	else
		IPADBG(":ipa Uc interface init ok\n");

	result = ipa_wdi_init();
	if (result)
		IPAERR(":wdi init failed (%d)\n", -result);
	else
		IPADBG(":wdi init ok\n");

	ipa_ctx->q6_proxy_clk_vote_valid = true;

	ipa_register_panic_hdlr();

	pr_info("IPA driver initialization was successful.\n");

	return 0;

fail_add_interrupt_handler:
	free_irq(resource_p->ipa_irq, ipa_dev);
fail_ipa_interrupts_init:
	ipa_rm_delete_resource(IPA_RM_RESOURCE_APPS_CONS);
fail_create_apps_resource:
	ipa_rm_exit();
fail_ipa_rm_init:
fail_nat_dev_add:
	cdev_del(&ipa_ctx->cdev);
fail_cdev_add:
	device_destroy(ipa_ctx->class, ipa_ctx->dev_num);
fail_device_create:
	unregister_chrdev_region(ipa_ctx->dev_num, 1);
fail_alloc_chrdev_region:
	if (ipa_ctx->pipe_mem_pool)
		gen_pool_destroy(ipa_ctx->pipe_mem_pool);
fail_empty_rt_tbl:
	ipa_teardown_apps_pipes();
	dma_free_coherent(ipa_ctx->pdev,
			  ipa_ctx->empty_rt_tbl_mem.size,
			  ipa_ctx->empty_rt_tbl_mem.base,
			  ipa_ctx->empty_rt_tbl_mem.phys_base);
fail_apps_pipes:
	idr_destroy(&ipa_ctx->ipa_idr);
	/*
	 * DMA pool need to be released only for IPA HW v1.0 only.
	 */
	if (ipa_ctx->ipa_hw_type == IPA_HW_v1_0)
		dma_pool_destroy(ipa_ctx->dma_pool);
fail_dma_pool:
	kmem_cache_destroy(ipa_ctx->rx_pkt_wrapper_cache);
fail_rx_pkt_wrapper_cache:
	kmem_cache_destroy(ipa_ctx->tx_pkt_wrapper_cache);
fail_tx_pkt_wrapper_cache:
	kmem_cache_destroy(ipa_ctx->rt_tbl_cache);
fail_rt_tbl_cache:
	kmem_cache_destroy(ipa_ctx->hdr_proc_ctx_offset_cache);
fail_hdr_proc_ctx_offset_cache:
	kmem_cache_destroy(ipa_ctx->hdr_proc_ctx_cache);
fail_hdr_proc_ctx_cache:
	kmem_cache_destroy(ipa_ctx->hdr_offset_cache);
fail_hdr_offset_cache:
	kmem_cache_destroy(ipa_ctx->hdr_cache);
fail_hdr_cache:
	kmem_cache_destroy(ipa_ctx->rt_rule_cache);
fail_rt_rule_cache:
	kmem_cache_destroy(ipa_ctx->flt_rule_cache);
fail_flt_rule_cache:
	sps_deregister_bam_device(ipa_ctx->bam_handle);
fail_register_bam_device:
	destroy_workqueue(ipa_ctx->power_mgmt_wq);
fail_init_hw:
	iounmap(ipa_ctx->mmio);
fail_remap:
	ipa_disable_clks();
fail_bind:
	kfree(ipa_ctx->ctrl);
fail_mem_ctrl:
	kfree(ipa_ctx);
	ipa_ctx = NULL;
fail_mem_ctx:
	return result;
}

static int get_ipa_dts_configuration(struct platform_device *pdev,
		struct ipa_plat_drv_res *ipa_drv_res)
{
	int result;
	struct resource *resource;

	/* initialize ipa_res */
	ipa_drv_res->ipa_pipe_mem_start_ofst = IPA_PIPE_MEM_START_OFST;
	ipa_drv_res->ipa_pipe_mem_size = IPA_PIPE_MEM_SIZE;
	ipa_drv_res->ipa_hw_type = 0;
	ipa_drv_res->ipa_hw_mode = 0;

	/* Get IPA HW Version */
	result = of_property_read_u32(pdev->dev.of_node, "qcom,ipa-hw-ver",
					&ipa_drv_res->ipa_hw_type);
	if ((result) || (ipa_drv_res->ipa_hw_type == 0)) {
		IPAERR(":get resource failed for ipa-hw-ver!\n");
		return -ENODEV;
	}
	IPADBG(": ipa_hw_type = %d", ipa_drv_res->ipa_hw_type);

	/* Get IPA HW mode */
	result = of_property_read_u32(pdev->dev.of_node, "qcom,ipa-hw-mode",
			&ipa_drv_res->ipa_hw_mode);
	if (result)
		IPADBG("using default (IPA_MODE_NORMAL) for ipa-hw-mode\n");
	else
		IPADBG(": found ipa_drv_res->ipa_hw_mode = %d",
				ipa_drv_res->ipa_hw_mode);

	ipa_drv_res->use_ipa_teth_bridge =
			of_property_read_bool(pdev->dev.of_node,
			"qcom,use-ipa-tethering-bridge");
	IPADBG(": using TBDr = %s",
		ipa_drv_res->use_ipa_teth_bridge
		? "True" : "False");

	/* Get IPA wrapper address */
	resource = platform_get_resource_byname(pdev, IORESOURCE_MEM,
			"ipa-base");
	if (!resource) {
		IPAERR(":get resource failed for ipa-base!\n");
		return -ENODEV;
	} else {
		ipa_drv_res->ipa_mem_base = resource->start;
		ipa_drv_res->ipa_mem_size = resource_size(resource);
		IPADBG(": ipa-base = 0x%x, size = 0x%x\n",
				ipa_drv_res->ipa_mem_base,
				ipa_drv_res->ipa_mem_size);
	}

	/* Get IPA BAM address */
	resource = platform_get_resource_byname(pdev, IORESOURCE_MEM,
			"bam-base");
	if (!resource) {
		IPAERR(":get resource failed for bam-base!\n");
		return -ENODEV;
	} else {
		ipa_drv_res->bam_mem_base = resource->start;
		ipa_drv_res->bam_mem_size = resource_size(resource);
		IPADBG(": bam-base = 0x%x, size = 0x%x\n",
				ipa_drv_res->bam_mem_base,
				ipa_drv_res->bam_mem_size);
	}

	/* Get IPA pipe mem start ofst */
	resource = platform_get_resource_byname(pdev, IORESOURCE_MEM,
			"ipa-pipe-mem");
	if (!resource) {
		IPADBG(":not using pipe memory - resource nonexisting\n");
	} else {
		ipa_drv_res->ipa_pipe_mem_start_ofst = resource->start;
		ipa_drv_res->ipa_pipe_mem_size = resource_size(resource);
		IPADBG(":using pipe memory - at 0x%x of size 0x%x\n",
				ipa_drv_res->ipa_pipe_mem_start_ofst,
				ipa_drv_res->ipa_pipe_mem_size);
	}

	/* Get IPA IRQ number */
	resource = platform_get_resource_byname(pdev, IORESOURCE_IRQ,
			"ipa-irq");
	if (!resource) {
		IPAERR(":get resource failed for ipa-irq!\n");
		return -ENODEV;
	} else {
		ipa_drv_res->ipa_irq = resource->start;
		IPADBG(":ipa-irq = %d\n", ipa_drv_res->ipa_irq);
	}

	/* Get IPA BAM IRQ number */
	resource = platform_get_resource_byname(pdev, IORESOURCE_IRQ,
			"bam-irq");
	if (!resource) {
		IPAERR(":get resource failed for bam-irq!\n");
		return -ENODEV;
	} else {
		ipa_drv_res->bam_irq = resource->start;
		IPADBG(":ibam-irq = %d\n", ipa_drv_res->bam_irq);
	}

	result = of_property_read_u32(pdev->dev.of_node, "qcom,ee",
			&ipa_drv_res->ee);
	if (result)
		ipa_drv_res->ee = 0;

	return 0;
}

static int ipa_plat_drv_probe(struct platform_device *pdev_p)
{
	int result;

	IPADBG("IPA driver probing started\n");

	 result = get_ipa_dts_configuration(pdev_p, &ipa_res);
	 if (result) {
		IPAERR("IPA dts parsing failed\n");
		return result;
	}

	if (dma_set_mask(&pdev_p->dev, DMA_BIT_MASK(32)) ||
		    dma_set_coherent_mask(&pdev_p->dev, DMA_BIT_MASK(32))) {
		IPAERR("DMA set mask failed\n");
		return -EOPNOTSUPP;
	}

	/* Proceed to real initialization */
	result = ipa_init(&ipa_res, &pdev_p->dev);
	if (result) {
		IPAERR("ipa_init failed\n");
		return result;
	}

	return result;
}

static struct platform_driver ipa_plat_drv = {
	.probe = ipa_plat_drv_probe,
	.driver = {
		.name = DRV_NAME,
		.owner = THIS_MODULE,
		.of_match_table = ipa_plat_drv_match,
	},
};

struct ipa_context *ipa_get_ctx(void)
{
	return ipa_ctx;
}

static int __init ipa_module_init(void)
{
	IPADBG("IPA module init\n");

	/* Register as a platform device driver */
	return platform_driver_register(&ipa_plat_drv);
}
subsys_initcall(ipa_module_init);

MODULE_LICENSE("GPL v2");
MODULE_DESCRIPTION("IPA HW device driver");
<|MERGE_RESOLUTION|>--- conflicted
+++ resolved
@@ -470,12 +470,8 @@
 		if (unlikely(((struct ipa_ioc_add_rt_rule *)param)->num_rules
 			!= pre_entry)) {
 			IPAERR("current %d pre %d\n",
-<<<<<<< HEAD
-				((struct ipa_ioc_add_rt_rule *)param)->num_rules,
-=======
 				((struct ipa_ioc_add_rt_rule *)param)->
 				num_rules,
->>>>>>> e80fe0e6
 				pre_entry);
 			retval = -EFAULT;
 			break;
@@ -593,12 +589,8 @@
 		if (unlikely(((struct ipa_ioc_add_flt_rule *)param)->num_rules
 			!= pre_entry)) {
 			IPAERR("current %d pre %d\n",
-<<<<<<< HEAD
-				((struct ipa_ioc_add_flt_rule *)param)->num_rules,
-=======
 				((struct ipa_ioc_add_flt_rule *)param)->
 				num_rules,
->>>>>>> e80fe0e6
 				pre_entry);
 			retval = -EFAULT;
 			break;
@@ -637,12 +629,8 @@
 		if (unlikely(((struct ipa_ioc_del_flt_rule *)param)->num_hdls
 			!= pre_entry)) {
 			IPAERR("current %d pre %d\n",
-<<<<<<< HEAD
-				((struct ipa_ioc_del_flt_rule *)param)->num_hdls,
-=======
 				((struct ipa_ioc_del_flt_rule *)param)->
 				num_hdls,
->>>>>>> e80fe0e6
 				pre_entry);
 			retval = -EFAULT;
 			break;
