/* Copyright (c) 2009-2016, The Linux Foundation. All rights reserved.
 *
 * This program is free software; you can redistribute it and/or modify
 * it under the terms of the GNU General Public License version 2 and
 * only version 2 as published by the Free Software Foundation.
 *
 * This program is distributed in the hope that it will be useful,
 * but WITHOUT ANY WARRANTY; without even the implied warranty of
 * MERCHANTABILITY or FITNESS FOR A PARTICULAR PURPOSE.  See the
 * GNU General Public License for more details.
 *
 */

#define pr_fmt(fmt)	"%s: " fmt, __func__

#include <linux/debugfs.h>
#include <linux/iopoll.h>
#include <linux/kernel.h>
#include <linux/list.h>
#include <linux/printk.h>
#include <linux/slab.h>
#include <linux/uaccess.h>

#include "mdss.h"
#include "mdss_mdp.h"
#include "mdss_mdp_hwio.h"
#include "mdss_debug.h"
#include "mdss_dsi.h"

#define DEFAULT_BASE_REG_CNT 0x100
#define GROUP_BYTES 4
#define ROW_BYTES 16
#define MAX_VSYNC_COUNT 0xFFFFFFF

#define DEFAULT_READ_PANEL_POWER_MODE_REG 0x0A
#define PANEL_RX_MAX_BUF 128
#define PANEL_TX_MAX_BUF 64
#define PANEL_CMD_MIN_TX_COUNT 2
#define PANEL_DATA_NODE_LEN 80
/* MDP3 HW Version */
#define MDP_CORE_HW_VERSION 0x03050306

static char panel_reg[2] = {DEFAULT_READ_PANEL_POWER_MODE_REG, 0x00};

static int panel_debug_base_open(struct inode *inode, struct file *file)
{
	/* non-seekable */
	file->f_mode &= ~(FMODE_LSEEK | FMODE_PREAD | FMODE_PWRITE);
	file->private_data = inode->i_private;
	return 0;
}

static int panel_debug_base_release(struct inode *inode, struct file *file)
{
	struct mdss_debug_base *dbg = file->private_data;
	if (dbg && dbg->buf) {
		kfree(dbg->buf);
		dbg->buf_len = 0;
		dbg->buf = NULL;
	}
	return 0;
}

static ssize_t panel_debug_base_offset_write(struct file *file,
		    const char __user *user_buf, size_t count, loff_t *ppos)
{
	struct mdss_debug_base *dbg = file->private_data;
	u32 off = 0;
	u32 cnt = DEFAULT_BASE_REG_CNT;
	char buf[PANEL_RX_MAX_BUF] = {0x0};

	if (!dbg)
		return -ENODEV;

	if (count >= sizeof(buf))
		return -EFAULT;

	if (copy_from_user(buf, user_buf, count))
		return -EFAULT;

	buf[count] = 0;	/* end of string */

	if (sscanf(buf, "%x %u", &off, &cnt) != 2)
		return -EFAULT;

	if (off > dbg->max_offset)
		return -EINVAL;

	if (cnt > (dbg->max_offset - off))
		cnt = dbg->max_offset - off;

	dbg->off = off;
	dbg->cnt = cnt;

	pr_debug("offset=%x cnt=%x\n", off, cnt);

	return count;
}

static ssize_t panel_debug_base_offset_read(struct file *file,
			char __user *buff, size_t count, loff_t *ppos)
{
	struct mdss_debug_base *dbg = file->private_data;
	int len = 0;
	char buf[PANEL_RX_MAX_BUF] = {0x0};

	if (!dbg)
		return -ENODEV;

	if (*ppos)
		return 0;	/* the end */

	len = snprintf(buf, sizeof(buf), "0x%02zx %zx\n", dbg->off, dbg->cnt);
	if (len < 0 || len >= sizeof(buf))
		return 0;

	if ((count < sizeof(buf)) || copy_to_user(buff, buf, len))
		return -EFAULT;

	*ppos += len;	/* increase offset */

	return len;
}

static ssize_t panel_debug_base_reg_write(struct file *file,
		const char __user *user_buf, size_t count, loff_t *ppos)
{
	struct mdss_debug_base *dbg = file->private_data;

	u32 cnt, tmp, i;
	u32 len = 0;
	char buf[PANEL_TX_MAX_BUF] = {0x0};
	char *p = NULL;
	char reg[PANEL_TX_MAX_BUF] = {0x0};

	struct mdss_data_type *mdata = mdss_res;
	struct mdss_mdp_ctl *ctl = mdata->ctl_off + 0;
	struct mdss_panel_data *panel_data = NULL;
	struct mdss_dsi_ctrl_pdata *ctrl_pdata = NULL;

	struct dsi_cmd_desc dsi_write_cmd = {
		{DTYPE_GEN_LWRITE, 1, 0, 0, 0, 0/*len*/}, reg};
	struct dcs_cmd_req cmdreq;

	cmdreq.cmds = &dsi_write_cmd;
	cmdreq.cmds_cnt = 1;
	cmdreq.flags = CMD_REQ_COMMIT;
	cmdreq.rlen = 0;
	cmdreq.cb = NULL;

	if (!dbg || !mdata)
		return -ENODEV;

	if (count >= sizeof(buf))
		return -EFAULT;

	if (copy_from_user(buf, user_buf, count))
		return -EFAULT;

	if ((mdata->mdp_rev <= MDSS_MDP_HW_REV_105) ||
			(mdata->mdp_rev == MDP_CORE_HW_VERSION))
		panel_data = mdss_res->pdata;
	else
		panel_data = ctl->panel_data;

	ctrl_pdata = container_of(panel_data,
		struct mdss_dsi_ctrl_pdata, panel_data);

	buf[count] = 0;	/* end of string */

	len = count / 3;

	if (len < PANEL_CMD_MIN_TX_COUNT) {
		pr_err("wrong input reg len\n");
		return -EFAULT;
	}

	for (i = 0; i < len; i++) {
		p = buf + i * 3;
		p[2] = 0;
		pr_debug("p[%d] = %pK:%s\n", i, p, p);
		cnt = sscanf(p, "%x", &tmp);
		reg[i] = tmp;
		pr_debug("reg[%d] = %x\n", i, (int)reg[i]);
	}

	if (mdata->debug_inf.debug_enable_clock)
		mdata->debug_inf.debug_enable_clock(1);

	dsi_write_cmd.dchdr.dlen = len;
	mdss_dsi_cmdlist_put(ctrl_pdata, &cmdreq);

	if (mdata->debug_inf.debug_enable_clock)
		mdata->debug_inf.debug_enable_clock(0);

	return count;
}

static ssize_t panel_debug_base_reg_read(struct file *file,
			char __user *user_buf, size_t count, loff_t *ppos)
{
	struct mdss_debug_base *dbg = file->private_data;
	int len = 0;
	int rx_len = 0;
	int i, lx = 0;
	char to_user_buf[PANEL_RX_MAX_BUF] = {0x0};
	char panel_reg_buf[PANEL_RX_MAX_BUF] = {0x0};
	char rx_buf[PANEL_RX_MAX_BUF] = {0x0};
	struct mdss_data_type *mdata = mdss_res;
	struct mdss_mdp_ctl *ctl = mdata->ctl_off + 0;
	struct mdss_panel_data *panel_data = NULL;
	struct mdss_dsi_ctrl_pdata *ctrl_pdata = NULL;

	if (!dbg)
		return -ENODEV;

	if (*ppos)
		return 0;	/* the end */

	if (mdata->debug_inf.debug_enable_clock)
		mdata->debug_inf.debug_enable_clock(1);

	panel_reg[0] = dbg->off;
	if ((mdata->mdp_rev <= MDSS_MDP_HW_REV_105) ||
			(mdata->mdp_rev == MDP_CORE_HW_VERSION))
		panel_data = mdss_res->pdata;
	else
		panel_data = ctl->panel_data;

	ctrl_pdata = container_of(panel_data,
			struct mdss_dsi_ctrl_pdata, panel_data);

	mdss_dsi_panel_cmd_read(ctrl_pdata, panel_reg[0],
		panel_reg[1], NULL, rx_buf, dbg->cnt);

	rx_len = ctrl_pdata->rx_len;

	for (i = 0; i < rx_len; i++) {
		lx += snprintf(panel_reg_buf + lx, sizeof(panel_reg_buf),
			 "%s%02x", " 0x", rx_buf[i]);
	}

	pr_debug("%s:lx =%d,panel_reg_buf= %s,data[%d]=%x\n",
		__func__, lx, panel_reg_buf, i, rx_buf[i]);

	len = snprintf(to_user_buf, sizeof(to_user_buf), "0x%02zx:%s\n",
		dbg->off, panel_reg_buf);

	if (mdata->debug_inf.debug_enable_clock)
		mdata->debug_inf.debug_enable_clock(0);

	if (len < 0 || len >= sizeof(to_user_buf))
		return 0;

	if ((count < sizeof(to_user_buf))
			|| copy_to_user(user_buf, to_user_buf, len))
		return -EFAULT;

	*ppos += len;	/* increase offset */
	return len;
}

static const struct file_operations panel_off_fops = {
	.open = panel_debug_base_open,
	.release = panel_debug_base_release,
	.read = panel_debug_base_offset_read,
	.write = panel_debug_base_offset_write,
};

static const struct file_operations panel_reg_fops = {
	.open = panel_debug_base_open,
	.release = panel_debug_base_release,
	.read = panel_debug_base_reg_read,
	.write = panel_debug_base_reg_write,
};

int panel_debug_register_base(const char *name, void __iomem *base,
			     size_t max_offset)
{
	struct mdss_data_type *mdata = mdss_res;
	struct mdss_debug_data *mdd;
	struct mdss_debug_base *dbg;
	struct dentry *ent_off, *ent_reg;
	char dn[PANEL_DATA_NODE_LEN] = "";
	int prefix_len = 0;

	if (!mdata || !mdata->debug_inf.debug_data)
		return -ENODEV;

	mdd = mdata->debug_inf.debug_data;

	dbg = kzalloc(sizeof(*dbg), GFP_KERNEL);
	if (!dbg)
		return -ENOMEM;

	dbg->base = base;
	dbg->max_offset = max_offset;
	dbg->off = 0x0a;
	dbg->cnt = 0x01;

	if (name)
		prefix_len = snprintf(dn, sizeof(dn), "%s_", name);

	strlcpy(dn + prefix_len, "off", sizeof(dn) - prefix_len);
	ent_off = debugfs_create_file(dn, 0644, mdd->root,
					dbg, &panel_off_fops);

	if (IS_ERR_OR_NULL(ent_off)) {
		pr_err("debugfs_create_file: offset fail\n");
		goto off_fail;
	}

	strlcpy(dn + prefix_len, "reg", sizeof(dn) - prefix_len);
	ent_reg = debugfs_create_file(dn, 0644, mdd->root,
					dbg, &panel_reg_fops);
	if (IS_ERR_OR_NULL(ent_reg)) {
		pr_err("debugfs_create_file: reg fail\n");
		goto reg_fail;
	}

	list_add(&dbg->head, &mdd->base_list);

	return 0;
reg_fail:
	debugfs_remove(ent_off);
off_fail:
	kfree(dbg);
	return -ENODEV;
}

static int mdss_debug_base_open(struct inode *inode, struct file *file)
{
	/* non-seekable */
	file->f_mode &= ~(FMODE_LSEEK | FMODE_PREAD | FMODE_PWRITE);
	file->private_data = inode->i_private;
	return 0;
}

static int mdss_debug_base_release(struct inode *inode, struct file *file)
{
	struct mdss_debug_base *dbg = file->private_data;
	if (dbg && dbg->buf) {
		kfree(dbg->buf);
		dbg->buf_len = 0;
		dbg->buf = NULL;
	}
	return 0;
}

static ssize_t mdss_debug_base_offset_write(struct file *file,
		    const char __user *user_buf, size_t count, loff_t *ppos)
{
	struct mdss_debug_base *dbg = file->private_data;
	u32 off = 0;
	u32 cnt = DEFAULT_BASE_REG_CNT;
	char buf[24];

	if (!dbg)
		return -ENODEV;

	if (count >= sizeof(buf))
		return -EFAULT;

	if (copy_from_user(buf, user_buf, count))
		return -EFAULT;

	buf[count] = 0;	/* end of string */

	sscanf(buf, "%5x %x", &off, &cnt);

	if (off > dbg->max_offset)
		return -EINVAL;

	if (cnt > (dbg->max_offset - off))
		cnt = dbg->max_offset - off;

	dbg->off = off;
	dbg->cnt = cnt;

	pr_debug("offset=%x cnt=%x\n", off, cnt);

	return count;
}

static ssize_t mdss_debug_base_offset_read(struct file *file,
			char __user *buff, size_t count, loff_t *ppos)
{
	struct mdss_debug_base *dbg = file->private_data;
	int len = 0;
	char buf[24] = {'\0'};

	if (!dbg)
		return -ENODEV;

	if (*ppos)
		return 0;	/* the end */

	len = snprintf(buf, sizeof(buf), "0x%08zx %zx\n", dbg->off, dbg->cnt);
	if (len < 0 || len >= sizeof(buf))
		return 0;

	if ((count < sizeof(buf)) || copy_to_user(buff, buf, len))
		return -EFAULT;

	*ppos += len;	/* increase offset */

	return len;
}

static ssize_t mdss_debug_base_reg_write(struct file *file,
		const char __user *user_buf, size_t count, loff_t *ppos)
{
	struct mdss_debug_base *dbg = file->private_data;
	struct mdss_data_type *mdata = mdss_res;
	size_t off;
	u32 data, cnt;
	char buf[24];

	if (!dbg || !mdata)
		return -ENODEV;

	if (count >= sizeof(buf))
		return -EFAULT;

	if (copy_from_user(buf, user_buf, count))
		return -EFAULT;

	buf[count] = 0;	/* end of string */

	cnt = sscanf(buf, "%zx %x", &off, &data);

	if (cnt < 2)
		return -EFAULT;

	if (off >= dbg->max_offset)
		return -EFAULT;

	if (mdata->debug_inf.debug_enable_clock)
		mdata->debug_inf.debug_enable_clock(1);

	writel_relaxed(data, dbg->base + off);

	if (mdata->debug_inf.debug_enable_clock)
		mdata->debug_inf.debug_enable_clock(0);

	pr_debug("addr=%zx data=%x\n", off, data);

	return count;
}

static ssize_t mdss_debug_base_reg_read(struct file *file,
			char __user *user_buf, size_t count, loff_t *ppos)
{
	struct mdss_debug_base *dbg = file->private_data;
	struct mdss_data_type *mdata = mdss_res;
	size_t len;

	if (!dbg || !mdata) {
		pr_err("invalid handle\n");
		return -ENODEV;
	}

	if (!dbg->buf) {
		char dump_buf[64];
		char *ptr;
		int cnt, tot;

		dbg->buf_len = sizeof(dump_buf) *
			DIV_ROUND_UP(dbg->cnt, ROW_BYTES);
		dbg->buf = kzalloc(dbg->buf_len, GFP_KERNEL);

		if (!dbg->buf) {
			pr_err("not enough memory to hold reg dump\n");
			return -ENOMEM;
		}

		ptr = dbg->base + dbg->off;
		tot = 0;

		if (mdata->debug_inf.debug_enable_clock)
			mdata->debug_inf.debug_enable_clock(1);

		for (cnt = dbg->cnt; cnt > 0; cnt -= ROW_BYTES) {
			hex_dump_to_buffer(ptr, min(cnt, ROW_BYTES),
					   ROW_BYTES, GROUP_BYTES, dump_buf,
					   sizeof(dump_buf), false);
			len = scnprintf(dbg->buf + tot, dbg->buf_len - tot,
					"0x%08x: %s\n",
					((int) (unsigned long) ptr) -
					((int) (unsigned long) dbg->base),
					dump_buf);

			ptr += ROW_BYTES;
			tot += len;
			if (tot >= dbg->buf_len)
				break;
		}
		if (mdata->debug_inf.debug_enable_clock)
			mdata->debug_inf.debug_enable_clock(0);

		dbg->buf_len = tot;
	}

	if (*ppos >= dbg->buf_len)
		return 0; /* done reading */

	len = min(count, dbg->buf_len - (size_t) *ppos);
	if (copy_to_user(user_buf, dbg->buf + *ppos, len)) {
		pr_err("failed to copy to user\n");
		return -EFAULT;
	}

	*ppos += len; /* increase offset */

	return len;
}

static const struct file_operations mdss_off_fops = {
	.open = mdss_debug_base_open,
	.release = mdss_debug_base_release,
	.read = mdss_debug_base_offset_read,
	.write = mdss_debug_base_offset_write,
};

static const struct file_operations mdss_reg_fops = {
	.open = mdss_debug_base_open,
	.release = mdss_debug_base_release,
	.read = mdss_debug_base_reg_read,
	.write = mdss_debug_base_reg_write,
};

int mdss_debug_register_base(const char *name, void __iomem *base,
			     size_t max_offset)
{
	struct mdss_data_type *mdata = mdss_res;
	struct mdss_debug_data *mdd;
	struct mdss_debug_base *dbg;
	struct dentry *ent_off, *ent_reg;
	char dn[80] = "";
	int prefix_len = 0;

	if (!mdata || !mdata->debug_inf.debug_data)
		return -ENODEV;

	mdd = mdata->debug_inf.debug_data;

	dbg = kzalloc(sizeof(*dbg), GFP_KERNEL);
	if (!dbg)
		return -ENOMEM;

	if (name)
		strlcpy(dbg->name, name, sizeof(dbg->name));
	dbg->base = base;
	dbg->max_offset = max_offset;
	dbg->off = 0;
	dbg->cnt = DEFAULT_BASE_REG_CNT;

	if (name && strcmp(name, "mdp"))
		prefix_len = snprintf(dn, sizeof(dn), "%s_", name);

	strlcpy(dn + prefix_len, "off", sizeof(dn) - prefix_len);
	ent_off = debugfs_create_file(dn, 0644, mdd->root, dbg, &mdss_off_fops);
	if (IS_ERR_OR_NULL(ent_off)) {
		pr_err("debugfs_create_file: offset fail\n");
		goto off_fail;
	}

	strlcpy(dn + prefix_len, "reg", sizeof(dn) - prefix_len);
	ent_reg = debugfs_create_file(dn, 0644, mdd->root, dbg, &mdss_reg_fops);
	if (IS_ERR_OR_NULL(ent_reg)) {
		pr_err("debugfs_create_file: reg fail\n");
		goto reg_fail;
	}

	list_add(&dbg->head, &mdd->base_list);

	return 0;
reg_fail:
	debugfs_remove(ent_off);
off_fail:
	kfree(dbg);
	return -ENODEV;
}

static ssize_t mdss_debug_factor_write(struct file *file,
		    const char __user *user_buf, size_t count, loff_t *ppos)
{
	struct mdss_fudge_factor *factor  = file->private_data;
	u32 numer;
	u32 denom;
	char buf[32];

	if (!factor)
		return -ENODEV;

	numer = factor->numer;
	denom = factor->denom;

	if (count >= sizeof(buf))
		return -EFAULT;

	if (copy_from_user(buf, user_buf, count))
		return -EFAULT;

	buf[count] = 0;	/* end of string */

	if (strnchr(buf, count, '/')) {
		/* Parsing buf as fraction */
		if (sscanf(buf, "%u/%u", &numer, &denom) != 2)
			return -EFAULT;
	} else {
		/* Parsing buf as percentage */
		if (kstrtouint(buf, 0, &numer))
			return -EFAULT;
		denom = 100;
	}

	if (numer && denom) {
		factor->numer = numer;
		factor->denom = denom;
	}

	pr_debug("numer=%d  denom=%d\n", numer, denom);

	return count;
}

static ssize_t mdss_debug_factor_read(struct file *file,
			char __user *buff, size_t count, loff_t *ppos)
{
	struct mdss_fudge_factor *factor = file->private_data;
	int len = 0;
	char buf[32] = {'\0'};

	if (!factor)
		return -ENODEV;

	if (*ppos)
		return 0;	/* the end */

	len = snprintf(buf, sizeof(buf), "%d/%d\n",
			factor->numer, factor->denom);
	if (len < 0 || len >= sizeof(buf))
		return 0;

	if ((count < sizeof(buf)) || copy_to_user(buff, buf, len))
		return -EFAULT;

	*ppos += len;	/* increase offset */

	return len;
}

static const struct file_operations mdss_factor_fops = {
	.open = simple_open,
	.read = mdss_debug_factor_read,
	.write = mdss_debug_factor_write,
};

static ssize_t mdss_debug_perf_mode_write(struct file *file,
		    const char __user *user_buf, size_t count, loff_t *ppos)
{
	struct mdss_perf_tune *perf_tune = file->private_data;
	struct mdss_data_type *mdata = mdss_res;
	int perf_mode = 0;
	char buf[10];

	if (!perf_tune)
		return -EFAULT;

	if (count >= sizeof(buf))
		return -EFAULT;

	if (copy_from_user(buf, user_buf, count))
		return -EFAULT;

	buf[count] = 0;	/* end of string */

	if (sscanf(buf, "%d", &perf_mode) != 1)
		return -EFAULT;

	if (perf_mode) {
		/* run the driver with max clk and BW vote */
		mdata->perf_tune.min_mdp_clk = mdata->max_mdp_clk_rate;
		mdata->perf_tune.min_bus_vote = (u64)mdata->max_bw_high*1000;
	} else {
		/* reset the perf tune params to 0 */
		mdata->perf_tune.min_mdp_clk = 0;
		mdata->perf_tune.min_bus_vote = 0;
	}
	return count;
}

static ssize_t mdss_debug_perf_mode_read(struct file *file,
			char __user *buff, size_t count, loff_t *ppos)
{
	struct mdss_perf_tune *perf_tune = file->private_data;
	int len = 0;
	char buf[40] = {'\0'};

	if (!perf_tune)
		return -ENODEV;

	if (*ppos)
		return 0;	/* the end */

	len = snprintf(buf, sizeof(buf), "min_mdp_clk %lu min_bus_vote %llu\n",
	perf_tune->min_mdp_clk, perf_tune->min_bus_vote);
	if (len < 0 || len >= sizeof(buf))
		return 0;

	if ((count < sizeof(buf)) || copy_to_user(buff, buf, len))
		return -EFAULT;

	*ppos += len;   /* increase offset */

	return len;
}


static const struct file_operations mdss_perf_mode_fops = {
	.open = simple_open,
	.read = mdss_debug_perf_mode_read,
	.write = mdss_debug_perf_mode_write,
};

static ssize_t mdss_debug_perf_panic_read(struct file *file,
			char __user *buff, size_t count, loff_t *ppos)
{
	struct mdss_data_type *mdata = file->private_data;
	int len = 0;
	char buf[40] = {'\0'};

	if (!mdata)
		return -ENODEV;

	if (*ppos)
		return 0; /* the end */

	len = snprintf(buf, sizeof(buf), "%d\n",
		!mdata->has_panic_ctrl);
	if (len < 0 || len >= sizeof(buf))
		return 0;

	if ((count < sizeof(buf)) || copy_to_user(buff, buf, len))
		return -EFAULT;

	*ppos += len;   /* increase offset */

	return len;
}

static int mdss_debug_set_panic_signal(struct mdss_mdp_pipe *pipe_pool,
	u32 pool_size, struct mdss_data_type *mdata, bool enable)
{
	int i, cnt = 0;
	struct mdss_mdp_pipe *pipe;

	for (i = 0; i < pool_size; i++) {
		pipe = pipe_pool + i;
		if (pipe && (atomic_read(&pipe->kref.refcount) != 0) &&
			mdss_mdp_panic_signal_support_mode(mdata, pipe)) {
			mdss_mdp_pipe_panic_signal_ctrl(pipe, enable);
			pr_debug("pnum:%d count:%d img:%dx%d ",
				pipe->num, pipe->play_cnt, pipe->img_width,
				pipe->img_height);
			pr_cont("src[%d,%d,%d,%d] dst[%d,%d,%d,%d]\n",
				pipe->src.x, pipe->src.y, pipe->src.w,
				pipe->src.h, pipe->dst.x, pipe->dst.y,
				pipe->dst.w, pipe->dst.h);
			cnt++;
		} else if (pipe) {
			pr_debug("Inactive pipe num:%d supported:%d\n",
			       atomic_read(&pipe->kref.refcount),
			       mdss_mdp_panic_signal_support_mode(mdata, pipe));
		}
	}
	return cnt;
}

static void mdss_debug_set_panic_state(struct mdss_data_type *mdata,
	bool enable)
{
	pr_debug("VIG:\n");
	if (!mdss_debug_set_panic_signal(mdata->vig_pipes, mdata->nvig_pipes,
		mdata, enable))
		pr_debug("no active pipes found\n");
	pr_debug("RGB:\n");
	if (!mdss_debug_set_panic_signal(mdata->rgb_pipes, mdata->nrgb_pipes,
		mdata, enable))
		pr_debug("no active pipes found\n");
	pr_debug("DMA:\n");
	if (!mdss_debug_set_panic_signal(mdata->vig_pipes, mdata->ndma_pipes,
		mdata, enable))
		pr_debug("no active pipes found\n");
}

static ssize_t mdss_debug_perf_panic_write(struct file *file,
		    const char __user *user_buf, size_t count, loff_t *ppos)
{
	struct mdss_data_type *mdata = file->private_data;
	int disable_panic;
	char buf[10];

	if (!mdata)
		return -EFAULT;

	if (count >= sizeof(buf))
		return -EFAULT;

	if (copy_from_user(buf, user_buf, count))
		return -EFAULT;

	buf[count] = 0;	/* end of string */

	if (sscanf(buf, "%d", &disable_panic) != 1)
		return -EFAULT;

	if (disable_panic) {
		/* Disable panic signal for all active pipes */
		pr_debug("Disabling panic:\n");
		mdss_debug_set_panic_state(mdata, false);
		mdata->has_panic_ctrl = false;
	} else {
		/* Enable panic signal for all active pipes */
		pr_debug("Enabling panic:\n");
		mdata->has_panic_ctrl = true;
		mdss_debug_set_panic_state(mdata, true);
	}

	return count;
}

static const struct file_operations mdss_perf_panic_enable = {
	.open = simple_open,
	.read = mdss_debug_perf_panic_read,
	.write = mdss_debug_perf_panic_write,
};

static int mdss_debugfs_cleanup(struct mdss_debug_data *mdd)
{
	struct mdss_debug_base *base, *tmp;

	if (!mdd)
		return 0;

	list_for_each_entry_safe(base, tmp, &mdd->base_list, head) {
		list_del(&base->head);
		kfree(base);
	}

	if (mdd->root)
		debugfs_remove_recursive(mdd->root);

	kfree(mdd);

	return 0;
}

static ssize_t mdss_debug_perf_bw_limit_read(struct file *file,
			char __user *buff, size_t count, loff_t *ppos)
{
	struct mdss_data_type *mdata = file->private_data;
	struct mdss_max_bw_settings *temp_settings;
	int len = 0, i;
	char buf[256];

	if (!mdata)
		return -ENODEV;

	if (*ppos)
		return 0;	/* the end */

	pr_debug("mdata->max_bw_settings_cnt = %d\n",
			mdata->max_bw_settings_cnt);

	temp_settings = mdata->max_bw_settings;
	for (i = 0; i < mdata->max_bw_settings_cnt; i++) {
		len += snprintf(buf + len, sizeof(buf), "%d %d\n",
				temp_settings->mdss_max_bw_mode,
					temp_settings->mdss_max_bw_val);
		temp_settings++;
	}

	if (len < 0)
		return 0;

	if (copy_to_user(buff, buf, len))
		return -EFAULT;

	*ppos += len;	/* increase offset */

	return len;
}

static ssize_t mdss_debug_perf_bw_limit_write(struct file *file,
		    const char __user *user_buf, size_t count, loff_t *ppos)
{
	struct mdss_data_type *mdata = file->private_data;
	char buf[32];
	u32 mode, val, cnt;
	struct mdss_max_bw_settings *temp_settings;

	if (!mdata)
		return -ENODEV;


	if (count >= sizeof(buf))
		return -EFAULT;

	if (copy_from_user(buf, user_buf, count))
		return -EFAULT;

	buf[count] = 0;	/* end of string */
	cnt = mdata->max_bw_settings_cnt;
	temp_settings = mdata->max_bw_settings;

	if (strnchr(buf, count, ' ')) {
		/* Parsing buf */
		if (sscanf(buf, "%u %u", &mode, &val) != 2)
			return -EFAULT;
	}

	while (cnt--) {
		if (mode == temp_settings->mdss_max_bw_mode) {
			temp_settings->mdss_max_bw_val = val;
			break;
		} else {
			temp_settings++;
		}
	}

	if (cnt == 0)
		pr_err("Input mode is invalid\n");

	return count;
}

static const struct file_operations mdss_perf_bw_limit_fops = {
	.open = simple_open,
	.read = mdss_debug_perf_bw_limit_read,
	.write = mdss_debug_perf_bw_limit_write,
};

static int mdss_debugfs_perf_init(struct mdss_debug_data *mdd,
			struct mdss_data_type *mdata) {

	debugfs_create_u32("min_mdp_clk", 0644, mdd->perf,
		(u32 *)&mdata->perf_tune.min_mdp_clk);

	debugfs_create_u64("min_bus_vote", 0644, mdd->perf,
		(u64 *)&mdata->perf_tune.min_bus_vote);

	debugfs_create_u32("disable_prefill", 0644, mdd->perf,
		(u32 *)&mdata->disable_prefill);

	debugfs_create_file("disable_panic", 0644, mdd->perf,
		(struct mdss_data_type *)mdata, &mdss_perf_panic_enable);

	debugfs_create_bool("enable_bw_release", 0644, mdd->perf,
		(u32 *)&mdata->enable_bw_release);

	debugfs_create_bool("enable_rotator_bw_release", 0644, mdd->perf,
		(u32 *)&mdata->enable_rotator_bw_release);

	debugfs_create_file("ab_factor", 0644, mdd->perf,
		&mdata->ab_factor, &mdss_factor_fops);

	debugfs_create_file("ib_factor", 0644, mdd->perf,
		&mdata->ib_factor, &mdss_factor_fops);

	debugfs_create_file("ib_factor_overlap", 0644, mdd->perf,
		&mdata->ib_factor_overlap, &mdss_factor_fops);

	debugfs_create_file("ib_factor_cmd", 0644, mdd->perf,
		&mdata->ib_factor_cmd, &mdss_factor_fops);

	debugfs_create_file("clk_factor", 0644, mdd->perf,
		&mdata->clk_factor, &mdss_factor_fops);

	debugfs_create_u32("threshold_low", 0644, mdd->perf,
		(u32 *)&mdata->max_bw_low);

	debugfs_create_u32("threshold_high", 0644, mdd->perf,
		(u32 *)&mdata->max_bw_high);

	debugfs_create_u32("threshold_pipe", 0644, mdd->perf,
		(u32 *)&mdata->max_bw_per_pipe);

	debugfs_create_file("perf_mode", 0644, mdd->perf,
		(u32 *)&mdata->perf_tune, &mdss_perf_mode_fops);

	/* Initialize percentage to 0% */
	mdata->latency_buff_per = 0;
	debugfs_create_u32("latency_buff_per", 0644, mdd->perf,
		(u32 *)&mdata->latency_buff_per);

	debugfs_create_file("threshold_bw_limit", 0644, mdd->perf,
		(struct mdss_data_type *)mdata, &mdss_perf_bw_limit_fops);

	return 0;
}

int mdss_debugfs_init(struct mdss_data_type *mdata)
{
	struct mdss_debug_data *mdd;

	if (mdata->debug_inf.debug_data) {
		pr_warn("mdss debugfs already initialized\n");
		return -EBUSY;
	}

	mdd = kzalloc(sizeof(*mdd), GFP_KERNEL);
	if (!mdd) {
		pr_err("no memory to create mdss debug data\n");
		return -ENOMEM;
	}
	INIT_LIST_HEAD(&mdd->base_list);

	mdd->root = debugfs_create_dir("mdp", NULL);
	if (IS_ERR_OR_NULL(mdd->root)) {
		pr_err("debugfs_create_dir for mdp failed, error %ld\n",
		       PTR_ERR(mdd->root));
		goto err;
	}

	mdd->perf = debugfs_create_dir("perf", mdd->root);
	if (IS_ERR_OR_NULL(mdd->perf)) {
		pr_err("debugfs_create_dir perf fail, error %ld\n",
			PTR_ERR(mdd->perf));
		goto err;
	}

	mdss_debugfs_perf_init(mdd, mdata);

	if (mdss_create_xlog_debug(mdd))
		goto err;

	mdata->debug_inf.debug_data = mdd;

	return 0;

err:
	mdss_debugfs_cleanup(mdd);
	return -ENODEV;
}

int mdss_debugfs_remove(struct mdss_data_type *mdata)
{
	struct mdss_debug_data *mdd = mdata->debug_inf.debug_data;

	mdss_debugfs_cleanup(mdd);
	mdata->debug_inf.debug_data = NULL;

	return 0;
}

void mdss_dump_reg(char __iomem *base, int len)
{
	char *addr;
	u32 x0, x4, x8, xc;
	int i;

	addr = base;
	if (len % 16)
		len += 16;
	len /= 16;

	mdss_mdp_clk_ctrl(MDP_BLOCK_POWER_ON);
	for (i = 0; i < len; i++) {
		x0 = readl_relaxed(addr+0x0);
		x4 = readl_relaxed(addr+0x4);
		x8 = readl_relaxed(addr+0x8);
		xc = readl_relaxed(addr+0xc);
		pr_info("%pK : %08x %08x %08x %08x\n", addr, x0, x4, x8, xc);
		addr += 16;
	}
	mdss_mdp_clk_ctrl(MDP_BLOCK_POWER_OFF);
}

int vsync_count;
static struct mdss_mdp_misr_map {
	u32 ctrl_reg;
	u32 value_reg;
	u32 crc_op_mode;
	u32 crc_index;
	bool use_ping;
	bool is_ping_full;
	bool is_pong_full;
	struct mutex crc_lock;
	u32 crc_ping[MISR_CRC_BATCH_SIZE];
	u32 crc_pong[MISR_CRC_BATCH_SIZE];
} mdss_mdp_misr_table[DISPLAY_MISR_MAX] = {
	[DISPLAY_MISR_DSI0] = {
		.ctrl_reg = MDSS_MDP_LP_MISR_CTRL_DSI0,
		.value_reg = MDSS_MDP_LP_MISR_SIGN_DSI0,
		.crc_op_mode = 0,
		.crc_index = 0,
		.use_ping = true,
		.is_ping_full = false,
		.is_pong_full = false,
	},
	[DISPLAY_MISR_DSI1] = {
		.ctrl_reg = MDSS_MDP_LP_MISR_CTRL_DSI1,
		.value_reg = MDSS_MDP_LP_MISR_SIGN_DSI1,
		.crc_op_mode = 0,
		.crc_index = 0,
		.use_ping = true,
		.is_ping_full = false,
		.is_pong_full = false,
	},
	[DISPLAY_MISR_EDP] = {
		.ctrl_reg = MDSS_MDP_LP_MISR_CTRL_EDP,
		.value_reg = MDSS_MDP_LP_MISR_SIGN_EDP,
		.crc_op_mode = 0,
		.crc_index = 0,
		.use_ping = true,
		.is_ping_full = false,
		.is_pong_full = false,
	},
	[DISPLAY_MISR_HDMI] = {
		.ctrl_reg = MDSS_MDP_LP_MISR_CTRL_HDMI,
		.value_reg = MDSS_MDP_LP_MISR_SIGN_HDMI,
		.crc_op_mode = 0,
		.crc_index = 0,
		.use_ping = true,
		.is_ping_full = false,
		.is_pong_full = false,
	},
	[DISPLAY_MISR_MDP] = {
		.ctrl_reg = MDSS_MDP_LP_MISR_CTRL_MDP,
		.value_reg = MDSS_MDP_LP_MISR_SIGN_MDP,
		.crc_op_mode = 0,
		.crc_index = 0,
		.use_ping = true,
		.is_ping_full = false,
		.is_pong_full = false,
	},
};

static inline struct mdss_mdp_misr_map *mdss_misr_get_map(u32 block_id,
		struct mdss_mdp_ctl *ctl, struct mdss_data_type *mdata)
{
	struct mdss_mdp_misr_map *map;
	struct mdss_mdp_mixer *mixer;
	char *ctrl_reg = NULL, *value_reg = NULL;
	char *intf_base = NULL;

	if (block_id > DISPLAY_MISR_HDMI && block_id != DISPLAY_MISR_MDP) {
		pr_err("MISR Block id (%d) out of range\n", block_id);
		return NULL;
	}

	if (mdata->mdp_rev >= MDSS_MDP_HW_REV_105) {
		/* Use updated MDP Interface MISR Block address offset */
		if (block_id == DISPLAY_MISR_MDP) {
			if (ctl) {
				mixer = mdss_mdp_mixer_get(ctl,
					MDSS_MDP_MIXER_MUX_DEFAULT);
				ctrl_reg = mixer->base +
					MDSS_MDP_LAYER_MIXER_MISR_CTRL;
				value_reg = mixer->base +
					MDSS_MDP_LAYER_MIXER_MISR_SIGNATURE;
			}
		} else {
			if (block_id <= DISPLAY_MISR_HDMI) {
				intf_base = (char *)mdss_mdp_get_intf_base_addr(
						mdata, block_id);
				ctrl_reg = intf_base + MDSS_MDP_INTF_MISR_CTRL;
				value_reg = intf_base +
					MDSS_MDP_INTF_MISR_SIGNATURE;
			}
			/*
			 * For msm8916/8939, additional offset of 0x10
			 * is required
			 */
			if ((mdata->mdp_rev == MDSS_MDP_HW_REV_106) ||
				(mdata->mdp_rev == MDSS_MDP_HW_REV_108)) {
				ctrl_reg += 0x10;
				value_reg += 0x10;
			}
		}
		mdss_mdp_misr_table[block_id].ctrl_reg = (u32)(ctrl_reg -
							mdata->mdp_base);
		mdss_mdp_misr_table[block_id].value_reg = (u32)(value_reg -
							mdata->mdp_base);
	}

	map = mdss_mdp_misr_table + block_id;
	if ((map->ctrl_reg == 0) || (map->value_reg == 0)) {
		pr_err("MISR Block id (%d) config not found\n", block_id);
		return NULL;
	}

	pr_debug("MISR Module(%d) CTRL(0x%x) SIG(0x%x) intf_base(0x%pK)\n",
			block_id, map->ctrl_reg, map->value_reg, intf_base);
	return map;
}

/*
 * switch_mdp_misr_offset() - Update MDP MISR register offset for MDSS
 * Hardware Revision 103.
 * @map: mdss_mdp_misr_map
 * @mdp_rev: MDSS Hardware Revision
 * @block_id: Logical MISR Block ID
 *
 * Return: true when MDSS Revision is 103 else false.
 */
static bool switch_mdp_misr_offset(struct mdss_mdp_misr_map *map, u32 mdp_rev,
					u32 block_id)
{
	bool use_mdp_up_misr = false;

	if ((IS_MDSS_MAJOR_MINOR_SAME(mdp_rev, MDSS_MDP_HW_REV_103)) &&
		(block_id == DISPLAY_MISR_MDP)) {
		/* Use Upper pipe MISR for Layer Mixer CRC */
		map->ctrl_reg = MDSS_MDP_UP_MISR_CTRL_MDP;
		map->value_reg = MDSS_MDP_UP_MISR_SIGN_MDP;
		use_mdp_up_misr = true;
	}
	pr_debug("MISR Module(%d) Offset of MISR_CTRL = 0x%x MISR_SIG = 0x%x\n",
			block_id, map->ctrl_reg, map->value_reg);
	return use_mdp_up_misr;
}

int mdss_misr_set(struct mdss_data_type *mdata,
			struct mdp_misr *req,
			struct mdss_mdp_ctl *ctl)
{
	struct mdss_mdp_misr_map *map;
	struct mdss_mdp_mixer *mixer;
	u32 config = 0, val = 0;
	u32 mixer_num = 0;
	bool is_valid_wb_mixer = true;
	bool use_mdp_up_misr = false;

	if (!mdata || !req || !ctl) {
<<<<<<< HEAD
		pr_err("Invalid input params: mdata = %p req = %p ctl = %p",
			mdata, req, ctl);
		return -EINVAL;
	}
=======
		pr_err("Invalid input params: mdata = %pK req = %pK ctl = %pK",
			mdata, req, ctl);
		return -EINVAL;
	}

	map = mdss_misr_get_map(req->block_id, ctl, mdata);
>>>>>>> e80fe0e6

	map = mdss_misr_get_map(req->block_id, ctl, mdata);
	if (!map) {
		pr_err("Invalid MISR Block=%d\n", req->block_id);
		return -EINVAL;
	}
	use_mdp_up_misr = switch_mdp_misr_offset(map, mdata->mdp_rev,
				req->block_id);

	mdss_mdp_clk_ctrl(MDP_BLOCK_POWER_ON);
	if (req->block_id == DISPLAY_MISR_MDP) {
		mixer = mdss_mdp_mixer_get(ctl, MDSS_MDP_MIXER_MUX_DEFAULT);
		if (!mixer) {
			pr_err("%s: failed to get default mixer, Block=%d\n",
				__func__, req->block_id);
			return -EINVAL;
		}
		mixer_num = mixer->num;
		pr_debug("SET MDP MISR BLK to MDSS_MDP_LP_MISR_SEL_LMIX%d_GC\n",
			mixer_num);
		switch (mixer_num) {
		case MDSS_MDP_INTF_LAYERMIXER0:
			pr_debug("Use Layer Mixer 0 for WB CRC\n");
			val = MDSS_MDP_LP_MISR_SEL_LMIX0_GC;
			break;
		case MDSS_MDP_INTF_LAYERMIXER1:
			pr_debug("Use Layer Mixer 1 for WB CRC\n");
			val = MDSS_MDP_LP_MISR_SEL_LMIX1_GC;
			break;
		case MDSS_MDP_INTF_LAYERMIXER2:
			pr_debug("Use Layer Mixer 2 for WB CRC\n");
			val = MDSS_MDP_LP_MISR_SEL_LMIX2_GC;
			break;
		default:
			pr_err("Invalid Layer Mixer %d selected for WB CRC\n",
				mixer_num);
			is_valid_wb_mixer = false;
			break;
		}
		if ((is_valid_wb_mixer) &&
			(mdata->mdp_rev < MDSS_MDP_HW_REV_106)) {
			if (use_mdp_up_misr)
				writel_relaxed((val +
					MDSS_MDP_UP_MISR_LMIX_SEL_OFFSET),
					(mdata->mdp_base +
					 MDSS_MDP_UP_MISR_SEL));
			else
				writel_relaxed(val,
					(mdata->mdp_base +
					MDSS_MDP_LP_MISR_SEL));
		}
	}
	vsync_count = 0;
	map->crc_op_mode = req->crc_op_mode;
	config = (MDSS_MDP_MISR_CTRL_FRAME_COUNT_MASK & req->frame_count) |
			(MDSS_MDP_MISR_CTRL_ENABLE);

	writel_relaxed(MDSS_MDP_MISR_CTRL_STATUS_CLEAR,
			mdata->mdp_base + map->ctrl_reg);
	/* ensure clear is done */
	wmb();

	memset(map->crc_ping, 0, sizeof(map->crc_ping));
	memset(map->crc_pong, 0, sizeof(map->crc_pong));
	map->crc_index = 0;
	map->use_ping = true;
	map->is_ping_full = false;
	map->is_pong_full = false;

	if (MISR_OP_BM != map->crc_op_mode) {

		writel_relaxed(config,
				mdata->mdp_base + map->ctrl_reg);
		pr_debug("MISR_CTRL = 0x%x",
				readl_relaxed(mdata->mdp_base + map->ctrl_reg));
	}
	mdss_mdp_clk_ctrl(MDP_BLOCK_POWER_OFF);
	return 0;
}

char *get_misr_block_name(int misr_block_id)
{
	switch (misr_block_id) {
	case DISPLAY_MISR_EDP: return "eDP";
	case DISPLAY_MISR_DSI0: return "DSI_0";
	case DISPLAY_MISR_DSI1: return "DSI_1";
	case DISPLAY_MISR_HDMI: return "HDMI";
	case DISPLAY_MISR_MDP: return "Writeback";
	case DISPLAY_MISR_DSI_CMD: return "DSI_CMD";
	default: return "???";
	}
}

int mdss_misr_get(struct mdss_data_type *mdata,
			struct mdp_misr *resp,
			struct mdss_mdp_ctl *ctl)
{
	struct mdss_mdp_misr_map *map;
	struct mdss_mdp_mixer *mixer;
	u32 status;
	int ret = -1;
	int i;

	map = mdss_misr_get_map(resp->block_id, ctl, mdata);
	if (!map) {
		pr_err("Invalid MISR Block=%d\n", resp->block_id);
		return -EINVAL;
	}
	switch_mdp_misr_offset(map, mdata->mdp_rev, resp->block_id);

	mixer = mdss_mdp_mixer_get(ctl, MDSS_MDP_MIXER_MUX_DEFAULT);

	mdss_mdp_clk_ctrl(MDP_BLOCK_POWER_ON);
	switch (map->crc_op_mode) {
	case MISR_OP_SFM:
	case MISR_OP_MFM:
		ret = readl_poll_timeout(mdata->mdp_base + map->ctrl_reg,
				status, status & MDSS_MDP_MISR_CTRL_STATUS,
				MISR_POLL_SLEEP, MISR_POLL_TIMEOUT);
		if (ret == 0) {
			resp->crc_value[0] = readl_relaxed(mdata->mdp_base +
				map->value_reg);
			pr_debug("CRC %s=0x%x\n",
				get_misr_block_name(resp->block_id),
				resp->crc_value[0]);
			writel_relaxed(0, mdata->mdp_base + map->ctrl_reg);
		} else {
			pr_debug("Get MISR TimeOut %s\n",
				get_misr_block_name(resp->block_id));

			ret = readl_poll_timeout(mdata->mdp_base +
					map->ctrl_reg, status,
					status & MDSS_MDP_MISR_CTRL_STATUS,
					MISR_POLL_SLEEP, MISR_POLL_TIMEOUT);
			if (ret == 0) {
				resp->crc_value[0] =
					readl_relaxed(mdata->mdp_base +
					map->value_reg);
				pr_debug("Retry CRC %s=0x%x\n",
					get_misr_block_name(resp->block_id),
					resp->crc_value[0]);
			} else {
				pr_err("Get MISR TimeOut %s\n",
					get_misr_block_name(resp->block_id));
			}
			writel_relaxed(0, mdata->mdp_base + map->ctrl_reg);
		}
		break;
	case MISR_OP_BM:
		if (map->is_ping_full) {
			for (i = 0; i < MISR_CRC_BATCH_SIZE; i++)
				resp->crc_value[i] = map->crc_ping[i];
			memset(map->crc_ping, 0, sizeof(map->crc_ping));
			map->is_ping_full = false;
			ret = 0;
		} else if (map->is_pong_full) {
			for (i = 0; i < MISR_CRC_BATCH_SIZE; i++)
				resp->crc_value[i] = map->crc_pong[i];
			memset(map->crc_pong, 0, sizeof(map->crc_pong));
			map->is_pong_full = false;
			ret = 0;
		} else {
			pr_debug("mdss_mdp_misr_crc_get PING BUF %s\n",
				map->is_ping_full ? "FULL" : "EMPTRY");
			pr_debug("mdss_mdp_misr_crc_get PONG BUF %s\n",
				map->is_pong_full ? "FULL" : "EMPTRY");
		}
		resp->crc_op_mode = map->crc_op_mode;
		break;
	default:
		ret = -ENOSYS;
		break;
	}

	mdss_mdp_clk_ctrl(MDP_BLOCK_POWER_OFF);
	return ret;
}

/* This function is expected to be called from interrupt context */
void mdss_misr_crc_collect(struct mdss_data_type *mdata, int block_id)
{
	struct mdss_mdp_misr_map *map;
	u32 status = 0;
	u32 crc = 0x0BAD0BAD;
	bool crc_stored = false;

	map = mdss_misr_get_map(block_id, NULL, mdata);
	if (!map || (map->crc_op_mode != MISR_OP_BM))
		return;
	switch_mdp_misr_offset(map, mdata->mdp_rev, block_id);

	status = readl_relaxed(mdata->mdp_base + map->ctrl_reg);
	if (MDSS_MDP_MISR_CTRL_STATUS & status) {
		crc = readl_relaxed(mdata->mdp_base + map->value_reg);
		if (map->use_ping) {
			if (map->is_ping_full) {
				pr_err("PING Buffer FULL\n");
			} else {
				map->crc_ping[map->crc_index] = crc;
				crc_stored = true;
			}
		} else {
			if (map->is_pong_full) {
				pr_err("PONG Buffer FULL\n");
			} else {
				map->crc_pong[map->crc_index] = crc;
				crc_stored = true;
			}
		}

		if (crc_stored) {
			map->crc_index = (map->crc_index + 1);
			if (map->crc_index == MISR_CRC_BATCH_SIZE) {
				map->crc_index = 0;
				if (true == map->use_ping) {
					map->is_ping_full = true;
					map->use_ping = false;
				} else {
					map->is_pong_full = true;
					map->use_ping = true;
				}
				pr_debug("USE BUFF %s\n", map->use_ping ?
					"PING" : "PONG");
				pr_debug("mdss_misr_crc_collect PING BUF %s\n",
					map->is_ping_full ? "FULL" : "EMPTRY");
				pr_debug("mdss_misr_crc_collect PONG BUF %s\n",
					map->is_pong_full ? "FULL" : "EMPTRY");
			}
		} else {
			pr_err("CRC(%d) Not saved\n", crc);
		}

		if (mdata->mdp_rev < MDSS_MDP_HW_REV_105) {
			writel_relaxed(MDSS_MDP_MISR_CTRL_STATUS_CLEAR,
					mdata->mdp_base + map->ctrl_reg);
			writel_relaxed(MISR_CRC_BATCH_CFG,
				mdata->mdp_base + map->ctrl_reg);
		}
	} else if (0 == status) {
		if (mdata->mdp_rev < MDSS_MDP_HW_REV_105)
			writel_relaxed(MISR_CRC_BATCH_CFG,
					mdata->mdp_base + map->ctrl_reg);
		else
			writel_relaxed(MISR_CRC_BATCH_CFG |
					MDSS_MDP_LP_MISR_CTRL_FREE_RUN_MASK,
					mdata->mdp_base + map->ctrl_reg);
		pr_debug("$$ Batch CRC Start $$\n");
	}
	pr_debug("$$ Vsync Count = %d, CRC=0x%x Indx = %d$$\n",
		vsync_count, crc, map->crc_index);

	if (MAX_VSYNC_COUNT == vsync_count) {
		pr_err("RESET vsync_count(%d)\n", vsync_count);
		vsync_count = 0;
	} else {
		vsync_count += 1;
	}
}<|MERGE_RESOLUTION|>--- conflicted
+++ resolved
@@ -1235,19 +1235,10 @@
 	bool use_mdp_up_misr = false;
 
 	if (!mdata || !req || !ctl) {
-<<<<<<< HEAD
-		pr_err("Invalid input params: mdata = %p req = %p ctl = %p",
-			mdata, req, ctl);
-		return -EINVAL;
-	}
-=======
 		pr_err("Invalid input params: mdata = %pK req = %pK ctl = %pK",
 			mdata, req, ctl);
 		return -EINVAL;
 	}
-
-	map = mdss_misr_get_map(req->block_id, ctl, mdata);
->>>>>>> e80fe0e6
 
 	map = mdss_misr_get_map(req->block_id, ctl, mdata);
 	if (!map) {
