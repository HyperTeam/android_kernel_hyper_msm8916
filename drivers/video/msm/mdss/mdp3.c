--- conflicted
+++ resolved
@@ -2695,7 +2695,6 @@
 static int mdp3_resume(struct platform_device *pdev)
 {
 	pr_debug("Display resume\n");
-<<<<<<< HEAD
 
 	return mdp3_resume_sub();
 }
@@ -2723,35 +2722,6 @@
 	return 0;
 }
 
-=======
-
-	return mdp3_resume_sub();
-}
-#else
-#define mdp3_suspend NULL
-#define mdp3_resume  NULL
-#endif
-
-
-#ifdef CONFIG_PM_RUNTIME
-static int mdp3_runtime_resume(struct device *dev)
-{
-	dev_dbg(dev, "Display pm runtime resume\n");
-
-	mdp3_enable_regulator(true);
-	mdp3_footswitch_ctrl(1);
-
-	return 0;
-}
-
-static int mdp3_runtime_idle(struct device *dev)
-{
-	dev_dbg(dev, "Display pm runtime idle\n");
-
-	return 0;
-}
-
->>>>>>> 83846d11
 static int mdp3_runtime_suspend(struct device *dev)
 {
 	dev_dbg(dev, "Display pm runtime suspend\n");
