--- conflicted
+++ resolved
@@ -804,21 +804,13 @@
 	int speed_bin, speed_config;
 	char prop_name[32];
 
-<<<<<<< HEAD
-	/* Load defualt configuration, if speed config is not required */
-=======
 	/* Load default configuration, if speed config is not required */
->>>>>>> 83846d11
 	if (of_property_read_u32(pdev->dev.of_node,
 			"qcom,gpu-speed-config", &speed_config))
 		return pdev->dev.of_node;
 
 	res = platform_get_resource_byname(pdev, IORESOURCE_MEM,
-<<<<<<< HEAD
-			"efuse_memory");
-=======
 			"qfprom_memory");
->>>>>>> 83846d11
 	if (!res)
 		return NULL;
 
@@ -827,11 +819,7 @@
 	if (!base)
 		return NULL;
 
-<<<<<<< HEAD
-	pte_reg_val = __raw_readl(base);
-=======
 	pte_reg_val = __raw_readl(base + QFPROM_CORR_PTE2_OFFSET);
->>>>>>> 83846d11
 
 	iounmap(base);
 
