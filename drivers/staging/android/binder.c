/* binder.c
 *
 * Android IPC Subsystem
 *
 * Copyright (C) 2007-2008 Google, Inc.
 *
 * This software is licensed under the terms of the GNU General Public
 * License version 2, as published by the Free Software Foundation, and
 * may be copied, distributed, and modified under those terms.
 *
 * This program is distributed in the hope that it will be useful,
 * but WITHOUT ANY WARRANTY; without even the implied warranty of
 * MERCHANTABILITY or FITNESS FOR A PARTICULAR PURPOSE.  See the
 * GNU General Public License for more details.
 *
 */

#define pr_fmt(fmt) KBUILD_MODNAME ": " fmt

#include <asm/cacheflush.h>
#include <linux/fdtable.h>
#include <linux/file.h>
#include <linux/freezer.h>
#include <linux/fs.h>
#include <linux/list.h>
#include <linux/miscdevice.h>
#include <linux/mm.h>
#include <linux/module.h>
#include <linux/mutex.h>
#include <linux/nsproxy.h>
#include <linux/poll.h>
#include <linux/debugfs.h>
#include <linux/rbtree.h>
#include <linux/sched.h>
#include <linux/seq_file.h>
#include <linux/uaccess.h>
#include <linux/vmalloc.h>
#include <linux/slab.h>
#include <linux/pid_namespace.h>
#include <linux/security.h>

#include "binder.h"
#include "binder_trace.h"

static DEFINE_MUTEX(binder_main_lock);
static DEFINE_MUTEX(binder_deferred_lock);
static DEFINE_MUTEX(binder_mmap_lock);

static HLIST_HEAD(binder_procs);
static HLIST_HEAD(binder_deferred_list);
static HLIST_HEAD(binder_dead_nodes);

static struct dentry *binder_debugfs_dir_entry_root;
static struct dentry *binder_debugfs_dir_entry_proc;
static struct binder_node *binder_context_mgr_node;
static kuid_t binder_context_mgr_uid = INVALID_UID;
static int binder_last_id;
static struct workqueue_struct *binder_deferred_workqueue;

#define BINDER_DEBUG_ENTRY(name) \
static int binder_##name##_open(struct inode *inode, struct file *file) \
{ \
	return single_open(file, binder_##name##_show, inode->i_private); \
} \
\
static const struct file_operations binder_##name##_fops = { \
	.owner = THIS_MODULE, \
	.open = binder_##name##_open, \
	.read = seq_read, \
	.llseek = seq_lseek, \
	.release = single_release, \
}

static int binder_proc_show(struct seq_file *m, void *unused);
BINDER_DEBUG_ENTRY(proc);

/* This is only defined in include/asm-arm/sizes.h */
#ifndef SZ_1K
#define SZ_1K                               0x400
#endif

#ifndef SZ_4M
#define SZ_4M                               0x400000
#endif

#define FORBIDDEN_MMAP_FLAGS                (VM_WRITE)

#define BINDER_SMALL_BUF_SIZE (PAGE_SIZE * 64)

enum {
	BINDER_DEBUG_USER_ERROR             = 1U << 0,
	BINDER_DEBUG_FAILED_TRANSACTION     = 1U << 1,
	BINDER_DEBUG_DEAD_TRANSACTION       = 1U << 2,
	BINDER_DEBUG_OPEN_CLOSE             = 1U << 3,
	BINDER_DEBUG_DEAD_BINDER            = 1U << 4,
	BINDER_DEBUG_DEATH_NOTIFICATION     = 1U << 5,
	BINDER_DEBUG_READ_WRITE             = 1U << 6,
	BINDER_DEBUG_USER_REFS              = 1U << 7,
	BINDER_DEBUG_THREADS                = 1U << 8,
	BINDER_DEBUG_TRANSACTION            = 1U << 9,
	BINDER_DEBUG_TRANSACTION_COMPLETE   = 1U << 10,
	BINDER_DEBUG_FREE_BUFFER            = 1U << 11,
	BINDER_DEBUG_INTERNAL_REFS          = 1U << 12,
	BINDER_DEBUG_BUFFER_ALLOC           = 1U << 13,
	BINDER_DEBUG_PRIORITY_CAP           = 1U << 14,
	BINDER_DEBUG_BUFFER_ALLOC_ASYNC     = 1U << 15,
};
static uint32_t binder_debug_mask = BINDER_DEBUG_USER_ERROR |
	BINDER_DEBUG_FAILED_TRANSACTION | BINDER_DEBUG_DEAD_TRANSACTION;
module_param_named(debug_mask, binder_debug_mask, uint, S_IWUSR | S_IRUGO);

static bool binder_debug_no_lock;
module_param_named(proc_no_lock, binder_debug_no_lock, bool, S_IWUSR | S_IRUGO);

static DECLARE_WAIT_QUEUE_HEAD(binder_user_error_wait);
static int binder_stop_on_user_error;

static int binder_set_stop_on_user_error(const char *val,
					 struct kernel_param *kp)
{
	int ret;
	ret = param_set_int(val, kp);
	if (binder_stop_on_user_error < 2)
		wake_up(&binder_user_error_wait);
	return ret;
}
module_param_call(stop_on_user_error, binder_set_stop_on_user_error,
	param_get_int, &binder_stop_on_user_error, S_IWUSR | S_IRUGO);

#define binder_debug(mask, x...) \
	do { \
		if (binder_debug_mask & mask) \
			pr_info(x); \
	} while (0)

#define binder_user_error(x...) \
	do { \
		if (binder_debug_mask & BINDER_DEBUG_USER_ERROR) \
			pr_info(x); \
		if (binder_stop_on_user_error) \
			binder_stop_on_user_error = 2; \
	} while (0)

enum binder_stat_types {
	BINDER_STAT_PROC,
	BINDER_STAT_THREAD,
	BINDER_STAT_NODE,
	BINDER_STAT_REF,
	BINDER_STAT_DEATH,
	BINDER_STAT_TRANSACTION,
	BINDER_STAT_TRANSACTION_COMPLETE,
	BINDER_STAT_COUNT
};

struct binder_stats {
	int br[_IOC_NR(BR_FAILED_REPLY) + 1];
	int bc[_IOC_NR(BC_DEAD_BINDER_DONE) + 1];
	int obj_created[BINDER_STAT_COUNT];
	int obj_deleted[BINDER_STAT_COUNT];
};

static struct binder_stats binder_stats;

static inline void binder_stats_deleted(enum binder_stat_types type)
{
	binder_stats.obj_deleted[type]++;
}

static inline void binder_stats_created(enum binder_stat_types type)
{
	binder_stats.obj_created[type]++;
}

struct binder_transaction_log_entry {
	int debug_id;
	int call_type;
	int from_proc;
	int from_thread;
	int target_handle;
	int to_proc;
	int to_thread;
	int to_node;
	int data_size;
	int offsets_size;
};
struct binder_transaction_log {
	int next;
	int full;
	struct binder_transaction_log_entry entry[32];
};
static struct binder_transaction_log binder_transaction_log;
static struct binder_transaction_log binder_transaction_log_failed;

static struct binder_transaction_log_entry *binder_transaction_log_add(
	struct binder_transaction_log *log)
{
	struct binder_transaction_log_entry *e;
	e = &log->entry[log->next];
	memset(e, 0, sizeof(*e));
	log->next++;
	if (log->next == ARRAY_SIZE(log->entry)) {
		log->next = 0;
		log->full = 1;
	}
	return e;
}

struct binder_work {
	struct list_head entry;
	enum {
		BINDER_WORK_TRANSACTION = 1,
		BINDER_WORK_TRANSACTION_COMPLETE,
		BINDER_WORK_NODE,
		BINDER_WORK_DEAD_BINDER,
		BINDER_WORK_DEAD_BINDER_AND_CLEAR,
		BINDER_WORK_CLEAR_DEATH_NOTIFICATION,
	} type;
};

struct binder_node {
	int debug_id;
	struct binder_work work;
	union {
		struct rb_node rb_node;
		struct hlist_node dead_node;
	};
	struct binder_proc *proc;
	struct hlist_head refs;
	int internal_strong_refs;
	int local_weak_refs;
	int local_strong_refs;
	binder_uintptr_t ptr;
	binder_uintptr_t cookie;
	unsigned has_strong_ref:1;
	unsigned pending_strong_ref:1;
	unsigned has_weak_ref:1;
	unsigned pending_weak_ref:1;
	unsigned has_async_transaction:1;
	unsigned accept_fds:1;
	unsigned min_priority:8;
	struct list_head async_todo;
};

struct binder_ref_death {
	struct binder_work work;
	binder_uintptr_t cookie;
};

struct binder_ref {
	/* Lookups needed: */
	/*   node + proc => ref (transaction) */
	/*   desc + proc => ref (transaction, inc/dec ref) */
	/*   node => refs + procs (proc exit) */
	int debug_id;
	struct rb_node rb_node_desc;
	struct rb_node rb_node_node;
	struct hlist_node node_entry;
	struct binder_proc *proc;
	struct binder_node *node;
	uint32_t desc;
	int strong;
	int weak;
	struct binder_ref_death *death;
};

struct binder_buffer {
	struct list_head entry; /* free and allocated entries by address */
	struct rb_node rb_node; /* free entry by size or allocated entry */
				/* by address */
	unsigned free:1;
	unsigned allow_user_free:1;
	unsigned async_transaction:1;
	unsigned debug_id:29;

	struct binder_transaction *transaction;

	struct binder_node *target_node;
	size_t data_size;
	size_t offsets_size;
	uint8_t data[0];
};

enum binder_deferred_state {
	BINDER_DEFERRED_PUT_FILES    = 0x01,
	BINDER_DEFERRED_FLUSH        = 0x02,
	BINDER_DEFERRED_RELEASE      = 0x04,
};

struct binder_proc {
	struct hlist_node proc_node;
	struct rb_root threads;
	struct rb_root nodes;
	struct rb_root refs_by_desc;
	struct rb_root refs_by_node;
	int pid;
	struct vm_area_struct *vma;
	struct mm_struct *vma_vm_mm;
	struct task_struct *tsk;
	struct files_struct *files;
	struct hlist_node deferred_work_node;
	int deferred_work;
	void *buffer;
	ptrdiff_t user_buffer_offset;

	struct list_head buffers;
	struct rb_root free_buffers;
	struct rb_root allocated_buffers;
	size_t free_async_space;

	struct page **pages;
	size_t buffer_size;
	uint32_t buffer_free;
	struct list_head todo;
	wait_queue_head_t wait;
	struct binder_stats stats;
	struct list_head delivered_death;
	int max_threads;
	int requested_threads;
	int requested_threads_started;
	int ready_threads;
	long default_priority;
	struct dentry *debugfs_entry;
};

enum {
	BINDER_LOOPER_STATE_REGISTERED  = 0x01,
	BINDER_LOOPER_STATE_ENTERED     = 0x02,
	BINDER_LOOPER_STATE_EXITED      = 0x04,
	BINDER_LOOPER_STATE_INVALID     = 0x08,
	BINDER_LOOPER_STATE_WAITING     = 0x10,
	BINDER_LOOPER_STATE_NEED_RETURN = 0x20
};

struct binder_thread {
	struct binder_proc *proc;
	struct rb_node rb_node;
	int pid;
	int looper;
	struct binder_transaction *transaction_stack;
	struct list_head todo;
	uint32_t return_error; /* Write failed, return error code in read buf */
	uint32_t return_error2; /* Write failed, return error code in read */
		/* buffer. Used when sending a reply to a dead process that */
		/* we are also waiting on */
	wait_queue_head_t wait;
	struct binder_stats stats;
};

struct binder_transaction {
	int debug_id;
	struct binder_work work;
	struct binder_thread *from;
	struct binder_transaction *from_parent;
	struct binder_proc *to_proc;
	struct binder_thread *to_thread;
	struct binder_transaction *to_parent;
	unsigned need_reply:1;
	/* unsigned is_dead:1; */	/* not used at the moment */

	struct binder_buffer *buffer;
	unsigned int	code;
	unsigned int	flags;
	long	priority;
	long	saved_priority;
	kuid_t	sender_euid;
};

static void
binder_defer_work(struct binder_proc *proc, enum binder_deferred_state defer);

static int task_get_unused_fd_flags(struct binder_proc *proc, int flags)
{
	struct files_struct *files = proc->files;
	unsigned long rlim_cur;
	unsigned long irqs;

	if (files == NULL)
		return -ESRCH;

	if (!lock_task_sighand(proc->tsk, &irqs))
		return -EMFILE;

	rlim_cur = task_rlimit(proc->tsk, RLIMIT_NOFILE);
	unlock_task_sighand(proc->tsk, &irqs);

	return __alloc_fd(files, 0, rlim_cur, flags);
}

/*
 * copied from fd_install
 */
static void task_fd_install(
	struct binder_proc *proc, unsigned int fd, struct file *file)
{
	if (proc->files)
		__fd_install(proc->files, fd, file);
}

/*
 * copied from sys_close
 */
static long task_close_fd(struct binder_proc *proc, unsigned int fd)
{
	int retval;

	if (proc->files == NULL)
		return -ESRCH;

	retval = __close_fd(proc->files, fd);
	/* can't restart close syscall because file table entry was cleared */
	if (unlikely(retval == -ERESTARTSYS ||
		     retval == -ERESTARTNOINTR ||
		     retval == -ERESTARTNOHAND ||
		     retval == -ERESTART_RESTARTBLOCK))
		retval = -EINTR;

	return retval;
}

static inline void binder_lock(const char *tag)
{
	trace_binder_lock(tag);
	mutex_lock(&binder_main_lock);
	trace_binder_locked(tag);
}

static inline void binder_unlock(const char *tag)
{
	trace_binder_unlock(tag);
	mutex_unlock(&binder_main_lock);
}

static void binder_set_nice(long nice)
{
	long min_nice;
	if (can_nice(current, nice)) {
		set_user_nice(current, nice);
		return;
	}
	min_nice = 20 - current->signal->rlim[RLIMIT_NICE].rlim_cur;
	binder_debug(BINDER_DEBUG_PRIORITY_CAP,
		     "%d: nice value %ld not allowed use %ld instead\n",
		      current->pid, nice, min_nice);
	set_user_nice(current, min_nice);
	if (min_nice < 20)
		return;
	binder_user_error("%d RLIMIT_NICE not set\n", current->pid);
}

static size_t binder_buffer_size(struct binder_proc *proc,
				 struct binder_buffer *buffer)
{
	if (list_is_last(&buffer->entry, &proc->buffers))
		return proc->buffer + proc->buffer_size - (void *)buffer->data;
	else
		return (size_t)list_entry(buffer->entry.next,
			struct binder_buffer, entry) - (size_t)buffer->data;
}

static void binder_insert_free_buffer(struct binder_proc *proc,
				      struct binder_buffer *new_buffer)
{
	struct rb_node **p = &proc->free_buffers.rb_node;
	struct rb_node *parent = NULL;
	struct binder_buffer *buffer;
	size_t buffer_size;
	size_t new_buffer_size;

	BUG_ON(!new_buffer->free);

	new_buffer_size = binder_buffer_size(proc, new_buffer);

	binder_debug(BINDER_DEBUG_BUFFER_ALLOC,
		     "%d: add free buffer, size %zd, at %p\n",
		      proc->pid, new_buffer_size, new_buffer);

	while (*p) {
		parent = *p;
		buffer = rb_entry(parent, struct binder_buffer, rb_node);
		BUG_ON(!buffer->free);

		buffer_size = binder_buffer_size(proc, buffer);

		if (new_buffer_size < buffer_size)
			p = &parent->rb_left;
		else
			p = &parent->rb_right;
	}
	rb_link_node(&new_buffer->rb_node, parent, p);
	rb_insert_color(&new_buffer->rb_node, &proc->free_buffers);
}

static void binder_insert_allocated_buffer(struct binder_proc *proc,
					   struct binder_buffer *new_buffer)
{
	struct rb_node **p = &proc->allocated_buffers.rb_node;
	struct rb_node *parent = NULL;
	struct binder_buffer *buffer;

	BUG_ON(new_buffer->free);

	while (*p) {
		parent = *p;
		buffer = rb_entry(parent, struct binder_buffer, rb_node);
		BUG_ON(buffer->free);

		if (new_buffer < buffer)
			p = &parent->rb_left;
		else if (new_buffer > buffer)
			p = &parent->rb_right;
		else
			BUG();
	}
	rb_link_node(&new_buffer->rb_node, parent, p);
	rb_insert_color(&new_buffer->rb_node, &proc->allocated_buffers);
}

static struct binder_buffer *binder_buffer_lookup(struct binder_proc *proc,
						  uintptr_t user_ptr)
{
	struct rb_node *n = proc->allocated_buffers.rb_node;
	struct binder_buffer *buffer;
	struct binder_buffer *kern_ptr;

	kern_ptr = (struct binder_buffer *)(user_ptr - proc->user_buffer_offset
		- offsetof(struct binder_buffer, data));

	while (n) {
		buffer = rb_entry(n, struct binder_buffer, rb_node);
		BUG_ON(buffer->free);

		if (kern_ptr < buffer)
			n = n->rb_left;
		else if (kern_ptr > buffer)
			n = n->rb_right;
		else
			return buffer;
	}
	return NULL;
}

static int binder_update_page_range(struct binder_proc *proc, int allocate,
				    void *start, void *end,
				    struct vm_area_struct *vma)
{
	void *page_addr;
	unsigned long user_page_addr;
	struct vm_struct tmp_area;
	struct page **page;
	struct mm_struct *mm;

	binder_debug(BINDER_DEBUG_BUFFER_ALLOC,
		     "%d: %s pages %p-%p\n", proc->pid,
		     allocate ? "allocate" : "free", start, end);

	if (end <= start)
		return 0;

	trace_binder_update_page_range(proc, allocate, start, end);

	if (vma)
		mm = NULL;
	else
		mm = get_task_mm(proc->tsk);

	if (mm) {
		down_write(&mm->mmap_sem);
		vma = proc->vma;
		if (vma && mm != proc->vma_vm_mm) {
			pr_err("%d: vma mm and task mm mismatch\n",
				proc->pid);
			vma = NULL;
		}
	}

	if (allocate == 0)
		goto free_range;

	if (vma == NULL) {
		pr_err("%d: binder_alloc_buf failed to map pages in userspace, no vma\n",
			proc->pid);
		goto err_no_vma;
	}

	for (page_addr = start; page_addr < end; page_addr += PAGE_SIZE) {
		int ret;
		struct page **page_array_ptr;
		page = &proc->pages[(page_addr - proc->buffer) / PAGE_SIZE];

		BUG_ON(*page);
		*page = alloc_page(GFP_KERNEL | __GFP_HIGHMEM | __GFP_ZERO);
		if (*page == NULL) {
			pr_err("%d: binder_alloc_buf failed for page at %p\n",
				proc->pid, page_addr);
			goto err_alloc_page_failed;
		}
		tmp_area.addr = page_addr;
		tmp_area.size = PAGE_SIZE + PAGE_SIZE /* guard page? */;
		page_array_ptr = page;
		ret = map_vm_area(&tmp_area, PAGE_KERNEL, &page_array_ptr);
		if (ret) {
			pr_err("%d: binder_alloc_buf failed to map page at %p in kernel\n",
			       proc->pid, page_addr);
			goto err_map_kernel_failed;
		}
		user_page_addr =
			(uintptr_t)page_addr + proc->user_buffer_offset;
		ret = vm_insert_page(vma, user_page_addr, page[0]);
		if (ret) {
			pr_err("%d: binder_alloc_buf failed to map page at %lx in userspace\n",
			       proc->pid, user_page_addr);
			goto err_vm_insert_page_failed;
		}
		/* vm_insert_page does not seem to increment the refcount */
	}
	if (mm) {
		up_write(&mm->mmap_sem);
		mmput(mm);
	}
	return 0;

free_range:
	for (page_addr = end - PAGE_SIZE; page_addr >= start;
	     page_addr -= PAGE_SIZE) {
		page = &proc->pages[(page_addr - proc->buffer) / PAGE_SIZE];
		if (vma)
			zap_page_range(vma, (uintptr_t)page_addr +
				proc->user_buffer_offset, PAGE_SIZE, NULL);
err_vm_insert_page_failed:
		unmap_kernel_range((unsigned long)page_addr, PAGE_SIZE);
err_map_kernel_failed:
		__free_page(*page);
		*page = NULL;
err_alloc_page_failed:
		;
	}
err_no_vma:
	if (mm) {
		up_write(&mm->mmap_sem);
		mmput(mm);
	}
	return -ENOMEM;
}

static struct binder_buffer *binder_alloc_buf(struct binder_proc *proc,
					      size_t data_size,
					      size_t offsets_size, int is_async)
{
	struct rb_node *n = proc->free_buffers.rb_node;
	struct binder_buffer *buffer;
	size_t buffer_size;
	struct rb_node *best_fit = NULL;
	void *has_page_addr;
	void *end_page_addr;
	size_t size;

	if (proc->vma == NULL) {
		pr_err("%d: binder_alloc_buf, no vma\n",
		       proc->pid);
		return NULL;
	}

	size = ALIGN(data_size, sizeof(void *)) +
		ALIGN(offsets_size, sizeof(void *));

	if (size < data_size || size < offsets_size) {
		binder_user_error("%d: got transaction with invalid size %zd-%zd\n",
				proc->pid, data_size, offsets_size);
		return NULL;
	}

	if (is_async &&
	    proc->free_async_space < size + sizeof(struct binder_buffer)) {
		binder_debug(BINDER_DEBUG_BUFFER_ALLOC,
			     "%d: binder_alloc_buf size %zd failed, no async space left\n",
			      proc->pid, size);
		return NULL;
	}

	while (n) {
		buffer = rb_entry(n, struct binder_buffer, rb_node);
		BUG_ON(!buffer->free);
		buffer_size = binder_buffer_size(proc, buffer);

		if (size < buffer_size) {
			best_fit = n;
			n = n->rb_left;
		} else if (size > buffer_size)
			n = n->rb_right;
		else {
			best_fit = n;
			break;
		}
	}
	if (best_fit == NULL) {
		pr_err("%d: binder_alloc_buf size %zd failed, no address space\n",
			proc->pid, size);
		return NULL;
	}
	if (n == NULL) {
		buffer = rb_entry(best_fit, struct binder_buffer, rb_node);
		buffer_size = binder_buffer_size(proc, buffer);
	}

	binder_debug(BINDER_DEBUG_BUFFER_ALLOC,
		     "%d: binder_alloc_buf size %zd got buffer %p size %zd\n",
		      proc->pid, size, buffer, buffer_size);

	has_page_addr =
		(void *)(((uintptr_t)buffer->data + buffer_size) & PAGE_MASK);
	if (n == NULL) {
		if (size + sizeof(struct binder_buffer) + 4 >= buffer_size)
			buffer_size = size; /* no room for other buffers */
		else
			buffer_size = size + sizeof(struct binder_buffer);
	}
	end_page_addr =
		(void *)PAGE_ALIGN((uintptr_t)buffer->data + buffer_size);
	if (end_page_addr > has_page_addr)
		end_page_addr = has_page_addr;
	if (binder_update_page_range(proc, 1,
	    (void *)PAGE_ALIGN((uintptr_t)buffer->data), end_page_addr, NULL))
		return NULL;

	rb_erase(best_fit, &proc->free_buffers);
	buffer->free = 0;
	binder_insert_allocated_buffer(proc, buffer);
	if (buffer_size != size) {
		struct binder_buffer *new_buffer = (void *)buffer->data + size;
		list_add(&new_buffer->entry, &buffer->entry);
		new_buffer->free = 1;
		binder_insert_free_buffer(proc, new_buffer);
	}
	binder_debug(BINDER_DEBUG_BUFFER_ALLOC,
		     "%d: binder_alloc_buf size %zd got %p\n",
		      proc->pid, size, buffer);
	buffer->data_size = data_size;
	buffer->offsets_size = offsets_size;
	buffer->async_transaction = is_async;
	if (is_async) {
		proc->free_async_space -= size + sizeof(struct binder_buffer);
		binder_debug(BINDER_DEBUG_BUFFER_ALLOC_ASYNC,
			     "%d: binder_alloc_buf size %zd async free %zd\n",
			      proc->pid, size, proc->free_async_space);
	}

	return buffer;
}

static void *buffer_start_page(struct binder_buffer *buffer)
{
	return (void *)((uintptr_t)buffer & PAGE_MASK);
}

static void *buffer_end_page(struct binder_buffer *buffer)
{
	return (void *)(((uintptr_t)(buffer + 1) - 1) & PAGE_MASK);
}

static void binder_delete_free_buffer(struct binder_proc *proc,
				      struct binder_buffer *buffer)
{
	struct binder_buffer *prev, *next = NULL;
	int free_page_end = 1;
	int free_page_start = 1;

	BUG_ON(proc->buffers.next == &buffer->entry);
	prev = list_entry(buffer->entry.prev, struct binder_buffer, entry);
	BUG_ON(!prev->free);
	if (buffer_end_page(prev) == buffer_start_page(buffer)) {
		free_page_start = 0;
		if (buffer_end_page(prev) == buffer_end_page(buffer))
			free_page_end = 0;
		binder_debug(BINDER_DEBUG_BUFFER_ALLOC,
			     "%d: merge free, buffer %p share page with %p\n",
			      proc->pid, buffer, prev);
	}

	if (!list_is_last(&buffer->entry, &proc->buffers)) {
		next = list_entry(buffer->entry.next,
				  struct binder_buffer, entry);
		if (buffer_start_page(next) == buffer_end_page(buffer)) {
			free_page_end = 0;
			if (buffer_start_page(next) ==
			    buffer_start_page(buffer))
				free_page_start = 0;
			binder_debug(BINDER_DEBUG_BUFFER_ALLOC,
				     "%d: merge free, buffer %p share page with %p\n",
				      proc->pid, buffer, prev);
		}
	}
	list_del(&buffer->entry);
	if (free_page_start || free_page_end) {
		binder_debug(BINDER_DEBUG_BUFFER_ALLOC,
			     "%d: merge free, buffer %p do not share page%s%s with %p or %p\n",
			     proc->pid, buffer, free_page_start ? "" : " end",
			     free_page_end ? "" : " start", prev, next);
		binder_update_page_range(proc, 0, free_page_start ?
			buffer_start_page(buffer) : buffer_end_page(buffer),
			(free_page_end ? buffer_end_page(buffer) :
			buffer_start_page(buffer)) + PAGE_SIZE, NULL);
	}
}

static void binder_free_buf(struct binder_proc *proc,
			    struct binder_buffer *buffer)
{
	size_t size, buffer_size;

	buffer_size = binder_buffer_size(proc, buffer);

	size = ALIGN(buffer->data_size, sizeof(void *)) +
		ALIGN(buffer->offsets_size, sizeof(void *));

	binder_debug(BINDER_DEBUG_BUFFER_ALLOC,
		     "%d: binder_free_buf %p size %zd buffer_size %zd\n",
		      proc->pid, buffer, size, buffer_size);

	BUG_ON(buffer->free);
	BUG_ON(size > buffer_size);
	BUG_ON(buffer->transaction != NULL);
	BUG_ON((void *)buffer < proc->buffer);
	BUG_ON((void *)buffer > proc->buffer + proc->buffer_size);

	if (buffer->async_transaction) {
		proc->free_async_space += size + sizeof(struct binder_buffer);

		binder_debug(BINDER_DEBUG_BUFFER_ALLOC_ASYNC,
			     "%d: binder_free_buf size %zd async free %zd\n",
			      proc->pid, size, proc->free_async_space);
	}

	binder_update_page_range(proc, 0,
		(void *)PAGE_ALIGN((uintptr_t)buffer->data),
		(void *)(((uintptr_t)buffer->data + buffer_size) & PAGE_MASK),
		NULL);
	rb_erase(&buffer->rb_node, &proc->allocated_buffers);
	buffer->free = 1;
	if (!list_is_last(&buffer->entry, &proc->buffers)) {
		struct binder_buffer *next = list_entry(buffer->entry.next,
						struct binder_buffer, entry);
		if (next->free) {
			rb_erase(&next->rb_node, &proc->free_buffers);
			binder_delete_free_buffer(proc, next);
		}
	}
	if (proc->buffers.next != &buffer->entry) {
		struct binder_buffer *prev = list_entry(buffer->entry.prev,
						struct binder_buffer, entry);
		if (prev->free) {
			binder_delete_free_buffer(proc, buffer);
			rb_erase(&prev->rb_node, &proc->free_buffers);
			buffer = prev;
		}
	}
	binder_insert_free_buffer(proc, buffer);
}

static struct binder_node *binder_get_node(struct binder_proc *proc,
					   binder_uintptr_t ptr)
{
	struct rb_node *n = proc->nodes.rb_node;
	struct binder_node *node;

	while (n) {
		node = rb_entry(n, struct binder_node, rb_node);

		if (ptr < node->ptr)
			n = n->rb_left;
		else if (ptr > node->ptr)
			n = n->rb_right;
		else
			return node;
	}
	return NULL;
}

static struct binder_node *binder_new_node(struct binder_proc *proc,
					   binder_uintptr_t ptr,
					   binder_uintptr_t cookie)
{
	struct rb_node **p = &proc->nodes.rb_node;
	struct rb_node *parent = NULL;
	struct binder_node *node;

	while (*p) {
		parent = *p;
		node = rb_entry(parent, struct binder_node, rb_node);

		if (ptr < node->ptr)
			p = &(*p)->rb_left;
		else if (ptr > node->ptr)
			p = &(*p)->rb_right;
		else
			return NULL;
	}

	node = kzalloc(sizeof(*node), GFP_KERNEL);
	if (node == NULL)
		return NULL;
	binder_stats_created(BINDER_STAT_NODE);
	rb_link_node(&node->rb_node, parent, p);
	rb_insert_color(&node->rb_node, &proc->nodes);
	node->debug_id = ++binder_last_id;
	node->proc = proc;
	node->ptr = ptr;
	node->cookie = cookie;
	node->work.type = BINDER_WORK_NODE;
	INIT_LIST_HEAD(&node->work.entry);
	INIT_LIST_HEAD(&node->async_todo);
	binder_debug(BINDER_DEBUG_INTERNAL_REFS,
		     "%d:%d node %d u%016llx c%016llx created\n",
		     proc->pid, current->pid, node->debug_id,
		     (u64)node->ptr, (u64)node->cookie);
	return node;
}

static int binder_inc_node(struct binder_node *node, int strong, int internal,
			   struct list_head *target_list)
{
	if (strong) {
		if (internal) {
			if (target_list == NULL &&
			    node->internal_strong_refs == 0 &&
			    !(node == binder_context_mgr_node &&
			    node->has_strong_ref)) {
				pr_err("invalid inc strong node for %d\n",
					node->debug_id);
				return -EINVAL;
			}
			node->internal_strong_refs++;
		} else
			node->local_strong_refs++;
		if (!node->has_strong_ref && target_list) {
			list_del_init(&node->work.entry);
			list_add_tail(&node->work.entry, target_list);
		}
	} else {
		if (!internal)
			node->local_weak_refs++;
		if (!node->has_weak_ref && list_empty(&node->work.entry)) {
			if (target_list == NULL) {
				pr_err("invalid inc weak node for %d\n",
					node->debug_id);
				return -EINVAL;
			}
			list_add_tail(&node->work.entry, target_list);
		}
	}
	return 0;
}

static int binder_dec_node(struct binder_node *node, int strong, int internal)
{
	if (strong) {
		if (internal)
			node->internal_strong_refs--;
		else
			node->local_strong_refs--;
		if (node->local_strong_refs || node->internal_strong_refs)
			return 0;
	} else {
		if (!internal)
			node->local_weak_refs--;
		if (node->local_weak_refs || !hlist_empty(&node->refs))
			return 0;
	}
	if (node->proc && (node->has_strong_ref || node->has_weak_ref)) {
		if (list_empty(&node->work.entry)) {
			list_add_tail(&node->work.entry, &node->proc->todo);
			wake_up_interruptible(&node->proc->wait);
		}
	} else {
		if (hlist_empty(&node->refs) && !node->local_strong_refs &&
		    !node->local_weak_refs) {
			list_del_init(&node->work.entry);
			if (node->proc) {
				rb_erase(&node->rb_node, &node->proc->nodes);
				binder_debug(BINDER_DEBUG_INTERNAL_REFS,
					     "refless node %d deleted\n",
					     node->debug_id);
			} else {
				hlist_del(&node->dead_node);
				binder_debug(BINDER_DEBUG_INTERNAL_REFS,
					     "dead node %d deleted\n",
					     node->debug_id);
			}
			kfree(node);
			binder_stats_deleted(BINDER_STAT_NODE);
		}
	}

	return 0;
}


static struct binder_ref *binder_get_ref(struct binder_proc *proc,
					 uint32_t desc, bool need_strong_ref)
{
	struct rb_node *n = proc->refs_by_desc.rb_node;
	struct binder_ref *ref;

	while (n) {
		ref = rb_entry(n, struct binder_ref, rb_node_desc);

		if (desc < ref->desc) {
			n = n->rb_left;
		} else if (desc > ref->desc) {
			n = n->rb_right;
		} else if (need_strong_ref && !ref->strong) {
			binder_user_error("tried to use weak ref as strong ref\n");
			return NULL;
		} else {
			return ref;
		}
	}
	return NULL;
}

static struct binder_ref *binder_get_ref_for_node(struct binder_proc *proc,
						  struct binder_node *node)
{
	struct rb_node *n;
	struct rb_node **p = &proc->refs_by_node.rb_node;
	struct rb_node *parent = NULL;
	struct binder_ref *ref, *new_ref;

	while (*p) {
		parent = *p;
		ref = rb_entry(parent, struct binder_ref, rb_node_node);

		if (node < ref->node)
			p = &(*p)->rb_left;
		else if (node > ref->node)
			p = &(*p)->rb_right;
		else
			return ref;
	}
	new_ref = kzalloc(sizeof(*ref), GFP_KERNEL);
	if (new_ref == NULL)
		return NULL;
	binder_stats_created(BINDER_STAT_REF);
	new_ref->debug_id = ++binder_last_id;
	new_ref->proc = proc;
	new_ref->node = node;
	rb_link_node(&new_ref->rb_node_node, parent, p);
	rb_insert_color(&new_ref->rb_node_node, &proc->refs_by_node);

	new_ref->desc = (node == binder_context_mgr_node) ? 0 : 1;
	for (n = rb_first(&proc->refs_by_desc); n != NULL; n = rb_next(n)) {
		ref = rb_entry(n, struct binder_ref, rb_node_desc);
		if (ref->desc > new_ref->desc)
			break;
		new_ref->desc = ref->desc + 1;
	}

	p = &proc->refs_by_desc.rb_node;
	while (*p) {
		parent = *p;
		ref = rb_entry(parent, struct binder_ref, rb_node_desc);

		if (new_ref->desc < ref->desc)
			p = &(*p)->rb_left;
		else if (new_ref->desc > ref->desc)
			p = &(*p)->rb_right;
		else
			BUG();
	}
	rb_link_node(&new_ref->rb_node_desc, parent, p);
	rb_insert_color(&new_ref->rb_node_desc, &proc->refs_by_desc);
	if (node) {
		hlist_add_head(&new_ref->node_entry, &node->refs);

		binder_debug(BINDER_DEBUG_INTERNAL_REFS,
			     "%d new ref %d desc %d for node %d\n",
			      proc->pid, new_ref->debug_id, new_ref->desc,
			      node->debug_id);
	} else {
		binder_debug(BINDER_DEBUG_INTERNAL_REFS,
			     "%d new ref %d desc %d for dead node\n",
			      proc->pid, new_ref->debug_id, new_ref->desc);
	}
	return new_ref;
}

static void binder_delete_ref(struct binder_ref *ref)
{
	binder_debug(BINDER_DEBUG_INTERNAL_REFS,
		     "%d delete ref %d desc %d for node %d\n",
		      ref->proc->pid, ref->debug_id, ref->desc,
		      ref->node->debug_id);

	rb_erase(&ref->rb_node_desc, &ref->proc->refs_by_desc);
	rb_erase(&ref->rb_node_node, &ref->proc->refs_by_node);
	if (ref->strong)
		binder_dec_node(ref->node, 1, 1);
	hlist_del(&ref->node_entry);
	binder_dec_node(ref->node, 0, 1);
	if (ref->death) {
		binder_debug(BINDER_DEBUG_DEAD_BINDER,
			     "%d delete ref %d desc %d has death notification\n",
			      ref->proc->pid, ref->debug_id, ref->desc);
		list_del(&ref->death->work.entry);
		kfree(ref->death);
		binder_stats_deleted(BINDER_STAT_DEATH);
	}
	kfree(ref);
	binder_stats_deleted(BINDER_STAT_REF);
}

static int binder_inc_ref(struct binder_ref *ref, int strong,
			  struct list_head *target_list)
{
	int ret;
	if (strong) {
		if (ref->strong == 0) {
			ret = binder_inc_node(ref->node, 1, 1, target_list);
			if (ret)
				return ret;
		}
		ref->strong++;
	} else {
		if (ref->weak == 0) {
			ret = binder_inc_node(ref->node, 0, 1, target_list);
			if (ret)
				return ret;
		}
		ref->weak++;
	}
	return 0;
}


static int binder_dec_ref(struct binder_ref **ptr_to_ref, int strong)
{
	struct binder_ref *ref = *ptr_to_ref;
	if (strong) {
		if (ref->strong == 0) {
			binder_user_error("%d invalid dec strong, ref %d desc %d s %d w %d\n",
					  ref->proc->pid, ref->debug_id,
					  ref->desc, ref->strong, ref->weak);
			return -EINVAL;
		}
		ref->strong--;
		if (ref->strong == 0) {
			int ret;
			ret = binder_dec_node(ref->node, strong, 1);
			if (ret)
				return ret;
		}
	} else {
		if (ref->weak == 0) {
			binder_user_error("%d invalid dec weak, ref %d desc %d s %d w %d\n",
					  ref->proc->pid, ref->debug_id,
					  ref->desc, ref->strong, ref->weak);
			return -EINVAL;
		}
		ref->weak--;
	}
	if (ref->strong == 0 && ref->weak == 0) {
		binder_delete_ref(ref);
		*ptr_to_ref = NULL;
	}
	return 0;
}

static void binder_pop_transaction(struct binder_thread *target_thread,
				   struct binder_transaction *t)
{
	if (target_thread) {
		BUG_ON(target_thread->transaction_stack != t);
		BUG_ON(target_thread->transaction_stack->from != target_thread);
		target_thread->transaction_stack =
			target_thread->transaction_stack->from_parent;
		t->from = NULL;
	}
	t->need_reply = 0;
	if (t->buffer)
		t->buffer->transaction = NULL;
	kfree(t);
	binder_stats_deleted(BINDER_STAT_TRANSACTION);
}

static void binder_send_failed_reply(struct binder_transaction *t,
				     uint32_t error_code)
{
	struct binder_thread *target_thread;
	BUG_ON(t->flags & TF_ONE_WAY);
	while (1) {
		target_thread = t->from;
		if (target_thread) {
			if (target_thread->return_error != BR_OK &&
			   target_thread->return_error2 == BR_OK) {
				target_thread->return_error2 =
					target_thread->return_error;
				target_thread->return_error = BR_OK;
			}
			if (target_thread->return_error == BR_OK) {
				binder_debug(BINDER_DEBUG_FAILED_TRANSACTION,
					     "send failed reply for transaction %d to %d:%d\n",
					      t->debug_id, target_thread->proc->pid,
					      target_thread->pid);

				binder_pop_transaction(target_thread, t);
				target_thread->return_error = error_code;
				wake_up_interruptible(&target_thread->wait);
			} else {
				pr_err("reply failed, target thread, %d:%d, has error code %d already\n",
					target_thread->proc->pid,
					target_thread->pid,
					target_thread->return_error);
			}
			return;
		} else {
			struct binder_transaction *next = t->from_parent;

			binder_debug(BINDER_DEBUG_FAILED_TRANSACTION,
				     "send failed reply for transaction %d, target dead\n",
				     t->debug_id);

			binder_pop_transaction(target_thread, t);
			if (next == NULL) {
				binder_debug(BINDER_DEBUG_DEAD_BINDER,
					     "reply failed, no target thread at root\n");
				return;
			}
			t = next;
			binder_debug(BINDER_DEBUG_DEAD_BINDER,
				     "reply failed, no target thread -- retry %d\n",
				      t->debug_id);
		}
	}
}

static void binder_transaction_buffer_release(struct binder_proc *proc,
					      struct binder_buffer *buffer,
					      binder_size_t *failed_at)
{
	binder_size_t *offp, *off_end;
	int debug_id = buffer->debug_id;

	binder_debug(BINDER_DEBUG_TRANSACTION,
		     "%d buffer release %d, size %zd-%zd, failed at %p\n",
		     proc->pid, buffer->debug_id,
		     buffer->data_size, buffer->offsets_size, failed_at);

	if (buffer->target_node)
		binder_dec_node(buffer->target_node, 1, 0);

	offp = (binder_size_t *)(buffer->data +
				 ALIGN(buffer->data_size, sizeof(void *)));
	if (failed_at)
		off_end = failed_at;
	else
		off_end = (void *)offp + buffer->offsets_size;
	for (; offp < off_end; offp++) {
		struct flat_binder_object *fp;
		if (*offp > buffer->data_size - sizeof(*fp) ||
		    buffer->data_size < sizeof(*fp) ||
		    !IS_ALIGNED(*offp, sizeof(u32))) {
			pr_err("transaction release %d bad offset %lld, size %zd\n",
			       debug_id, (u64)*offp, buffer->data_size);
			continue;
		}
		fp = (struct flat_binder_object *)(buffer->data + *offp);
		switch (fp->type) {
		case BINDER_TYPE_BINDER:
		case BINDER_TYPE_WEAK_BINDER: {
			struct binder_node *node = binder_get_node(proc, fp->binder);
			if (node == NULL) {
				pr_err("transaction release %d bad node %016llx\n",
				       debug_id, (u64)fp->binder);
				break;
			}
			binder_debug(BINDER_DEBUG_TRANSACTION,
				     "        node %d u%016llx\n",
				     node->debug_id, (u64)node->ptr);
			binder_dec_node(node, fp->type == BINDER_TYPE_BINDER, 0);
		} break;
		case BINDER_TYPE_HANDLE:
		case BINDER_TYPE_WEAK_HANDLE: {
			struct binder_ref *ref = binder_get_ref(proc, fp->handle,
						fp->type == BINDER_TYPE_HANDLE);
<<<<<<< HEAD
=======

>>>>>>> 23fd5dba
			if (ref == NULL) {
				pr_err("transaction release %d bad handle %d\n",
				 debug_id, fp->handle);
				break;
			}
			binder_debug(BINDER_DEBUG_TRANSACTION,
				     "        ref %d desc %d (node %d)\n",
				     ref->debug_id, ref->desc, ref->node->debug_id);
			binder_dec_ref(&ref, fp->type == BINDER_TYPE_HANDLE);
		} break;

		case BINDER_TYPE_FD:
			binder_debug(BINDER_DEBUG_TRANSACTION,
				     "        fd %d\n", fp->handle);
			if (failed_at)
				task_close_fd(proc, fp->handle);
			break;

		default:
			pr_err("transaction release %d bad object type %x\n",
				debug_id, fp->type);
			break;
		}
	}
}

static void binder_transaction(struct binder_proc *proc,
			       struct binder_thread *thread,
			       struct binder_transaction_data *tr, int reply)
{
	struct binder_transaction *t;
	struct binder_work *tcomplete;
	binder_size_t *offp, *off_end;
	binder_size_t off_min;
	struct binder_proc *target_proc;
	struct binder_thread *target_thread = NULL;
	struct binder_node *target_node = NULL;
	struct list_head *target_list;
	wait_queue_head_t *target_wait;
	struct binder_transaction *in_reply_to = NULL;
	struct binder_transaction_log_entry *e;
	uint32_t return_error;

	e = binder_transaction_log_add(&binder_transaction_log);
	e->call_type = reply ? 2 : !!(tr->flags & TF_ONE_WAY);
	e->from_proc = proc->pid;
	e->from_thread = thread->pid;
	e->target_handle = tr->target.handle;
	e->data_size = tr->data_size;
	e->offsets_size = tr->offsets_size;

	if (reply) {
		in_reply_to = thread->transaction_stack;
		if (in_reply_to == NULL) {
			binder_user_error("%d:%d got reply transaction with no transaction stack\n",
					  proc->pid, thread->pid);
			return_error = BR_FAILED_REPLY;
			goto err_empty_call_stack;
		}
		binder_set_nice(in_reply_to->saved_priority);
		if (in_reply_to->to_thread != thread) {
			binder_user_error("%d:%d got reply transaction with bad transaction stack, transaction %d has target %d:%d\n",
				proc->pid, thread->pid, in_reply_to->debug_id,
				in_reply_to->to_proc ?
				in_reply_to->to_proc->pid : 0,
				in_reply_to->to_thread ?
				in_reply_to->to_thread->pid : 0);
			return_error = BR_FAILED_REPLY;
			in_reply_to = NULL;
			goto err_bad_call_stack;
		}
		thread->transaction_stack = in_reply_to->to_parent;
		target_thread = in_reply_to->from;
		if (target_thread == NULL) {
			return_error = BR_DEAD_REPLY;
			goto err_dead_binder;
		}
		if (target_thread->transaction_stack != in_reply_to) {
			binder_user_error("%d:%d got reply transaction with bad target transaction stack %d, expected %d\n",
				proc->pid, thread->pid,
				target_thread->transaction_stack ?
				target_thread->transaction_stack->debug_id : 0,
				in_reply_to->debug_id);
			return_error = BR_FAILED_REPLY;
			in_reply_to = NULL;
			target_thread = NULL;
			goto err_dead_binder;
		}
		target_proc = target_thread->proc;
	} else {
		if (tr->target.handle) {
			struct binder_ref *ref;
<<<<<<< HEAD
=======

>>>>>>> 23fd5dba
			ref = binder_get_ref(proc, tr->target.handle, true);
			if (ref == NULL) {
				binder_user_error("%d:%d got transaction to invalid handle\n",
					proc->pid, thread->pid);
				return_error = BR_FAILED_REPLY;
				goto err_invalid_target_handle;
			}
			target_node = ref->node;
		} else {
			target_node = binder_context_mgr_node;
			if (target_node == NULL) {
				return_error = BR_DEAD_REPLY;
				goto err_no_context_mgr_node;
			}
		}
		e->to_node = target_node->debug_id;
		target_proc = target_node->proc;
		if (target_proc == NULL) {
			return_error = BR_DEAD_REPLY;
			goto err_dead_binder;
		}
		if (security_binder_transaction(proc->tsk, target_proc->tsk) < 0) {
			return_error = BR_FAILED_REPLY;
			goto err_invalid_target_handle;
		}
		if (!(tr->flags & TF_ONE_WAY) && thread->transaction_stack) {
			struct binder_transaction *tmp;
			tmp = thread->transaction_stack;
			if (tmp->to_thread != thread) {
				binder_user_error("%d:%d got new transaction with bad transaction stack, transaction %d has target %d:%d\n",
					proc->pid, thread->pid, tmp->debug_id,
					tmp->to_proc ? tmp->to_proc->pid : 0,
					tmp->to_thread ?
					tmp->to_thread->pid : 0);
				return_error = BR_FAILED_REPLY;
				goto err_bad_call_stack;
			}
			while (tmp) {
				if (tmp->from && tmp->from->proc == target_proc)
					target_thread = tmp->from;
				tmp = tmp->from_parent;
			}
		}
	}
	if (target_thread) {
		e->to_thread = target_thread->pid;
		target_list = &target_thread->todo;
		target_wait = &target_thread->wait;
	} else {
		target_list = &target_proc->todo;
		target_wait = &target_proc->wait;
	}
	e->to_proc = target_proc->pid;

	/* TODO: reuse incoming transaction for reply */
	t = kzalloc(sizeof(*t), GFP_KERNEL);
	if (t == NULL) {
		return_error = BR_FAILED_REPLY;
		goto err_alloc_t_failed;
	}
	binder_stats_created(BINDER_STAT_TRANSACTION);

	tcomplete = kzalloc(sizeof(*tcomplete), GFP_KERNEL);
	if (tcomplete == NULL) {
		return_error = BR_FAILED_REPLY;
		goto err_alloc_tcomplete_failed;
	}
	binder_stats_created(BINDER_STAT_TRANSACTION_COMPLETE);

	t->debug_id = ++binder_last_id;
	e->debug_id = t->debug_id;

	if (reply)
		binder_debug(BINDER_DEBUG_TRANSACTION,
			     "%d:%d BC_REPLY %d -> %d:%d, data %016llx-%016llx size %lld-%lld\n",
			     proc->pid, thread->pid, t->debug_id,
			     target_proc->pid, target_thread->pid,
			     (u64)tr->data.ptr.buffer,
			     (u64)tr->data.ptr.offsets,
			     (u64)tr->data_size, (u64)tr->offsets_size);
	else
		binder_debug(BINDER_DEBUG_TRANSACTION,
			     "%d:%d BC_TRANSACTION %d -> %d - node %d, data %016llx-%016llx size %lld-%lld\n",
			     proc->pid, thread->pid, t->debug_id,
			     target_proc->pid, target_node->debug_id,
			     (u64)tr->data.ptr.buffer,
			     (u64)tr->data.ptr.offsets,
			     (u64)tr->data_size, (u64)tr->offsets_size);

	if (!reply && !(tr->flags & TF_ONE_WAY))
		t->from = thread;
	else
		t->from = NULL;
	t->sender_euid = proc->tsk->cred->euid;
	t->to_proc = target_proc;
	t->to_thread = target_thread;
	t->code = tr->code;
	t->flags = tr->flags;
	t->priority = task_nice(current);

	trace_binder_transaction(reply, t, target_node);

	t->buffer = binder_alloc_buf(target_proc, tr->data_size,
		tr->offsets_size, !reply && (t->flags & TF_ONE_WAY));
	if (t->buffer == NULL) {
		return_error = BR_FAILED_REPLY;
		goto err_binder_alloc_buf_failed;
	}
	t->buffer->allow_user_free = 0;
	t->buffer->debug_id = t->debug_id;
	t->buffer->transaction = t;
	t->buffer->target_node = target_node;
	trace_binder_transaction_alloc_buf(t->buffer);
	if (target_node)
		binder_inc_node(target_node, 1, 0, NULL);

	offp = (binder_size_t *)(t->buffer->data +
				 ALIGN(tr->data_size, sizeof(void *)));

	if (copy_from_user(t->buffer->data, (const void __user *)(uintptr_t)
			   tr->data.ptr.buffer, tr->data_size)) {
		binder_user_error("%d:%d got transaction with invalid data ptr\n",
				proc->pid, thread->pid);
		return_error = BR_FAILED_REPLY;
		goto err_copy_data_failed;
	}
	if (copy_from_user(offp, (const void __user *)(uintptr_t)
			   tr->data.ptr.offsets, tr->offsets_size)) {
		binder_user_error("%d:%d got transaction with invalid offsets ptr\n",
				proc->pid, thread->pid);
		return_error = BR_FAILED_REPLY;
		goto err_copy_data_failed;
	}
	if (!IS_ALIGNED(tr->offsets_size, sizeof(binder_size_t))) {
		binder_user_error("%d:%d got transaction with invalid offsets size, %lld\n",
				proc->pid, thread->pid, (u64)tr->offsets_size);
		return_error = BR_FAILED_REPLY;
		goto err_bad_offset;
	}
	off_end = (void *)offp + tr->offsets_size;
	off_min = 0;
	for (; offp < off_end; offp++) {
		struct flat_binder_object *fp;
		if (*offp > t->buffer->data_size - sizeof(*fp) ||
		    *offp < off_min ||
		    t->buffer->data_size < sizeof(*fp) ||
		    !IS_ALIGNED(*offp, sizeof(u32))) {
			binder_user_error("%d:%d got transaction with invalid offset, %lld (min %lld, max %lld)\n",
					  proc->pid, thread->pid, (u64)*offp,
					  (u64)off_min,
					  (u64)(t->buffer->data_size -
					  sizeof(*fp)));
			return_error = BR_FAILED_REPLY;
			goto err_bad_offset;
		}
		fp = (struct flat_binder_object *)(t->buffer->data + *offp);
		off_min = *offp + sizeof(struct flat_binder_object);
		switch (fp->type) {
		case BINDER_TYPE_BINDER:
		case BINDER_TYPE_WEAK_BINDER: {
			struct binder_ref *ref;
			struct binder_node *node = binder_get_node(proc, fp->binder);
			if (node == NULL) {
				node = binder_new_node(proc, fp->binder, fp->cookie);
				if (node == NULL) {
					return_error = BR_FAILED_REPLY;
					goto err_binder_new_node_failed;
				}
				node->min_priority = fp->flags & FLAT_BINDER_FLAG_PRIORITY_MASK;
				node->accept_fds = !!(fp->flags & FLAT_BINDER_FLAG_ACCEPTS_FDS);
			}
			if (fp->cookie != node->cookie) {
				binder_user_error("%d:%d sending u%016llx node %d, cookie mismatch %016llx != %016llx\n",
					proc->pid, thread->pid,
					(u64)fp->binder, node->debug_id,
					(u64)fp->cookie, (u64)node->cookie);
				goto err_binder_get_ref_for_node_failed;
			}
			if (security_binder_transfer_binder(proc->tsk, target_proc->tsk)) {
				return_error = BR_FAILED_REPLY;
				goto err_binder_get_ref_for_node_failed;
			}
			ref = binder_get_ref_for_node(target_proc, node);
			if (ref == NULL) {
				return_error = BR_FAILED_REPLY;
				goto err_binder_get_ref_for_node_failed;
			}
			if (fp->type == BINDER_TYPE_BINDER)
				fp->type = BINDER_TYPE_HANDLE;
			else
				fp->type = BINDER_TYPE_WEAK_HANDLE;
			fp->binder = 0;
			fp->handle = ref->desc;
			fp->cookie = 0;
			binder_inc_ref(ref, fp->type == BINDER_TYPE_HANDLE,
				       &thread->todo);

			trace_binder_transaction_node_to_ref(t, node, ref);
			binder_debug(BINDER_DEBUG_TRANSACTION,
				     "        node %d u%016llx -> ref %d desc %d\n",
				     node->debug_id, (u64)node->ptr,
				     ref->debug_id, ref->desc);
		} break;
		case BINDER_TYPE_HANDLE:
		case BINDER_TYPE_WEAK_HANDLE: {
			struct binder_ref *ref = binder_get_ref(proc, fp->handle,
						fp->type == BINDER_TYPE_HANDLE);
<<<<<<< HEAD
=======

>>>>>>> 23fd5dba
			if (ref == NULL) {
				binder_user_error("%d:%d got transaction with invalid handle, %d\n",
						proc->pid,
						thread->pid, fp->handle);
				return_error = BR_FAILED_REPLY;
				goto err_binder_get_ref_failed;
			}
			if (security_binder_transfer_binder(proc->tsk, target_proc->tsk)) {
				return_error = BR_FAILED_REPLY;
				goto err_binder_get_ref_failed;
			}
			if (ref->node->proc == target_proc) {
				if (fp->type == BINDER_TYPE_HANDLE)
					fp->type = BINDER_TYPE_BINDER;
				else
					fp->type = BINDER_TYPE_WEAK_BINDER;
				fp->binder = ref->node->ptr;
				fp->cookie = ref->node->cookie;
				binder_inc_node(ref->node, fp->type == BINDER_TYPE_BINDER, 0, NULL);
				trace_binder_transaction_ref_to_node(t, ref);
				binder_debug(BINDER_DEBUG_TRANSACTION,
					     "        ref %d desc %d -> node %d u%016llx\n",
					     ref->debug_id, ref->desc, ref->node->debug_id,
					     (u64)ref->node->ptr);
			} else {
				struct binder_ref *new_ref;
				new_ref = binder_get_ref_for_node(target_proc, ref->node);
				if (new_ref == NULL) {
					return_error = BR_FAILED_REPLY;
					goto err_binder_get_ref_for_node_failed;
				}
				fp->binder = 0;
				fp->handle = new_ref->desc;
				fp->cookie = 0;
				binder_inc_ref(new_ref, fp->type == BINDER_TYPE_HANDLE, NULL);
				trace_binder_transaction_ref_to_ref(t, ref,
								    new_ref);
				binder_debug(BINDER_DEBUG_TRANSACTION,
					     "        ref %d desc %d -> ref %d desc %d (node %d)\n",
					     ref->debug_id, ref->desc, new_ref->debug_id,
					     new_ref->desc, ref->node->debug_id);
			}
		} break;

		case BINDER_TYPE_FD: {
			int target_fd;
			struct file *file;

			if (reply) {
				if (!(in_reply_to->flags & TF_ACCEPT_FDS)) {
					binder_user_error("%d:%d got reply with fd, %d, but target does not allow fds\n",
						proc->pid, thread->pid, fp->handle);
					return_error = BR_FAILED_REPLY;
					goto err_fd_not_allowed;
				}
			} else if (!target_node->accept_fds) {
				binder_user_error("%d:%d got transaction with fd, %d, but target does not allow fds\n",
					proc->pid, thread->pid, fp->handle);
				return_error = BR_FAILED_REPLY;
				goto err_fd_not_allowed;
			}

			file = fget(fp->handle);
			if (file == NULL) {
				binder_user_error("%d:%d got transaction with invalid fd, %d\n",
					proc->pid, thread->pid, fp->handle);
				return_error = BR_FAILED_REPLY;
				goto err_fget_failed;
			}
			if (security_binder_transfer_file(proc->tsk, target_proc->tsk, file) < 0) {
				fput(file);
				return_error = BR_FAILED_REPLY;
				goto err_get_unused_fd_failed;
			}
			target_fd = task_get_unused_fd_flags(target_proc, O_CLOEXEC);
			if (target_fd < 0) {
				fput(file);
				return_error = BR_FAILED_REPLY;
				goto err_get_unused_fd_failed;
			}
			task_fd_install(target_proc, target_fd, file);
			trace_binder_transaction_fd(t, fp->handle, target_fd);
			binder_debug(BINDER_DEBUG_TRANSACTION,
				     "        fd %d -> %d\n", fp->handle, target_fd);
			/* TODO: fput? */
			fp->binder = 0;
			fp->handle = target_fd;
		} break;

		default:
			binder_user_error("%d:%d got transaction with invalid object type, %x\n",
				proc->pid, thread->pid, fp->type);
			return_error = BR_FAILED_REPLY;
			goto err_bad_object_type;
		}
	}
	if (reply) {
		BUG_ON(t->buffer->async_transaction != 0);
		binder_pop_transaction(target_thread, in_reply_to);
	} else if (!(t->flags & TF_ONE_WAY)) {
		BUG_ON(t->buffer->async_transaction != 0);
		t->need_reply = 1;
		t->from_parent = thread->transaction_stack;
		thread->transaction_stack = t;
	} else {
		BUG_ON(target_node == NULL);
		BUG_ON(t->buffer->async_transaction != 1);
		if (target_node->has_async_transaction) {
			target_list = &target_node->async_todo;
			target_wait = NULL;
		} else
			target_node->has_async_transaction = 1;
	}
	t->work.type = BINDER_WORK_TRANSACTION;
	list_add_tail(&t->work.entry, target_list);
	tcomplete->type = BINDER_WORK_TRANSACTION_COMPLETE;
	list_add_tail(&tcomplete->entry, &thread->todo);
	if (target_wait)
		wake_up_interruptible(target_wait);
	return;

err_get_unused_fd_failed:
err_fget_failed:
err_fd_not_allowed:
err_binder_get_ref_for_node_failed:
err_binder_get_ref_failed:
err_binder_new_node_failed:
err_bad_object_type:
err_bad_offset:
err_copy_data_failed:
	trace_binder_transaction_failed_buffer_release(t->buffer);
	binder_transaction_buffer_release(target_proc, t->buffer, offp);
	t->buffer->transaction = NULL;
	binder_free_buf(target_proc, t->buffer);
err_binder_alloc_buf_failed:
	kfree(tcomplete);
	binder_stats_deleted(BINDER_STAT_TRANSACTION_COMPLETE);
err_alloc_tcomplete_failed:
	kfree(t);
	binder_stats_deleted(BINDER_STAT_TRANSACTION);
err_alloc_t_failed:
err_bad_call_stack:
err_empty_call_stack:
err_dead_binder:
err_invalid_target_handle:
err_no_context_mgr_node:
	binder_debug(BINDER_DEBUG_FAILED_TRANSACTION,
		     "%d:%d transaction failed %d, size %lld-%lld\n",
		     proc->pid, thread->pid, return_error,
		     (u64)tr->data_size, (u64)tr->offsets_size);

	{
		struct binder_transaction_log_entry *fe;
		fe = binder_transaction_log_add(&binder_transaction_log_failed);
		*fe = *e;
	}

	BUG_ON(thread->return_error != BR_OK);
	if (in_reply_to) {
		thread->return_error = BR_TRANSACTION_COMPLETE;
		binder_send_failed_reply(in_reply_to, return_error);
	} else
		thread->return_error = return_error;
}

static int binder_thread_write(struct binder_proc *proc,
			struct binder_thread *thread,
			binder_uintptr_t binder_buffer, size_t size,
			binder_size_t *consumed)
{
	uint32_t cmd;
	void __user *buffer = (void __user *)(uintptr_t)binder_buffer;
	void __user *ptr = buffer + *consumed;
	void __user *end = buffer + size;

	while (ptr < end && thread->return_error == BR_OK) {
		if (get_user(cmd, (uint32_t __user *)ptr))
			return -EFAULT;
		ptr += sizeof(uint32_t);
		trace_binder_command(cmd);
		if (_IOC_NR(cmd) < ARRAY_SIZE(binder_stats.bc)) {
			binder_stats.bc[_IOC_NR(cmd)]++;
			proc->stats.bc[_IOC_NR(cmd)]++;
			thread->stats.bc[_IOC_NR(cmd)]++;
		}
		switch (cmd) {
		case BC_INCREFS:
		case BC_ACQUIRE:
		case BC_RELEASE:
		case BC_DECREFS: {
			uint32_t target;
			struct binder_ref *ref;
			const char *debug_string;

			if (get_user(target, (uint32_t __user *)ptr))
				return -EFAULT;
			ptr += sizeof(uint32_t);
			if (target == 0 && binder_context_mgr_node &&
			    (cmd == BC_INCREFS || cmd == BC_ACQUIRE)) {
				ref = binder_get_ref_for_node(proc,
					       binder_context_mgr_node);
				if (ref->desc != target) {
					binder_user_error("%d:%d tried to acquire reference to desc 0, got %d instead\n",
						proc->pid, thread->pid,
						ref->desc);
				}
			} else
				ref = binder_get_ref(proc, target,
						     cmd == BC_ACQUIRE ||
						     cmd == BC_RELEASE);
			if (ref == NULL) {
				binder_user_error("%d:%d refcount change on invalid ref %d\n",
					proc->pid, thread->pid, target);
				break;
			}
			switch (cmd) {
			case BC_INCREFS:
				debug_string = "IncRefs";
				binder_inc_ref(ref, 0, NULL);
				break;
			case BC_ACQUIRE:
				debug_string = "Acquire";
				binder_inc_ref(ref, 1, NULL);
				break;
			case BC_RELEASE:
				debug_string = "Release";
				binder_dec_ref(&ref, 1);
				break;
			case BC_DECREFS:
			default:
				debug_string = "DecRefs";
				binder_dec_ref(&ref, 0);
				break;
			}
		  if (ref == NULL) {
			binder_debug(BINDER_DEBUG_USER_REFS,
			  "binder: %d:%d %s ref deleted",
			  proc->pid, thread->pid, debug_string);
		  } else {
			binder_debug(BINDER_DEBUG_USER_REFS,
			  "binder: %d:%d %s ref %d desc %d s %d w %d for node %d\n",
			  proc->pid, thread->pid, debug_string,
			  ref->debug_id, ref->desc, ref->strong,
			  ref->weak, ref->node->debug_id);
		  }
		  break;
		}
		case BC_INCREFS_DONE:
		case BC_ACQUIRE_DONE: {
			binder_uintptr_t node_ptr;
			binder_uintptr_t cookie;
			struct binder_node *node;

			if (get_user(node_ptr, (binder_uintptr_t __user *)ptr))
				return -EFAULT;
			ptr += sizeof(binder_uintptr_t);
			if (get_user(cookie, (binder_uintptr_t __user *)ptr))
				return -EFAULT;
			ptr += sizeof(binder_uintptr_t);
			node = binder_get_node(proc, node_ptr);
			if (node == NULL) {
				binder_user_error("%d:%d %s u%016llx no match\n",
					proc->pid, thread->pid,
					cmd == BC_INCREFS_DONE ?
					"BC_INCREFS_DONE" :
					"BC_ACQUIRE_DONE",
					(u64)node_ptr);
				break;
			}
			if (cookie != node->cookie) {
				binder_user_error("%d:%d %s u%016llx node %d cookie mismatch %016llx != %016llx\n",
					proc->pid, thread->pid,
					cmd == BC_INCREFS_DONE ?
					"BC_INCREFS_DONE" : "BC_ACQUIRE_DONE",
					(u64)node_ptr, node->debug_id,
					(u64)cookie, (u64)node->cookie);
				break;
			}
			if (cmd == BC_ACQUIRE_DONE) {
				if (node->pending_strong_ref == 0) {
					binder_user_error("%d:%d BC_ACQUIRE_DONE node %d has no pending acquire request\n",
						proc->pid, thread->pid,
						node->debug_id);
					break;
				}
				node->pending_strong_ref = 0;
			} else {
				if (node->pending_weak_ref == 0) {
					binder_user_error("%d:%d BC_INCREFS_DONE node %d has no pending increfs request\n",
						proc->pid, thread->pid,
						node->debug_id);
					break;
				}
				node->pending_weak_ref = 0;
			}
			binder_dec_node(node, cmd == BC_ACQUIRE_DONE, 0);
			binder_debug(BINDER_DEBUG_USER_REFS,
				     "%d:%d %s node %d ls %d lw %d\n",
				     proc->pid, thread->pid,
				     cmd == BC_INCREFS_DONE ? "BC_INCREFS_DONE" : "BC_ACQUIRE_DONE",
				     node->debug_id, node->local_strong_refs, node->local_weak_refs);
			break;
		}
		case BC_ATTEMPT_ACQUIRE:
			pr_err("BC_ATTEMPT_ACQUIRE not supported\n");
			return -EINVAL;
		case BC_ACQUIRE_RESULT:
			pr_err("BC_ACQUIRE_RESULT not supported\n");
			return -EINVAL;

		case BC_FREE_BUFFER: {
			binder_uintptr_t data_ptr;
			struct binder_buffer *buffer;

			if (get_user(data_ptr, (binder_uintptr_t __user *)ptr))
				return -EFAULT;
			ptr += sizeof(binder_uintptr_t);

			buffer = binder_buffer_lookup(proc, data_ptr);
			if (buffer == NULL) {
				binder_user_error("%d:%d BC_FREE_BUFFER u%016llx no match\n",
					proc->pid, thread->pid, (u64)data_ptr);
				break;
			}
			if (!buffer->allow_user_free) {
				binder_user_error("%d:%d BC_FREE_BUFFER u%016llx matched unreturned buffer\n",
					proc->pid, thread->pid, (u64)data_ptr);
				break;
			}
			binder_debug(BINDER_DEBUG_FREE_BUFFER,
				     "%d:%d BC_FREE_BUFFER u%016llx found buffer %d for %s transaction\n",
				     proc->pid, thread->pid, (u64)data_ptr, buffer->debug_id,
				     buffer->transaction ? "active" : "finished");

			if (buffer->transaction) {
				buffer->transaction->buffer = NULL;
				buffer->transaction = NULL;
			}
			if (buffer->async_transaction && buffer->target_node) {
				BUG_ON(!buffer->target_node->has_async_transaction);
				if (list_empty(&buffer->target_node->async_todo))
					buffer->target_node->has_async_transaction = 0;
				else
					list_move_tail(buffer->target_node->async_todo.next, &thread->todo);
			}
			trace_binder_transaction_buffer_release(buffer);
			binder_transaction_buffer_release(proc, buffer, NULL);
			binder_free_buf(proc, buffer);
			break;
		}

		case BC_TRANSACTION:
		case BC_REPLY: {
			struct binder_transaction_data tr;

			if (copy_from_user(&tr, ptr, sizeof(tr)))
				return -EFAULT;
			ptr += sizeof(tr);
			binder_transaction(proc, thread, &tr, cmd == BC_REPLY);
			break;
		}

		case BC_REGISTER_LOOPER:
			binder_debug(BINDER_DEBUG_THREADS,
				     "%d:%d BC_REGISTER_LOOPER\n",
				     proc->pid, thread->pid);
			if (thread->looper & BINDER_LOOPER_STATE_ENTERED) {
				thread->looper |= BINDER_LOOPER_STATE_INVALID;
				binder_user_error("%d:%d ERROR: BC_REGISTER_LOOPER called after BC_ENTER_LOOPER\n",
					proc->pid, thread->pid);
			} else if (proc->requested_threads == 0) {
				thread->looper |= BINDER_LOOPER_STATE_INVALID;
				binder_user_error("%d:%d ERROR: BC_REGISTER_LOOPER called without request\n",
					proc->pid, thread->pid);
			} else {
				proc->requested_threads--;
				proc->requested_threads_started++;
			}
			thread->looper |= BINDER_LOOPER_STATE_REGISTERED;
			break;
		case BC_ENTER_LOOPER:
			binder_debug(BINDER_DEBUG_THREADS,
				     "%d:%d BC_ENTER_LOOPER\n",
				     proc->pid, thread->pid);
			if (thread->looper & BINDER_LOOPER_STATE_REGISTERED) {
				thread->looper |= BINDER_LOOPER_STATE_INVALID;
				binder_user_error("%d:%d ERROR: BC_ENTER_LOOPER called after BC_REGISTER_LOOPER\n",
					proc->pid, thread->pid);
			}
			thread->looper |= BINDER_LOOPER_STATE_ENTERED;
			break;
		case BC_EXIT_LOOPER:
			binder_debug(BINDER_DEBUG_THREADS,
				     "%d:%d BC_EXIT_LOOPER\n",
				     proc->pid, thread->pid);
			thread->looper |= BINDER_LOOPER_STATE_EXITED;
			break;

		case BC_REQUEST_DEATH_NOTIFICATION:
		case BC_CLEAR_DEATH_NOTIFICATION: {
			uint32_t target;
			binder_uintptr_t cookie;
			struct binder_ref *ref;
			struct binder_ref_death *death;

			if (get_user(target, (uint32_t __user *)ptr))
				return -EFAULT;
			ptr += sizeof(uint32_t);
			if (get_user(cookie, (binder_uintptr_t __user *)ptr))
				return -EFAULT;
			ptr += sizeof(binder_uintptr_t);
			ref = binder_get_ref(proc, target, false);
			if (ref == NULL) {
				binder_user_error("%d:%d %s invalid ref %d\n",
					proc->pid, thread->pid,
					cmd == BC_REQUEST_DEATH_NOTIFICATION ?
					"BC_REQUEST_DEATH_NOTIFICATION" :
					"BC_CLEAR_DEATH_NOTIFICATION",
					target);
				break;
			}

			binder_debug(BINDER_DEBUG_DEATH_NOTIFICATION,
				     "%d:%d %s %016llx ref %d desc %d s %d w %d for node %d\n",
				     proc->pid, thread->pid,
				     cmd == BC_REQUEST_DEATH_NOTIFICATION ?
				     "BC_REQUEST_DEATH_NOTIFICATION" :
				     "BC_CLEAR_DEATH_NOTIFICATION",
				     (u64)cookie, ref->debug_id, ref->desc,
				     ref->strong, ref->weak, ref->node->debug_id);

			if (cmd == BC_REQUEST_DEATH_NOTIFICATION) {
				if (ref->death) {
					binder_user_error("%d:%d BC_REQUEST_DEATH_NOTIFICATION death notification already set\n",
						proc->pid, thread->pid);
					break;
				}
				death = kzalloc(sizeof(*death), GFP_KERNEL);
				if (death == NULL) {
					thread->return_error = BR_ERROR;
					binder_debug(BINDER_DEBUG_FAILED_TRANSACTION,
						     "%d:%d BC_REQUEST_DEATH_NOTIFICATION failed\n",
						     proc->pid, thread->pid);
					break;
				}
				binder_stats_created(BINDER_STAT_DEATH);
				INIT_LIST_HEAD(&death->work.entry);
				death->cookie = cookie;
				ref->death = death;
				if (ref->node->proc == NULL) {
					ref->death->work.type = BINDER_WORK_DEAD_BINDER;
					if (thread->looper & (BINDER_LOOPER_STATE_REGISTERED | BINDER_LOOPER_STATE_ENTERED)) {
						list_add_tail(&ref->death->work.entry, &thread->todo);
					} else {
						list_add_tail(&ref->death->work.entry, &proc->todo);
						wake_up_interruptible(&proc->wait);
					}
				}
			} else {
				if (ref->death == NULL) {
					binder_user_error("%d:%d BC_CLEAR_DEATH_NOTIFICATION death notification not active\n",
						proc->pid, thread->pid);
					break;
				}
				death = ref->death;
				if (death->cookie != cookie) {
					binder_user_error("%d:%d BC_CLEAR_DEATH_NOTIFICATION death notification cookie mismatch %016llx != %016llx\n",
						proc->pid, thread->pid,
						(u64)death->cookie, (u64)cookie);
					break;
				}
				ref->death = NULL;
				if (list_empty(&death->work.entry)) {
					death->work.type = BINDER_WORK_CLEAR_DEATH_NOTIFICATION;
					if (thread->looper & (BINDER_LOOPER_STATE_REGISTERED | BINDER_LOOPER_STATE_ENTERED)) {
						list_add_tail(&death->work.entry, &thread->todo);
					} else {
						list_add_tail(&death->work.entry, &proc->todo);
						wake_up_interruptible(&proc->wait);
					}
				} else {
					BUG_ON(death->work.type != BINDER_WORK_DEAD_BINDER);
					death->work.type = BINDER_WORK_DEAD_BINDER_AND_CLEAR;
				}
			}
		} break;
		case BC_DEAD_BINDER_DONE: {
			struct binder_work *w;
			binder_uintptr_t cookie;
			struct binder_ref_death *death = NULL;
			if (get_user(cookie, (binder_uintptr_t __user *)ptr))
				return -EFAULT;

			ptr += sizeof(void *);
			list_for_each_entry(w, &proc->delivered_death, entry) {
				struct binder_ref_death *tmp_death = container_of(w, struct binder_ref_death, work);
				if (tmp_death->cookie == cookie) {
					death = tmp_death;
					break;
				}
			}
			binder_debug(BINDER_DEBUG_DEAD_BINDER,
				     "%d:%d BC_DEAD_BINDER_DONE %016llx found %p\n",
				     proc->pid, thread->pid, (u64)cookie, death);
			if (death == NULL) {
				binder_user_error("%d:%d BC_DEAD_BINDER_DONE %016llx not found\n",
					proc->pid, thread->pid, (u64)cookie);
				break;
			}

			list_del_init(&death->work.entry);
			if (death->work.type == BINDER_WORK_DEAD_BINDER_AND_CLEAR) {
				death->work.type = BINDER_WORK_CLEAR_DEATH_NOTIFICATION;
				if (thread->looper & (BINDER_LOOPER_STATE_REGISTERED | BINDER_LOOPER_STATE_ENTERED)) {
					list_add_tail(&death->work.entry, &thread->todo);
				} else {
					list_add_tail(&death->work.entry, &proc->todo);
					wake_up_interruptible(&proc->wait);
				}
			}
		} break;

		default:
			pr_err("%d:%d unknown command %d\n",
			       proc->pid, thread->pid, cmd);
			return -EINVAL;
		}
		*consumed = ptr - buffer;
	}
	return 0;
}

static void binder_stat_br(struct binder_proc *proc,
			   struct binder_thread *thread, uint32_t cmd)
{
	trace_binder_return(cmd);
	if (_IOC_NR(cmd) < ARRAY_SIZE(binder_stats.br)) {
		binder_stats.br[_IOC_NR(cmd)]++;
		proc->stats.br[_IOC_NR(cmd)]++;
		thread->stats.br[_IOC_NR(cmd)]++;
	}
}

static int binder_has_proc_work(struct binder_proc *proc,
				struct binder_thread *thread)
{
	return !list_empty(&proc->todo) ||
		(thread->looper & BINDER_LOOPER_STATE_NEED_RETURN);
}

static int binder_has_thread_work(struct binder_thread *thread)
{
	return !list_empty(&thread->todo) || thread->return_error != BR_OK ||
		(thread->looper & BINDER_LOOPER_STATE_NEED_RETURN);
}

static int binder_thread_read(struct binder_proc *proc,
			      struct binder_thread *thread,
			      binder_uintptr_t binder_buffer, size_t size,
			      binder_size_t *consumed, int non_block)
{
	void __user *buffer = (void __user *)(uintptr_t)binder_buffer;
	void __user *ptr = buffer + *consumed;
	void __user *end = buffer + size;

	int ret = 0;
	int wait_for_proc_work;

	if (*consumed == 0) {
		if (put_user(BR_NOOP, (uint32_t __user *)ptr))
			return -EFAULT;
		ptr += sizeof(uint32_t);
	}

retry:
	wait_for_proc_work = thread->transaction_stack == NULL &&
				list_empty(&thread->todo);

	if (thread->return_error != BR_OK && ptr < end) {
		if (thread->return_error2 != BR_OK) {
			if (put_user(thread->return_error2, (uint32_t __user *)ptr))
				return -EFAULT;
			ptr += sizeof(uint32_t);
			binder_stat_br(proc, thread, thread->return_error2);
			if (ptr == end)
				goto done;
			thread->return_error2 = BR_OK;
		}
		if (put_user(thread->return_error, (uint32_t __user *)ptr))
			return -EFAULT;
		ptr += sizeof(uint32_t);
		binder_stat_br(proc, thread, thread->return_error);
		thread->return_error = BR_OK;
		goto done;
	}


	thread->looper |= BINDER_LOOPER_STATE_WAITING;
	if (wait_for_proc_work)
		proc->ready_threads++;

	binder_unlock(__func__);

	trace_binder_wait_for_work(wait_for_proc_work,
				   !!thread->transaction_stack,
				   !list_empty(&thread->todo));
	if (wait_for_proc_work) {
		if (!(thread->looper & (BINDER_LOOPER_STATE_REGISTERED |
					BINDER_LOOPER_STATE_ENTERED))) {
			binder_user_error("%d:%d ERROR: Thread waiting for process work before calling BC_REGISTER_LOOPER or BC_ENTER_LOOPER (state %x)\n",
				proc->pid, thread->pid, thread->looper);
			wait_event_interruptible(binder_user_error_wait,
						 binder_stop_on_user_error < 2);
		}
		binder_set_nice(proc->default_priority);
		if (non_block) {
			if (!binder_has_proc_work(proc, thread))
				ret = -EAGAIN;
		} else
			ret = wait_event_freezable_exclusive(proc->wait, binder_has_proc_work(proc, thread));
	} else {
		if (non_block) {
			if (!binder_has_thread_work(thread))
				ret = -EAGAIN;
		} else
			ret = wait_event_freezable(thread->wait, binder_has_thread_work(thread));
	}

	binder_lock(__func__);

	if (wait_for_proc_work)
		proc->ready_threads--;
	thread->looper &= ~BINDER_LOOPER_STATE_WAITING;

	if (ret)
		return ret;

	while (1) {
		uint32_t cmd;
		struct binder_transaction_data tr;
		struct binder_work *w;
		struct binder_transaction *t = NULL;

		if (!list_empty(&thread->todo))
			w = list_first_entry(&thread->todo, struct binder_work, entry);
		else if (!list_empty(&proc->todo) && wait_for_proc_work)
			w = list_first_entry(&proc->todo, struct binder_work, entry);
		else {
			if (ptr - buffer == 4 && !(thread->looper & BINDER_LOOPER_STATE_NEED_RETURN)) /* no data added */
				goto retry;
			break;
		}

		if (end - ptr < sizeof(tr) + 4)
			break;

		switch (w->type) {
		case BINDER_WORK_TRANSACTION: {
			t = container_of(w, struct binder_transaction, work);
		} break;
		case BINDER_WORK_TRANSACTION_COMPLETE: {
			cmd = BR_TRANSACTION_COMPLETE;
			if (put_user(cmd, (uint32_t __user *)ptr))
				return -EFAULT;
			ptr += sizeof(uint32_t);

			binder_stat_br(proc, thread, cmd);
			binder_debug(BINDER_DEBUG_TRANSACTION_COMPLETE,
				     "%d:%d BR_TRANSACTION_COMPLETE\n",
				     proc->pid, thread->pid);

			list_del(&w->entry);
			kfree(w);
			binder_stats_deleted(BINDER_STAT_TRANSACTION_COMPLETE);
		} break;
		case BINDER_WORK_NODE: {
			struct binder_node *node = container_of(w, struct binder_node, work);
			uint32_t cmd = BR_NOOP;
			const char *cmd_name;
			int strong = node->internal_strong_refs || node->local_strong_refs;
			int weak = !hlist_empty(&node->refs) || node->local_weak_refs || strong;
			if (weak && !node->has_weak_ref) {
				cmd = BR_INCREFS;
				cmd_name = "BR_INCREFS";
				node->has_weak_ref = 1;
				node->pending_weak_ref = 1;
				node->local_weak_refs++;
			} else if (strong && !node->has_strong_ref) {
				cmd = BR_ACQUIRE;
				cmd_name = "BR_ACQUIRE";
				node->has_strong_ref = 1;
				node->pending_strong_ref = 1;
				node->local_strong_refs++;
			} else if (!strong && node->has_strong_ref) {
				cmd = BR_RELEASE;
				cmd_name = "BR_RELEASE";
				node->has_strong_ref = 0;
			} else if (!weak && node->has_weak_ref) {
				cmd = BR_DECREFS;
				cmd_name = "BR_DECREFS";
				node->has_weak_ref = 0;
			}
			if (cmd != BR_NOOP) {
				if (put_user(cmd, (uint32_t __user *)ptr))
					return -EFAULT;
				ptr += sizeof(uint32_t);
				if (put_user(node->ptr,
					     (binder_uintptr_t __user *)ptr))
					return -EFAULT;
				ptr += sizeof(binder_uintptr_t);
				if (put_user(node->cookie,
					     (binder_uintptr_t __user *)ptr))
					return -EFAULT;
				ptr += sizeof(binder_uintptr_t);

				binder_stat_br(proc, thread, cmd);
				binder_debug(BINDER_DEBUG_USER_REFS,
					     "%d:%d %s %d u%016llx c%016llx\n",
					     proc->pid, thread->pid, cmd_name,
					     node->debug_id,
					     (u64)node->ptr, (u64)node->cookie);
			} else {
				list_del_init(&w->entry);
				if (!weak && !strong) {
					binder_debug(BINDER_DEBUG_INTERNAL_REFS,
						     "%d:%d node %d u%016llx c%016llx deleted\n",
						     proc->pid, thread->pid, node->debug_id,
						     (u64)node->ptr, (u64)node->cookie);
					rb_erase(&node->rb_node, &proc->nodes);
					kfree(node);
					binder_stats_deleted(BINDER_STAT_NODE);
				} else {
					binder_debug(BINDER_DEBUG_INTERNAL_REFS,
						     "%d:%d node %d u%016llx c%016llx state unchanged\n",
						     proc->pid, thread->pid, node->debug_id,
						     (u64)node->ptr, (u64)node->cookie);
				}
			}
		} break;
		case BINDER_WORK_DEAD_BINDER:
		case BINDER_WORK_DEAD_BINDER_AND_CLEAR:
		case BINDER_WORK_CLEAR_DEATH_NOTIFICATION: {
			struct binder_ref_death *death;
			uint32_t cmd;

			death = container_of(w, struct binder_ref_death, work);
			if (w->type == BINDER_WORK_CLEAR_DEATH_NOTIFICATION)
				cmd = BR_CLEAR_DEATH_NOTIFICATION_DONE;
			else
				cmd = BR_DEAD_BINDER;
			if (put_user(cmd, (uint32_t __user *)ptr))
				return -EFAULT;
			ptr += sizeof(uint32_t);
			if (put_user(death->cookie,
				     (binder_uintptr_t __user *)ptr))
				return -EFAULT;
			ptr += sizeof(binder_uintptr_t);
			binder_stat_br(proc, thread, cmd);
			binder_debug(BINDER_DEBUG_DEATH_NOTIFICATION,
				     "%d:%d %s %016llx\n",
				      proc->pid, thread->pid,
				      cmd == BR_DEAD_BINDER ?
				      "BR_DEAD_BINDER" :
				      "BR_CLEAR_DEATH_NOTIFICATION_DONE",
				      (u64)death->cookie);

			if (w->type == BINDER_WORK_CLEAR_DEATH_NOTIFICATION) {
				list_del(&w->entry);
				kfree(death);
				binder_stats_deleted(BINDER_STAT_DEATH);
			} else
				list_move(&w->entry, &proc->delivered_death);
			if (cmd == BR_DEAD_BINDER)
				goto done; /* DEAD_BINDER notifications can cause transactions */
		} break;
		}

		if (!t)
			continue;

		BUG_ON(t->buffer == NULL);
		if (t->buffer->target_node) {
			struct binder_node *target_node = t->buffer->target_node;
			tr.target.ptr = target_node->ptr;
			tr.cookie =  target_node->cookie;
			t->saved_priority = task_nice(current);
			if (t->priority < target_node->min_priority &&
			    !(t->flags & TF_ONE_WAY))
				binder_set_nice(t->priority);
			else if (!(t->flags & TF_ONE_WAY) ||
				 t->saved_priority > target_node->min_priority)
				binder_set_nice(target_node->min_priority);
			cmd = BR_TRANSACTION;
		} else {
			tr.target.ptr = 0;
			tr.cookie = 0;
			cmd = BR_REPLY;
		}
		tr.code = t->code;
		tr.flags = t->flags;
		tr.sender_euid = from_kuid(current_user_ns(), t->sender_euid);

		if (t->from) {
			struct task_struct *sender = t->from->proc->tsk;
			tr.sender_pid = task_tgid_nr_ns(sender,
							task_active_pid_ns(current));
		} else {
			tr.sender_pid = 0;
		}

		tr.data_size = t->buffer->data_size;
		tr.offsets_size = t->buffer->offsets_size;
		tr.data.ptr.buffer = (binder_uintptr_t)(
					(uintptr_t)t->buffer->data +
					proc->user_buffer_offset);
		tr.data.ptr.offsets = tr.data.ptr.buffer +
					ALIGN(t->buffer->data_size,
					    sizeof(void *));

		if (put_user(cmd, (uint32_t __user *)ptr))
			return -EFAULT;
		ptr += sizeof(uint32_t);
		if (copy_to_user(ptr, &tr, sizeof(tr)))
			return -EFAULT;
		ptr += sizeof(tr);

		trace_binder_transaction_received(t);
		binder_stat_br(proc, thread, cmd);
		binder_debug(BINDER_DEBUG_TRANSACTION,
			     "%d:%d %s %d %d:%d, cmd %d size %zd-%zd ptr %016llx-%016llx\n",
			     proc->pid, thread->pid,
			     (cmd == BR_TRANSACTION) ? "BR_TRANSACTION" :
			     "BR_REPLY",
			     t->debug_id, t->from ? t->from->proc->pid : 0,
			     t->from ? t->from->pid : 0, cmd,
			     t->buffer->data_size, t->buffer->offsets_size,
			     (u64)tr.data.ptr.buffer, (u64)tr.data.ptr.offsets);

		list_del(&t->work.entry);
		t->buffer->allow_user_free = 1;
		if (cmd == BR_TRANSACTION && !(t->flags & TF_ONE_WAY)) {
			t->to_parent = thread->transaction_stack;
			t->to_thread = thread;
			thread->transaction_stack = t;
		} else {
			t->buffer->transaction = NULL;
			kfree(t);
			binder_stats_deleted(BINDER_STAT_TRANSACTION);
		}
		break;
	}

done:

	*consumed = ptr - buffer;
	if (proc->requested_threads + proc->ready_threads == 0 &&
	    proc->requested_threads_started < proc->max_threads &&
	    (thread->looper & (BINDER_LOOPER_STATE_REGISTERED |
	     BINDER_LOOPER_STATE_ENTERED)) /* the user-space code fails to */
	     /*spawn a new thread if we leave this out */) {
		proc->requested_threads++;
		binder_debug(BINDER_DEBUG_THREADS,
			     "%d:%d BR_SPAWN_LOOPER\n",
			     proc->pid, thread->pid);
		if (put_user(BR_SPAWN_LOOPER, (uint32_t __user *)buffer))
			return -EFAULT;
		binder_stat_br(proc, thread, BR_SPAWN_LOOPER);
	}
	return 0;
}

static void binder_release_work(struct list_head *list)
{
	struct binder_work *w;
	while (!list_empty(list)) {
		w = list_first_entry(list, struct binder_work, entry);
		list_del_init(&w->entry);
		switch (w->type) {
		case BINDER_WORK_TRANSACTION: {
			struct binder_transaction *t;

			t = container_of(w, struct binder_transaction, work);
			if (t->buffer->target_node &&
			    !(t->flags & TF_ONE_WAY)) {
				binder_send_failed_reply(t, BR_DEAD_REPLY);
			} else {
				binder_debug(BINDER_DEBUG_DEAD_TRANSACTION,
					"undelivered transaction %d\n",
					t->debug_id);
				t->buffer->transaction = NULL;
				kfree(t);
				binder_stats_deleted(BINDER_STAT_TRANSACTION);
			}
		} break;
		case BINDER_WORK_TRANSACTION_COMPLETE: {
			binder_debug(BINDER_DEBUG_DEAD_TRANSACTION,
				"undelivered TRANSACTION_COMPLETE\n");
			kfree(w);
			binder_stats_deleted(BINDER_STAT_TRANSACTION_COMPLETE);
		} break;
		case BINDER_WORK_DEAD_BINDER_AND_CLEAR:
		case BINDER_WORK_CLEAR_DEATH_NOTIFICATION: {
			struct binder_ref_death *death;

			death = container_of(w, struct binder_ref_death, work);
			binder_debug(BINDER_DEBUG_DEAD_TRANSACTION,
				"undelivered death notification, %016llx\n",
				(u64)death->cookie);
			kfree(death);
			binder_stats_deleted(BINDER_STAT_DEATH);
		} break;
		default:
			pr_err("unexpected work type, %d, not freed\n",
			       w->type);
			break;
		}
	}

}

static struct binder_thread *binder_get_thread(struct binder_proc *proc)
{
	struct binder_thread *thread = NULL;
	struct rb_node *parent = NULL;
	struct rb_node **p = &proc->threads.rb_node;

	while (*p) {
		parent = *p;
		thread = rb_entry(parent, struct binder_thread, rb_node);

		if (current->pid < thread->pid)
			p = &(*p)->rb_left;
		else if (current->pid > thread->pid)
			p = &(*p)->rb_right;
		else
			break;
	}
	if (*p == NULL) {
		thread = kzalloc(sizeof(*thread), GFP_KERNEL);
		if (thread == NULL)
			return NULL;
		binder_stats_created(BINDER_STAT_THREAD);
		thread->proc = proc;
		thread->pid = current->pid;
		init_waitqueue_head(&thread->wait);
		INIT_LIST_HEAD(&thread->todo);
		rb_link_node(&thread->rb_node, parent, p);
		rb_insert_color(&thread->rb_node, &proc->threads);
		thread->looper |= BINDER_LOOPER_STATE_NEED_RETURN;
		thread->return_error = BR_OK;
		thread->return_error2 = BR_OK;
	}
	return thread;
}

static int binder_free_thread(struct binder_proc *proc,
			      struct binder_thread *thread)
{
	struct binder_transaction *t;
	struct binder_transaction *send_reply = NULL;
	int active_transactions = 0;

	rb_erase(&thread->rb_node, &proc->threads);
	t = thread->transaction_stack;
	if (t && t->to_thread == thread)
		send_reply = t;
	while (t) {
		active_transactions++;
		binder_debug(BINDER_DEBUG_DEAD_TRANSACTION,
			     "release %d:%d transaction %d %s, still active\n",
			      proc->pid, thread->pid,
			     t->debug_id,
			     (t->to_thread == thread) ? "in" : "out");

		if (t->to_thread == thread) {
			t->to_proc = NULL;
			t->to_thread = NULL;
			if (t->buffer) {
				t->buffer->transaction = NULL;
				t->buffer = NULL;
			}
			t = t->to_parent;
		} else if (t->from == thread) {
			t->from = NULL;
			t = t->from_parent;
		} else
			BUG();
	}
	if (send_reply)
		binder_send_failed_reply(send_reply, BR_DEAD_REPLY);
	binder_release_work(&thread->todo);
	kfree(thread);
	binder_stats_deleted(BINDER_STAT_THREAD);
	return active_transactions;
}

static unsigned int binder_poll(struct file *filp,
				struct poll_table_struct *wait)
{
	struct binder_proc *proc = filp->private_data;
	struct binder_thread *thread = NULL;
	int wait_for_proc_work;

	binder_lock(__func__);

	thread = binder_get_thread(proc);

	wait_for_proc_work = thread->transaction_stack == NULL &&
		list_empty(&thread->todo) && thread->return_error == BR_OK;

	binder_unlock(__func__);

	if (wait_for_proc_work) {
		if (binder_has_proc_work(proc, thread))
			return POLLIN;
		poll_wait(filp, &proc->wait, wait);
		if (binder_has_proc_work(proc, thread))
			return POLLIN;
	} else {
		if (binder_has_thread_work(thread))
			return POLLIN;
		poll_wait(filp, &thread->wait, wait);
		if (binder_has_thread_work(thread))
			return POLLIN;
	}
	return 0;
}

static long binder_ioctl(struct file *filp, unsigned int cmd, unsigned long arg)
{
	int ret;
	struct binder_proc *proc = filp->private_data;
	struct binder_thread *thread;
	unsigned int size = _IOC_SIZE(cmd);
	void __user *ubuf = (void __user *)arg;

	/*pr_info("binder_ioctl: %d:%d %x %lx\n", proc->pid, current->pid, cmd, arg);*/

	trace_binder_ioctl(cmd, arg);

	ret = wait_event_interruptible(binder_user_error_wait, binder_stop_on_user_error < 2);
	if (ret)
		goto err_unlocked;

	binder_lock(__func__);
	thread = binder_get_thread(proc);
	if (thread == NULL) {
		ret = -ENOMEM;
		goto err;
	}

	switch (cmd) {
	case BINDER_WRITE_READ: {
		struct binder_write_read bwr;
		if (size != sizeof(struct binder_write_read)) {
			ret = -EINVAL;
			goto err;
		}
		if (copy_from_user(&bwr, ubuf, sizeof(bwr))) {
			ret = -EFAULT;
			goto err;
		}
		binder_debug(BINDER_DEBUG_READ_WRITE,
			     "%d:%d write %lld at %016llx, read %lld at %016llx\n",
			     proc->pid, thread->pid,
			     (u64)bwr.write_size, (u64)bwr.write_buffer,
			     (u64)bwr.read_size, (u64)bwr.read_buffer);

		if (bwr.write_size > 0) {
			ret = binder_thread_write(proc, thread, bwr.write_buffer, bwr.write_size, &bwr.write_consumed);
			trace_binder_write_done(ret);
			if (ret < 0) {
				bwr.read_consumed = 0;
				if (copy_to_user(ubuf, &bwr, sizeof(bwr)))
					ret = -EFAULT;
				goto err;
			}
		}
		if (bwr.read_size > 0) {
			ret = binder_thread_read(proc, thread, bwr.read_buffer, bwr.read_size, &bwr.read_consumed, filp->f_flags & O_NONBLOCK);
			trace_binder_read_done(ret);
			if (!list_empty(&proc->todo))
				wake_up_interruptible(&proc->wait);
			if (ret < 0) {
				if (copy_to_user(ubuf, &bwr, sizeof(bwr)))
					ret = -EFAULT;
				goto err;
			}
		}
		binder_debug(BINDER_DEBUG_READ_WRITE,
			     "%d:%d wrote %lld of %lld, read return %lld of %lld\n",
			     proc->pid, thread->pid,
			     (u64)bwr.write_consumed, (u64)bwr.write_size,
			     (u64)bwr.read_consumed, (u64)bwr.read_size);
		if (copy_to_user(ubuf, &bwr, sizeof(bwr))) {
			ret = -EFAULT;
			goto err;
		}
		break;
	}
	case BINDER_SET_MAX_THREADS:
		if (copy_from_user(&proc->max_threads, ubuf, sizeof(proc->max_threads))) {
			ret = -EINVAL;
			goto err;
		}
		break;
	case BINDER_SET_CONTEXT_MGR:
		if (binder_context_mgr_node != NULL) {
			pr_err("BINDER_SET_CONTEXT_MGR already set\n");
			ret = -EBUSY;
			goto err;
		}
		ret = security_binder_set_context_mgr(proc->tsk);
		if (ret < 0)
			goto err;
		if (uid_valid(binder_context_mgr_uid)) {
			if (!uid_eq(binder_context_mgr_uid, current->cred->euid)) {
				pr_err("BINDER_SET_CONTEXT_MGR bad uid %d != %d\n",
				       from_kuid(&init_user_ns, current->cred->euid),
				       from_kuid(&init_user_ns, binder_context_mgr_uid));
				ret = -EPERM;
				goto err;
			}
		} else
			binder_context_mgr_uid = current->cred->euid;
		binder_context_mgr_node = binder_new_node(proc, 0, 0);
		if (binder_context_mgr_node == NULL) {
			ret = -ENOMEM;
			goto err;
		}
		binder_context_mgr_node->local_weak_refs++;
		binder_context_mgr_node->local_strong_refs++;
		binder_context_mgr_node->has_strong_ref = 1;
		binder_context_mgr_node->has_weak_ref = 1;
		break;
	case BINDER_THREAD_EXIT:
		binder_debug(BINDER_DEBUG_THREADS, "%d:%d exit\n",
			     proc->pid, thread->pid);
		binder_free_thread(proc, thread);
		thread = NULL;
		break;
	case BINDER_VERSION:
		if (size != sizeof(struct binder_version)) {
			ret = -EINVAL;
			goto err;
		}
		if (put_user(BINDER_CURRENT_PROTOCOL_VERSION, &((struct binder_version *)ubuf)->protocol_version)) {
			ret = -EINVAL;
			goto err;
		}
		break;
	default:
		ret = -EINVAL;
		goto err;
	}
	ret = 0;
err:
	if (thread)
		thread->looper &= ~BINDER_LOOPER_STATE_NEED_RETURN;
	binder_unlock(__func__);
	wait_event_interruptible(binder_user_error_wait, binder_stop_on_user_error < 2);
	if (ret && ret != -ERESTARTSYS)
		pr_info("%d:%d ioctl %x %lx returned %d\n", proc->pid, current->pid, cmd, arg, ret);
err_unlocked:
	trace_binder_ioctl_done(ret);
	return ret;
}

static void binder_vma_open(struct vm_area_struct *vma)
{
	struct binder_proc *proc = vma->vm_private_data;
	binder_debug(BINDER_DEBUG_OPEN_CLOSE,
		     "%d open vm area %lx-%lx (%ld K) vma %lx pagep %lx\n",
		     proc->pid, vma->vm_start, vma->vm_end,
		     (vma->vm_end - vma->vm_start) / SZ_1K, vma->vm_flags,
		     (unsigned long)pgprot_val(vma->vm_page_prot));
}

static void binder_vma_close(struct vm_area_struct *vma)
{
	struct binder_proc *proc = vma->vm_private_data;
	binder_debug(BINDER_DEBUG_OPEN_CLOSE,
		     "%d close vm area %lx-%lx (%ld K) vma %lx pagep %lx\n",
		     proc->pid, vma->vm_start, vma->vm_end,
		     (vma->vm_end - vma->vm_start) / SZ_1K, vma->vm_flags,
		     (unsigned long)pgprot_val(vma->vm_page_prot));
	proc->vma = NULL;
	proc->vma_vm_mm = NULL;
	binder_defer_work(proc, BINDER_DEFERRED_PUT_FILES);
}

static int binder_vm_fault(struct vm_area_struct *vma, struct vm_fault *vmf)
{
	return VM_FAULT_SIGBUS;
}

static struct vm_operations_struct binder_vm_ops = {
	.open = binder_vma_open,
	.close = binder_vma_close,
	.fault = binder_vm_fault,
};

static int binder_mmap(struct file *filp, struct vm_area_struct *vma)
{
	int ret;
	struct vm_struct *area;
	struct binder_proc *proc = filp->private_data;
	const char *failure_string;
	struct binder_buffer *buffer;

	if (proc->tsk != current)
		return -EINVAL;

	if ((vma->vm_end - vma->vm_start) > SZ_4M)
		vma->vm_end = vma->vm_start + SZ_4M;

	binder_debug(BINDER_DEBUG_OPEN_CLOSE,
		     "binder_mmap: %d %lx-%lx (%ld K) vma %lx pagep %lx\n",
		     proc->pid, vma->vm_start, vma->vm_end,
		     (vma->vm_end - vma->vm_start) / SZ_1K, vma->vm_flags,
		     (unsigned long)pgprot_val(vma->vm_page_prot));

	if (vma->vm_flags & FORBIDDEN_MMAP_FLAGS) {
		ret = -EPERM;
		failure_string = "bad vm_flags";
		goto err_bad_arg;
	}
	vma->vm_flags = (vma->vm_flags | VM_DONTCOPY) & ~VM_MAYWRITE;

	mutex_lock(&binder_mmap_lock);
	if (proc->buffer) {
		ret = -EBUSY;
		failure_string = "already mapped";
		goto err_already_mapped;
	}

	area = get_vm_area(vma->vm_end - vma->vm_start, VM_IOREMAP);
	if (area == NULL) {
		ret = -ENOMEM;
		failure_string = "get_vm_area";
		goto err_get_vm_area_failed;
	}
	proc->buffer = area->addr;
	proc->user_buffer_offset = vma->vm_start - (uintptr_t)proc->buffer;
	mutex_unlock(&binder_mmap_lock);

#ifdef CONFIG_CPU_CACHE_VIPT
	if (cache_is_vipt_aliasing()) {
		while (CACHE_COLOUR((vma->vm_start ^ (uint32_t)proc->buffer))) {
			pr_info("binder_mmap: %d %lx-%lx maps %p bad alignment\n", proc->pid, vma->vm_start, vma->vm_end, proc->buffer);
			vma->vm_start += PAGE_SIZE;
		}
	}
#endif
	proc->pages = kzalloc(sizeof(proc->pages[0]) * ((vma->vm_end - vma->vm_start) / PAGE_SIZE), GFP_KERNEL);
	if (proc->pages == NULL) {
		ret = -ENOMEM;
		failure_string = "alloc page array";
		goto err_alloc_pages_failed;
	}
	proc->buffer_size = vma->vm_end - vma->vm_start;

	vma->vm_ops = &binder_vm_ops;
	vma->vm_private_data = proc;

	if (binder_update_page_range(proc, 1, proc->buffer, proc->buffer + PAGE_SIZE, vma)) {
		ret = -ENOMEM;
		failure_string = "alloc small buf";
		goto err_alloc_small_buf_failed;
	}
	buffer = proc->buffer;
	INIT_LIST_HEAD(&proc->buffers);
	list_add(&buffer->entry, &proc->buffers);
	buffer->free = 1;
	binder_insert_free_buffer(proc, buffer);
	proc->free_async_space = proc->buffer_size / 2;
	barrier();
	proc->files = get_files_struct(current);
	proc->vma = vma;
	proc->vma_vm_mm = vma->vm_mm;

	/*pr_info("binder_mmap: %d %lx-%lx maps %p\n",
		 proc->pid, vma->vm_start, vma->vm_end, proc->buffer);*/
	return 0;

err_alloc_small_buf_failed:
	kfree(proc->pages);
	proc->pages = NULL;
err_alloc_pages_failed:
	mutex_lock(&binder_mmap_lock);
	vfree(proc->buffer);
	proc->buffer = NULL;
err_get_vm_area_failed:
err_already_mapped:
	mutex_unlock(&binder_mmap_lock);
err_bad_arg:
	pr_err("binder_mmap: %d %lx-%lx %s failed %d\n",
	       proc->pid, vma->vm_start, vma->vm_end, failure_string, ret);
	return ret;
}

static int binder_open(struct inode *nodp, struct file *filp)
{
	struct binder_proc *proc;

	binder_debug(BINDER_DEBUG_OPEN_CLOSE, "binder_open: %d:%d\n",
		     current->group_leader->pid, current->pid);

	proc = kzalloc(sizeof(*proc), GFP_KERNEL);
	if (proc == NULL)
		return -ENOMEM;
	get_task_struct(current);
	proc->tsk = current;
	INIT_LIST_HEAD(&proc->todo);
	init_waitqueue_head(&proc->wait);
	proc->default_priority = task_nice(current);

	binder_lock(__func__);

	binder_stats_created(BINDER_STAT_PROC);
	hlist_add_head(&proc->proc_node, &binder_procs);
	proc->pid = current->group_leader->pid;
	INIT_LIST_HEAD(&proc->delivered_death);
	filp->private_data = proc;

	binder_unlock(__func__);

	if (binder_debugfs_dir_entry_proc) {
		char strbuf[11];
		snprintf(strbuf, sizeof(strbuf), "%u", proc->pid);
		proc->debugfs_entry = debugfs_create_file(strbuf, S_IRUGO,
			binder_debugfs_dir_entry_proc, proc, &binder_proc_fops);
	}

	return 0;
}

static int binder_flush(struct file *filp, fl_owner_t id)
{
	struct binder_proc *proc = filp->private_data;

	binder_defer_work(proc, BINDER_DEFERRED_FLUSH);

	return 0;
}

static void binder_deferred_flush(struct binder_proc *proc)
{
	struct rb_node *n;
	int wake_count = 0;
	for (n = rb_first(&proc->threads); n != NULL; n = rb_next(n)) {
		struct binder_thread *thread = rb_entry(n, struct binder_thread, rb_node);
		thread->looper |= BINDER_LOOPER_STATE_NEED_RETURN;
		if (thread->looper & BINDER_LOOPER_STATE_WAITING) {
			wake_up_interruptible(&thread->wait);
			wake_count++;
		}
	}
	wake_up_interruptible_all(&proc->wait);

	binder_debug(BINDER_DEBUG_OPEN_CLOSE,
		     "binder_flush: %d woke %d threads\n", proc->pid,
		     wake_count);
}

static int binder_release(struct inode *nodp, struct file *filp)
{
	struct binder_proc *proc = filp->private_data;
	debugfs_remove(proc->debugfs_entry);
	binder_defer_work(proc, BINDER_DEFERRED_RELEASE);

	return 0;
}

static int binder_node_release(struct binder_node *node, int refs)
{
	struct binder_ref *ref;
	int death = 0;

	list_del_init(&node->work.entry);
	binder_release_work(&node->async_todo);

	if (hlist_empty(&node->refs)) {
		kfree(node);
		binder_stats_deleted(BINDER_STAT_NODE);

		return refs;
	}

	node->proc = NULL;
	node->local_strong_refs = 0;
	node->local_weak_refs = 0;
	hlist_add_head(&node->dead_node, &binder_dead_nodes);

	hlist_for_each_entry(ref, &node->refs, node_entry) {
		refs++;

		if (!ref->death)
			continue;

		death++;

		if (list_empty(&ref->death->work.entry)) {
			ref->death->work.type = BINDER_WORK_DEAD_BINDER;
			list_add_tail(&ref->death->work.entry,
				      &ref->proc->todo);
			wake_up_interruptible(&ref->proc->wait);
		} else
			BUG();
	}

	binder_debug(BINDER_DEBUG_DEAD_BINDER,
		     "node %d now dead, refs %d, death %d\n",
		     node->debug_id, refs, death);

	return refs;
}

static void binder_deferred_release(struct binder_proc *proc)
{
	struct binder_transaction *t;
	struct rb_node *n;
	int threads, nodes, incoming_refs, outgoing_refs, buffers,
		active_transactions, page_count;

	BUG_ON(proc->vma);
	BUG_ON(proc->files);

	hlist_del(&proc->proc_node);

	if (binder_context_mgr_node && binder_context_mgr_node->proc == proc) {
		binder_debug(BINDER_DEBUG_DEAD_BINDER,
			     "%s: %d context_mgr_node gone\n",
			     __func__, proc->pid);
		binder_context_mgr_node = NULL;
	}

	threads = 0;
	active_transactions = 0;
	while ((n = rb_first(&proc->threads))) {
		struct binder_thread *thread;

		thread = rb_entry(n, struct binder_thread, rb_node);
		threads++;
		active_transactions += binder_free_thread(proc, thread);
	}

	nodes = 0;
	incoming_refs = 0;
	while ((n = rb_first(&proc->nodes))) {
		struct binder_node *node;

		node = rb_entry(n, struct binder_node, rb_node);
		nodes++;
		rb_erase(&node->rb_node, &proc->nodes);
		incoming_refs = binder_node_release(node, incoming_refs);
	}

	outgoing_refs = 0;
	while ((n = rb_first(&proc->refs_by_desc))) {
		struct binder_ref *ref;

		ref = rb_entry(n, struct binder_ref, rb_node_desc);
		outgoing_refs++;
		binder_delete_ref(ref);
	}

	binder_release_work(&proc->todo);
	binder_release_work(&proc->delivered_death);

	buffers = 0;
	while ((n = rb_first(&proc->allocated_buffers))) {
		struct binder_buffer *buffer;

		buffer = rb_entry(n, struct binder_buffer, rb_node);

		t = buffer->transaction;
		if (t) {
			t->buffer = NULL;
			buffer->transaction = NULL;
			pr_err("release proc %d, transaction %d, not freed\n",
			       proc->pid, t->debug_id);
			/*BUG();*/
		}

		binder_free_buf(proc, buffer);
		buffers++;
	}

	binder_stats_deleted(BINDER_STAT_PROC);

	page_count = 0;
	if (proc->pages) {
		int i;

		for (i = 0; i < proc->buffer_size / PAGE_SIZE; i++) {
			void *page_addr;

			if (!proc->pages[i])
				continue;

			page_addr = proc->buffer + i * PAGE_SIZE;
			binder_debug(BINDER_DEBUG_BUFFER_ALLOC,
				     "%s: %d: page %d at %p not freed\n",
				     __func__, proc->pid, i, page_addr);
			unmap_kernel_range((unsigned long)page_addr, PAGE_SIZE);
			__free_page(proc->pages[i]);
			page_count++;
		}
		kfree(proc->pages);
		vfree(proc->buffer);
	}

	put_task_struct(proc->tsk);

	binder_debug(BINDER_DEBUG_OPEN_CLOSE,
		     "%s: %d threads %d, nodes %d (ref %d), refs %d, active transactions %d, buffers %d, pages %d\n",
		     __func__, proc->pid, threads, nodes, incoming_refs,
		     outgoing_refs, active_transactions, buffers, page_count);

	kfree(proc);
}

static void binder_deferred_func(struct work_struct *work)
{
	struct binder_proc *proc;
	struct files_struct *files;

	int defer;
	do {
		binder_lock(__func__);
		mutex_lock(&binder_deferred_lock);
		if (!hlist_empty(&binder_deferred_list)) {
			proc = hlist_entry(binder_deferred_list.first,
					struct binder_proc, deferred_work_node);
			hlist_del_init(&proc->deferred_work_node);
			defer = proc->deferred_work;
			proc->deferred_work = 0;
		} else {
			proc = NULL;
			defer = 0;
		}
		mutex_unlock(&binder_deferred_lock);

		files = NULL;
		if (defer & BINDER_DEFERRED_PUT_FILES) {
			files = proc->files;
			if (files)
				proc->files = NULL;
		}

		if (defer & BINDER_DEFERRED_FLUSH)
			binder_deferred_flush(proc);

		if (defer & BINDER_DEFERRED_RELEASE)
			binder_deferred_release(proc); /* frees proc */

		binder_unlock(__func__);
		if (files)
			put_files_struct(files);
	} while (proc);
}
static DECLARE_WORK(binder_deferred_work, binder_deferred_func);

static void
binder_defer_work(struct binder_proc *proc, enum binder_deferred_state defer)
{
	mutex_lock(&binder_deferred_lock);
	proc->deferred_work |= defer;
	if (hlist_unhashed(&proc->deferred_work_node)) {
		hlist_add_head(&proc->deferred_work_node,
				&binder_deferred_list);
		queue_work(binder_deferred_workqueue, &binder_deferred_work);
	}
	mutex_unlock(&binder_deferred_lock);
}

static void print_binder_transaction(struct seq_file *m, const char *prefix,
				     struct binder_transaction *t)
{
	seq_printf(m,
		   "%s %d: %p from %d:%d to %d:%d code %x flags %x pri %ld r%d",
		   prefix, t->debug_id, t,
		   t->from ? t->from->proc->pid : 0,
		   t->from ? t->from->pid : 0,
		   t->to_proc ? t->to_proc->pid : 0,
		   t->to_thread ? t->to_thread->pid : 0,
		   t->code, t->flags, t->priority, t->need_reply);
	if (t->buffer == NULL) {
		seq_puts(m, " buffer free\n");
		return;
	}
	if (t->buffer->target_node)
		seq_printf(m, " node %d",
			   t->buffer->target_node->debug_id);
	seq_printf(m, " size %zd:%zd data %p\n",
		   t->buffer->data_size, t->buffer->offsets_size,
		   t->buffer->data);
}

static void print_binder_buffer(struct seq_file *m, const char *prefix,
				struct binder_buffer *buffer)
{
	seq_printf(m, "%s %d: %p size %zd:%zd %s\n",
		   prefix, buffer->debug_id, buffer->data,
		   buffer->data_size, buffer->offsets_size,
		   buffer->transaction ? "active" : "delivered");
}

static void print_binder_work(struct seq_file *m, const char *prefix,
			      const char *transaction_prefix,
			      struct binder_work *w)
{
	struct binder_node *node;
	struct binder_transaction *t;

	switch (w->type) {
	case BINDER_WORK_TRANSACTION:
		t = container_of(w, struct binder_transaction, work);
		print_binder_transaction(m, transaction_prefix, t);
		break;
	case BINDER_WORK_TRANSACTION_COMPLETE:
		seq_printf(m, "%stransaction complete\n", prefix);
		break;
	case BINDER_WORK_NODE:
		node = container_of(w, struct binder_node, work);
		seq_printf(m, "%snode work %d: u%016llx c%016llx\n",
			   prefix, node->debug_id,
			   (u64)node->ptr, (u64)node->cookie);
		break;
	case BINDER_WORK_DEAD_BINDER:
		seq_printf(m, "%shas dead binder\n", prefix);
		break;
	case BINDER_WORK_DEAD_BINDER_AND_CLEAR:
		seq_printf(m, "%shas cleared dead binder\n", prefix);
		break;
	case BINDER_WORK_CLEAR_DEATH_NOTIFICATION:
		seq_printf(m, "%shas cleared death notification\n", prefix);
		break;
	default:
		seq_printf(m, "%sunknown work: type %d\n", prefix, w->type);
		break;
	}
}

static void print_binder_thread(struct seq_file *m,
				struct binder_thread *thread,
				int print_always)
{
	struct binder_transaction *t;
	struct binder_work *w;
	size_t start_pos = m->count;
	size_t header_pos;

	seq_printf(m, "  thread %d: l %02x\n", thread->pid, thread->looper);
	header_pos = m->count;
	t = thread->transaction_stack;
	while (t) {
		if (t->from == thread) {
			print_binder_transaction(m,
						 "    outgoing transaction", t);
			t = t->from_parent;
		} else if (t->to_thread == thread) {
			print_binder_transaction(m,
						 "    incoming transaction", t);
			t = t->to_parent;
		} else {
			print_binder_transaction(m, "    bad transaction", t);
			t = NULL;
		}
	}
	list_for_each_entry(w, &thread->todo, entry) {
		print_binder_work(m, "    ", "    pending transaction", w);
	}
	if (!print_always && m->count == header_pos)
		m->count = start_pos;
}

static void print_binder_node(struct seq_file *m, struct binder_node *node)
{
	struct binder_ref *ref;
	struct binder_work *w;
	int count;

	count = 0;
	hlist_for_each_entry(ref, &node->refs, node_entry)
		count++;

	seq_printf(m, "  node %d: u%016llx c%016llx hs %d hw %d ls %d lw %d is %d iw %d",
		   node->debug_id, (u64)node->ptr, (u64)node->cookie,
		   node->has_strong_ref, node->has_weak_ref,
		   node->local_strong_refs, node->local_weak_refs,
		   node->internal_strong_refs, count);
	if (count) {
		seq_puts(m, " proc");
		hlist_for_each_entry(ref, &node->refs, node_entry)
			seq_printf(m, " %d", ref->proc->pid);
	}
	seq_puts(m, "\n");
	list_for_each_entry(w, &node->async_todo, entry)
		print_binder_work(m, "    ",
				  "    pending async transaction", w);
}

static void print_binder_ref(struct seq_file *m, struct binder_ref *ref)
{
	seq_printf(m, "  ref %d: desc %d %snode %d s %d w %d d %pK\n",
		   ref->debug_id, ref->desc, ref->node->proc ? "" : "dead ",
		   ref->node->debug_id, ref->strong, ref->weak, ref->death);
}

static void print_binder_proc(struct seq_file *m,
			      struct binder_proc *proc, int print_all)
{
	struct binder_work *w;
	struct rb_node *n;
	size_t start_pos = m->count;
	size_t header_pos;

	seq_printf(m, "proc %d\n", proc->pid);
	header_pos = m->count;

	for (n = rb_first(&proc->threads); n != NULL; n = rb_next(n))
		print_binder_thread(m, rb_entry(n, struct binder_thread,
						rb_node), print_all);
	for (n = rb_first(&proc->nodes); n != NULL; n = rb_next(n)) {
		struct binder_node *node = rb_entry(n, struct binder_node,
						    rb_node);
		if (print_all || node->has_async_transaction)
			print_binder_node(m, node);
	}
	if (print_all) {
		for (n = rb_first(&proc->refs_by_desc);
		     n != NULL;
		     n = rb_next(n))
			print_binder_ref(m, rb_entry(n, struct binder_ref,
						     rb_node_desc));
	}
	for (n = rb_first(&proc->allocated_buffers); n != NULL; n = rb_next(n))
		print_binder_buffer(m, "  buffer",
				    rb_entry(n, struct binder_buffer, rb_node));
	list_for_each_entry(w, &proc->todo, entry)
		print_binder_work(m, "  ", "  pending transaction", w);
	list_for_each_entry(w, &proc->delivered_death, entry) {
		seq_puts(m, "  has delivered dead binder\n");
		break;
	}
	if (!print_all && m->count == header_pos)
		m->count = start_pos;
}

static const char * const binder_return_strings[] = {
	"BR_ERROR",
	"BR_OK",
	"BR_TRANSACTION",
	"BR_REPLY",
	"BR_ACQUIRE_RESULT",
	"BR_DEAD_REPLY",
	"BR_TRANSACTION_COMPLETE",
	"BR_INCREFS",
	"BR_ACQUIRE",
	"BR_RELEASE",
	"BR_DECREFS",
	"BR_ATTEMPT_ACQUIRE",
	"BR_NOOP",
	"BR_SPAWN_LOOPER",
	"BR_FINISHED",
	"BR_DEAD_BINDER",
	"BR_CLEAR_DEATH_NOTIFICATION_DONE",
	"BR_FAILED_REPLY"
};

static const char * const binder_command_strings[] = {
	"BC_TRANSACTION",
	"BC_REPLY",
	"BC_ACQUIRE_RESULT",
	"BC_FREE_BUFFER",
	"BC_INCREFS",
	"BC_ACQUIRE",
	"BC_RELEASE",
	"BC_DECREFS",
	"BC_INCREFS_DONE",
	"BC_ACQUIRE_DONE",
	"BC_ATTEMPT_ACQUIRE",
	"BC_REGISTER_LOOPER",
	"BC_ENTER_LOOPER",
	"BC_EXIT_LOOPER",
	"BC_REQUEST_DEATH_NOTIFICATION",
	"BC_CLEAR_DEATH_NOTIFICATION",
	"BC_DEAD_BINDER_DONE"
};

static const char * const binder_objstat_strings[] = {
	"proc",
	"thread",
	"node",
	"ref",
	"death",
	"transaction",
	"transaction_complete"
};

static void print_binder_stats(struct seq_file *m, const char *prefix,
			       struct binder_stats *stats)
{
	int i;

	BUILD_BUG_ON(ARRAY_SIZE(stats->bc) !=
		     ARRAY_SIZE(binder_command_strings));
	for (i = 0; i < ARRAY_SIZE(stats->bc); i++) {
		if (stats->bc[i])
			seq_printf(m, "%s%s: %d\n", prefix,
				   binder_command_strings[i], stats->bc[i]);
	}

	BUILD_BUG_ON(ARRAY_SIZE(stats->br) !=
		     ARRAY_SIZE(binder_return_strings));
	for (i = 0; i < ARRAY_SIZE(stats->br); i++) {
		if (stats->br[i])
			seq_printf(m, "%s%s: %d\n", prefix,
				   binder_return_strings[i], stats->br[i]);
	}

	BUILD_BUG_ON(ARRAY_SIZE(stats->obj_created) !=
		     ARRAY_SIZE(binder_objstat_strings));
	BUILD_BUG_ON(ARRAY_SIZE(stats->obj_created) !=
		     ARRAY_SIZE(stats->obj_deleted));
	for (i = 0; i < ARRAY_SIZE(stats->obj_created); i++) {
		if (stats->obj_created[i] || stats->obj_deleted[i])
			seq_printf(m, "%s%s: active %d total %d\n", prefix,
				binder_objstat_strings[i],
				stats->obj_created[i] - stats->obj_deleted[i],
				stats->obj_created[i]);
	}
}

static void print_binder_proc_stats(struct seq_file *m,
				    struct binder_proc *proc)
{
	struct binder_work *w;
	struct rb_node *n;
	int count, strong, weak;

	seq_printf(m, "proc %d\n", proc->pid);
	count = 0;
	for (n = rb_first(&proc->threads); n != NULL; n = rb_next(n))
		count++;
	seq_printf(m, "  threads: %d\n", count);
	seq_printf(m, "  requested threads: %d+%d/%d\n"
			"  ready threads %d\n"
			"  free async space %zd\n", proc->requested_threads,
			proc->requested_threads_started, proc->max_threads,
			proc->ready_threads, proc->free_async_space);
	count = 0;
	for (n = rb_first(&proc->nodes); n != NULL; n = rb_next(n))
		count++;
	seq_printf(m, "  nodes: %d\n", count);
	count = 0;
	strong = 0;
	weak = 0;
	for (n = rb_first(&proc->refs_by_desc); n != NULL; n = rb_next(n)) {
		struct binder_ref *ref = rb_entry(n, struct binder_ref,
						  rb_node_desc);
		count++;
		strong += ref->strong;
		weak += ref->weak;
	}
	seq_printf(m, "  refs: %d s %d w %d\n", count, strong, weak);

	count = 0;
	for (n = rb_first(&proc->allocated_buffers); n != NULL; n = rb_next(n))
		count++;
	seq_printf(m, "  buffers: %d\n", count);

	count = 0;
	list_for_each_entry(w, &proc->todo, entry) {
		switch (w->type) {
		case BINDER_WORK_TRANSACTION:
			count++;
			break;
		default:
			break;
		}
	}
	seq_printf(m, "  pending transactions: %d\n", count);

	print_binder_stats(m, "  ", &proc->stats);
}


static int binder_state_show(struct seq_file *m, void *unused)
{
	struct binder_proc *proc;
	struct binder_node *node;
	int do_lock = !binder_debug_no_lock;

	if (do_lock)
		binder_lock(__func__);

	seq_puts(m, "binder state:\n");

	if (!hlist_empty(&binder_dead_nodes))
		seq_puts(m, "dead nodes:\n");
	hlist_for_each_entry(node, &binder_dead_nodes, dead_node)
		print_binder_node(m, node);

	hlist_for_each_entry(proc, &binder_procs, proc_node)
		print_binder_proc(m, proc, 1);
	if (do_lock)
		binder_unlock(__func__);
	return 0;
}

static int binder_stats_show(struct seq_file *m, void *unused)
{
	struct binder_proc *proc;
	int do_lock = !binder_debug_no_lock;

	if (do_lock)
		binder_lock(__func__);

	seq_puts(m, "binder stats:\n");

	print_binder_stats(m, "", &binder_stats);

	hlist_for_each_entry(proc, &binder_procs, proc_node)
		print_binder_proc_stats(m, proc);
	if (do_lock)
		binder_unlock(__func__);
	return 0;
}

static int binder_transactions_show(struct seq_file *m, void *unused)
{
	struct binder_proc *proc;
	int do_lock = !binder_debug_no_lock;

	if (do_lock)
		binder_lock(__func__);

	seq_puts(m, "binder transactions:\n");
	hlist_for_each_entry(proc, &binder_procs, proc_node)
		print_binder_proc(m, proc, 0);
	if (do_lock)
		binder_unlock(__func__);
	return 0;
}

static int binder_proc_show(struct seq_file *m, void *unused)
{
	struct binder_proc *itr;
	struct binder_proc *proc = m->private;
	int do_lock = !binder_debug_no_lock;
	bool valid_proc = false;

	if (do_lock)
		binder_lock(__func__);

	hlist_for_each_entry(itr, &binder_procs, proc_node) {
		if (itr == proc) {
			valid_proc = true;
			break;
		}
	}
	if (valid_proc) {
		seq_puts(m, "binder proc state:\n");
		print_binder_proc(m, proc, 1);
	}
	if (do_lock)
		binder_unlock(__func__);
	return 0;
}

static void print_binder_transaction_log_entry(struct seq_file *m,
					struct binder_transaction_log_entry *e)
{
	seq_printf(m,
		   "%d: %s from %d:%d to %d:%d node %d handle %d size %d:%d\n",
		   e->debug_id, (e->call_type == 2) ? "reply" :
		   ((e->call_type == 1) ? "async" : "call "), e->from_proc,
		   e->from_thread, e->to_proc, e->to_thread, e->to_node,
		   e->target_handle, e->data_size, e->offsets_size);
}

static int binder_transaction_log_show(struct seq_file *m, void *unused)
{
	struct binder_transaction_log *log = m->private;
	int i;

	if (log->full) {
		for (i = log->next; i < ARRAY_SIZE(log->entry); i++)
			print_binder_transaction_log_entry(m, &log->entry[i]);
	}
	for (i = 0; i < log->next; i++)
		print_binder_transaction_log_entry(m, &log->entry[i]);
	return 0;
}

static const struct file_operations binder_fops = {
	.owner = THIS_MODULE,
	.poll = binder_poll,
	.unlocked_ioctl = binder_ioctl,
	.compat_ioctl = binder_ioctl,
	.mmap = binder_mmap,
	.open = binder_open,
	.flush = binder_flush,
	.release = binder_release,
};

static struct miscdevice binder_miscdev = {
	.minor = MISC_DYNAMIC_MINOR,
	.name = "binder",
	.fops = &binder_fops
};

BINDER_DEBUG_ENTRY(state);
BINDER_DEBUG_ENTRY(stats);
BINDER_DEBUG_ENTRY(transactions);
BINDER_DEBUG_ENTRY(transaction_log);

static int __init binder_init(void)
{
	int ret;

	binder_deferred_workqueue = create_singlethread_workqueue("binder");
	if (!binder_deferred_workqueue)
		return -ENOMEM;

	binder_debugfs_dir_entry_root = debugfs_create_dir("binder", NULL);
	if (binder_debugfs_dir_entry_root)
		binder_debugfs_dir_entry_proc = debugfs_create_dir("proc",
						 binder_debugfs_dir_entry_root);
	ret = misc_register(&binder_miscdev);
	if (binder_debugfs_dir_entry_root) {
		debugfs_create_file("state",
				    S_IRUGO,
				    binder_debugfs_dir_entry_root,
				    NULL,
				    &binder_state_fops);
		debugfs_create_file("stats",
				    S_IRUGO,
				    binder_debugfs_dir_entry_root,
				    NULL,
				    &binder_stats_fops);
		debugfs_create_file("transactions",
				    S_IRUGO,
				    binder_debugfs_dir_entry_root,
				    NULL,
				    &binder_transactions_fops);
		debugfs_create_file("transaction_log",
				    S_IRUGO,
				    binder_debugfs_dir_entry_root,
				    &binder_transaction_log,
				    &binder_transaction_log_fops);
		debugfs_create_file("failed_transaction_log",
				    S_IRUGO,
				    binder_debugfs_dir_entry_root,
				    &binder_transaction_log_failed,
				    &binder_transaction_log_fops);
	}
	return ret;
}

device_initcall(binder_init);

#define CREATE_TRACE_POINTS
#include "binder_trace.h"

MODULE_LICENSE("GPL v2");<|MERGE_RESOLUTION|>--- conflicted
+++ resolved
@@ -1281,10 +1281,7 @@
 		case BINDER_TYPE_WEAK_HANDLE: {
 			struct binder_ref *ref = binder_get_ref(proc, fp->handle,
 						fp->type == BINDER_TYPE_HANDLE);
-<<<<<<< HEAD
-=======
-
->>>>>>> 23fd5dba
+
 			if (ref == NULL) {
 				pr_err("transaction release %d bad handle %d\n",
 				 debug_id, fp->handle);
@@ -1377,10 +1374,7 @@
 	} else {
 		if (tr->target.handle) {
 			struct binder_ref *ref;
-<<<<<<< HEAD
-=======
-
->>>>>>> 23fd5dba
+
 			ref = binder_get_ref(proc, tr->target.handle, true);
 			if (ref == NULL) {
 				binder_user_error("%d:%d got transaction to invalid handle\n",
@@ -1588,10 +1582,7 @@
 		case BINDER_TYPE_WEAK_HANDLE: {
 			struct binder_ref *ref = binder_get_ref(proc, fp->handle,
 						fp->type == BINDER_TYPE_HANDLE);
-<<<<<<< HEAD
-=======
-
->>>>>>> 23fd5dba
+
 			if (ref == NULL) {
 				binder_user_error("%d:%d got transaction with invalid handle, %d\n",
 						proc->pid,
