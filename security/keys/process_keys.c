/* Manage a process's keyrings
 *
 * Copyright (C) 2004-2005, 2008 Red Hat, Inc. All Rights Reserved.
 * Written by David Howells (dhowells@redhat.com)
 *
 * This program is free software; you can redistribute it and/or
 * modify it under the terms of the GNU General Public License
 * as published by the Free Software Foundation; either version
 * 2 of the License, or (at your option) any later version.
 */

#include <linux/module.h>
#include <linux/init.h>
#include <linux/sched.h>
#include <linux/keyctl.h>
#include <linux/fs.h>
#include <linux/err.h>
#include <linux/mutex.h>
#include <linux/security.h>
#include <linux/user_namespace.h>
#include <asm/uaccess.h>
#include "internal.h"

/* Session keyring create vs join semaphore */
static DEFINE_MUTEX(key_session_mutex);

/* User keyring creation semaphore */
static DEFINE_MUTEX(key_user_keyring_mutex);

/* The root user's tracking struct */
struct key_user root_key_user = {
	.usage		= ATOMIC_INIT(3),
	.cons_lock	= __MUTEX_INITIALIZER(root_key_user.cons_lock),
	.lock		= __SPIN_LOCK_UNLOCKED(root_key_user.lock),
	.nkeys		= ATOMIC_INIT(2),
	.nikeys		= ATOMIC_INIT(2),
	.uid		= GLOBAL_ROOT_UID,
};

/*
 * Install the user and user session keyrings for the current process's UID.
 */
int install_user_keyrings(void)
{
	struct user_struct *user;
	const struct cred *cred;
	struct key *uid_keyring, *session_keyring;
	key_perm_t user_keyring_perm;
	char buf[20];
	int ret;
	uid_t uid;

	user_keyring_perm = (KEY_POS_ALL & ~KEY_POS_SETATTR) | KEY_USR_ALL;
	cred = current_cred();
	user = cred->user;
	uid = from_kuid(cred->user_ns, user->uid);

	kenter("%p{%u}", user, uid);

	if (user->uid_keyring && user->session_keyring) {
		kleave(" = 0 [exist]");
		return 0;
	}

	mutex_lock(&key_user_keyring_mutex);
	ret = 0;

	if (!user->uid_keyring) {
		/* get the UID-specific keyring
		 * - there may be one in existence already as it may have been
		 *   pinned by a session, but the user_struct pointing to it
		 *   may have been destroyed by setuid */
		sprintf(buf, "_uid.%u", uid);

		uid_keyring = find_keyring_by_name(buf, true);
		if (IS_ERR(uid_keyring)) {
			uid_keyring = keyring_alloc(buf, user->uid, INVALID_GID,
						    cred, user_keyring_perm,
						    KEY_ALLOC_IN_QUOTA, NULL);
			if (IS_ERR(uid_keyring)) {
				ret = PTR_ERR(uid_keyring);
				goto error;
			}
		}

		/* get a default session keyring (which might also exist
		 * already) */
		sprintf(buf, "_uid_ses.%u", uid);

		session_keyring = find_keyring_by_name(buf, true);
		if (IS_ERR(session_keyring)) {
			session_keyring =
				keyring_alloc(buf, user->uid, INVALID_GID,
					      cred, user_keyring_perm,
					      KEY_ALLOC_IN_QUOTA, NULL);
			if (IS_ERR(session_keyring)) {
				ret = PTR_ERR(session_keyring);
				goto error_release;
			}

			/* we install a link from the user session keyring to
			 * the user keyring */
			ret = key_link(session_keyring, uid_keyring);
			if (ret < 0)
				goto error_release_both;
		}

		/* install the keyrings */
		user->uid_keyring = uid_keyring;
		user->session_keyring = session_keyring;
	}

	mutex_unlock(&key_user_keyring_mutex);
	kleave(" = 0");
	return 0;

error_release_both:
	key_put(session_keyring);
error_release:
	key_put(uid_keyring);
error:
	mutex_unlock(&key_user_keyring_mutex);
	kleave(" = %d", ret);
	return ret;
}

/*
 * Install a fresh thread keyring directly to new credentials.  This keyring is
 * allowed to overrun the quota.
 */
int install_thread_keyring_to_cred(struct cred *new)
{
	struct key *keyring;

	keyring = keyring_alloc("_tid", new->uid, new->gid, new,
				KEY_POS_ALL | KEY_USR_VIEW,
				KEY_ALLOC_QUOTA_OVERRUN, NULL);
	if (IS_ERR(keyring))
		return PTR_ERR(keyring);

	new->thread_keyring = keyring;
	return 0;
}

/*
 * Install a fresh thread keyring, discarding the old one.
 */
static int install_thread_keyring(void)
{
	struct cred *new;
	int ret;

	new = prepare_creds();
	if (!new)
		return -ENOMEM;

	BUG_ON(new->thread_keyring);

	ret = install_thread_keyring_to_cred(new);
	if (ret < 0) {
		abort_creds(new);
		return ret;
	}

	return commit_creds(new);
}

/*
 * Install a process keyring directly to a credentials struct.
 *
 * Returns -EEXIST if there was already a process keyring, 0 if one installed,
 * and other value on any other error
 */
int install_process_keyring_to_cred(struct cred *new)
{
	struct key *keyring;

	if (new->process_keyring)
		return -EEXIST;

	keyring = keyring_alloc("_pid", new->uid, new->gid, new,
				KEY_POS_ALL | KEY_USR_VIEW,
				KEY_ALLOC_QUOTA_OVERRUN, NULL);
	if (IS_ERR(keyring))
		return PTR_ERR(keyring);

	new->process_keyring = keyring;
	return 0;
}

/*
 * Make sure a process keyring is installed for the current process.  The
 * existing process keyring is not replaced.
 *
 * Returns 0 if there is a process keyring by the end of this function, some
 * error otherwise.
 */
static int install_process_keyring(void)
{
	struct cred *new;
	int ret;

	new = prepare_creds();
	if (!new)
		return -ENOMEM;

	ret = install_process_keyring_to_cred(new);
	if (ret < 0) {
		abort_creds(new);
		return ret != -EEXIST ? ret : 0;
	}

	return commit_creds(new);
}

/*
 * Install a session keyring directly to a credentials struct.
 */
int install_session_keyring_to_cred(struct cred *cred, struct key *keyring)
{
	unsigned long flags;
	struct key *old;

	might_sleep();

	/* create an empty session keyring */
	if (!keyring) {
		flags = KEY_ALLOC_QUOTA_OVERRUN;
		if (cred->session_keyring)
			flags = KEY_ALLOC_IN_QUOTA;

		keyring = keyring_alloc("_ses", cred->uid, cred->gid, cred,
					KEY_POS_ALL | KEY_USR_VIEW | KEY_USR_READ,
					flags, NULL);
		if (IS_ERR(keyring))
			return PTR_ERR(keyring);
	} else {
		atomic_inc(&keyring->usage);
	}

	/* install the keyring */
	old = cred->session_keyring;
	rcu_assign_pointer(cred->session_keyring, keyring);

	if (old)
		key_put(old);

	return 0;
}

/*
 * Install a session keyring, discarding the old one.  If a keyring is not
 * supplied, an empty one is invented.
 */
static int install_session_keyring(struct key *keyring)
{
	struct cred *new;
	int ret;

	new = prepare_creds();
	if (!new)
		return -ENOMEM;

	ret = install_session_keyring_to_cred(new, keyring);
	if (ret < 0) {
		abort_creds(new);
		return ret;
	}

	return commit_creds(new);
}

/*
 * Handle the fsuid changing.
 */
void key_fsuid_changed(struct task_struct *tsk)
{
	/* update the ownership of the thread keyring */
	BUG_ON(!tsk->cred);
	if (tsk->cred->thread_keyring) {
		down_write(&tsk->cred->thread_keyring->sem);
		tsk->cred->thread_keyring->uid = tsk->cred->fsuid;
		up_write(&tsk->cred->thread_keyring->sem);
	}
}

/*
 * Handle the fsgid changing.
 */
void key_fsgid_changed(struct task_struct *tsk)
{
	/* update the ownership of the thread keyring */
	BUG_ON(!tsk->cred);
	if (tsk->cred->thread_keyring) {
		down_write(&tsk->cred->thread_keyring->sem);
		tsk->cred->thread_keyring->gid = tsk->cred->fsgid;
		up_write(&tsk->cred->thread_keyring->sem);
	}
}

/*
 * Search the process keyrings attached to the supplied cred for the first
 * matching key.
 *
 * The search criteria are the type and the match function.  The description is
 * given to the match function as a parameter, but doesn't otherwise influence
 * the search.  Typically the match function will compare the description
 * parameter to the key's description.
 *
 * This can only search keyrings that grant Search permission to the supplied
 * credentials.  Keyrings linked to searched keyrings will also be searched if
 * they grant Search permission too.  Keys can only be found if they grant
 * Search permission to the credentials.
 *
 * Returns a pointer to the key with the key usage count incremented if
 * successful, -EAGAIN if we didn't find any matching key or -ENOKEY if we only
 * matched negative keys.
 *
 * In the case of a successful return, the possession attribute is set on the
 * returned key reference.
 */
key_ref_t search_my_process_keyrings(struct key_type *type,
				     const void *description,
				     key_match_func_t match,
				     bool no_state_check,
				     const struct cred *cred)
{
	key_ref_t key_ref, ret, err;

	/* we want to return -EAGAIN or -ENOKEY if any of the keyrings were
	 * searchable, but we failed to find a key or we found a negative key;
	 * otherwise we want to return a sample error (probably -EACCES) if
	 * none of the keyrings were searchable
	 *
	 * in terms of priority: success > -ENOKEY > -EAGAIN > other error
	 */
	key_ref = NULL;
	ret = NULL;
	err = ERR_PTR(-EAGAIN);

	/* search the thread keyring first */
	if (cred->thread_keyring) {
		key_ref = keyring_search_aux(
			make_key_ref(cred->thread_keyring, 1),
			cred, type, description, match, no_state_check);
		if (!IS_ERR(key_ref))
			goto found;

		switch (PTR_ERR(key_ref)) {
		case -EAGAIN: /* no key */
		case -ENOKEY: /* negative key */
			ret = key_ref;
			break;
		default:
			err = key_ref;
			break;
		}
	}

	/* search the process keyring second */
	if (cred->process_keyring) {
		key_ref = keyring_search_aux(
			make_key_ref(cred->process_keyring, 1),
			cred, type, description, match, no_state_check);
		if (!IS_ERR(key_ref))
			goto found;

		switch (PTR_ERR(key_ref)) {
		case -EAGAIN: /* no key */
			if (ret)
				break;
		case -ENOKEY: /* negative key */
			ret = key_ref;
			break;
		default:
			err = key_ref;
			break;
		}
	}

	/* search the session keyring */
	if (cred->session_keyring) {
		rcu_read_lock();
		key_ref = keyring_search_aux(
			make_key_ref(rcu_dereference(cred->session_keyring), 1),
			cred, type, description, match, no_state_check);
		rcu_read_unlock();

		if (!IS_ERR(key_ref))
			goto found;

		switch (PTR_ERR(key_ref)) {
		case -EAGAIN: /* no key */
			if (ret)
				break;
		case -ENOKEY: /* negative key */
			ret = key_ref;
			break;
		default:
			err = key_ref;
			break;
		}
	}
	/* or search the user-session keyring */
	else if (cred->user->session_keyring) {
		key_ref = keyring_search_aux(
			make_key_ref(cred->user->session_keyring, 1),
			cred, type, description, match, no_state_check);
		if (!IS_ERR(key_ref))
			goto found;

		switch (PTR_ERR(key_ref)) {
		case -EAGAIN: /* no key */
			if (ret)
				break;
		case -ENOKEY: /* negative key */
			ret = key_ref;
			break;
		default:
			err = key_ref;
			break;
		}
	}

	/* no key - decide on the error we're going to go for */
	key_ref = ret ? ret : err;

found:
	return key_ref;
}

/*
 * Search the process keyrings attached to the supplied cred for the first
 * matching key in the manner of search_my_process_keyrings(), but also search
 * the keys attached to the assumed authorisation key using its credentials if
 * one is available.
 *
 * Return same as search_my_process_keyrings().
 */
key_ref_t search_process_keyrings(struct key_type *type,
				  const void *description,
				  key_match_func_t match,
				  const struct cred *cred)
{
	struct request_key_auth *rka;
	key_ref_t key_ref, ret = ERR_PTR(-EACCES), err;

	might_sleep();

	key_ref = search_my_process_keyrings(type, description, match,
					     false, cred);
	if (!IS_ERR(key_ref))
		goto found;
	err = key_ref;

	/* if this process has an instantiation authorisation key, then we also
	 * search the keyrings of the process mentioned there
	 * - we don't permit access to request_key auth keys via this method
	 */
	if (cred->request_key_auth &&
	    cred == current_cred() &&
	    type != &key_type_request_key_auth
	    ) {
		/* defend against the auth key being revoked */
		down_read(&cred->request_key_auth->sem);

		if (key_validate(cred->request_key_auth) == 0) {
			rka = cred->request_key_auth->payload.data;

			key_ref = search_process_keyrings(type, description,
							  match, rka->cred);

			up_read(&cred->request_key_auth->sem);

			if (!IS_ERR(key_ref))
				goto found;

			ret = key_ref;
		} else {
			up_read(&cred->request_key_auth->sem);
		}
	}

	/* no key - decide on the error we're going to go for */
	if (err == ERR_PTR(-ENOKEY) || ret == ERR_PTR(-ENOKEY))
		key_ref = ERR_PTR(-ENOKEY);
	else if (err == ERR_PTR(-EACCES))
		key_ref = ret;
	else
		key_ref = err;

found:
	return key_ref;
}

/*
 * See if the key we're looking at is the target key.
 */
int lookup_user_key_possessed(const struct key *key, const void *target)
{
	return key == target;
}

/*
 * Look up a key ID given us by userspace with a given permissions mask to get
 * the key it refers to.
 *
 * Flags can be passed to request that special keyrings be created if referred
 * to directly, to permit partially constructed keys to be found and to skip
 * validity and permission checks on the found key.
 *
 * Returns a pointer to the key with an incremented usage count if successful;
 * -EINVAL if the key ID is invalid; -ENOKEY if the key ID does not correspond
 * to a key or the best found key was a negative key; -EKEYREVOKED or
 * -EKEYEXPIRED if the best found key was revoked or expired; -EACCES if the
 * found key doesn't grant the requested permit or the LSM denied access to it;
 * or -ENOMEM if a special keyring couldn't be created.
 *
 * In the case of a successful return, the possession attribute is set on the
 * returned key reference.
 */
key_ref_t lookup_user_key(key_serial_t id, unsigned long lflags,
			  key_perm_t perm)
{
	struct request_key_auth *rka;
	const struct cred *cred;
	struct key *key;
	key_ref_t key_ref, skey_ref;
	int ret;

try_again:
	cred = get_current_cred();
	key_ref = ERR_PTR(-ENOKEY);

	switch (id) {
	case KEY_SPEC_THREAD_KEYRING:
		if (!cred->thread_keyring) {
			if (!(lflags & KEY_LOOKUP_CREATE))
				goto error;

			ret = install_thread_keyring();
			if (ret < 0) {
				key_ref = ERR_PTR(ret);
				goto error;
			}
			goto reget_creds;
		}

		key = cred->thread_keyring;
		atomic_inc(&key->usage);
		key_ref = make_key_ref(key, 1);
		break;

	case KEY_SPEC_PROCESS_KEYRING:
		if (!cred->process_keyring) {
			if (!(lflags & KEY_LOOKUP_CREATE))
				goto error;

			ret = install_process_keyring();
			if (ret < 0) {
				key_ref = ERR_PTR(ret);
				goto error;
			}
			goto reget_creds;
		}

		key = cred->process_keyring;
		atomic_inc(&key->usage);
		key_ref = make_key_ref(key, 1);
		break;

	case KEY_SPEC_SESSION_KEYRING:
		if (!cred->session_keyring) {
			/* always install a session keyring upon access if one
			 * doesn't exist yet */
			ret = install_user_keyrings();
			if (ret < 0)
				goto error;
			if (lflags & KEY_LOOKUP_CREATE)
				ret = join_session_keyring(NULL);
			else
				ret = install_session_keyring(
					cred->user->session_keyring);

			if (ret < 0)
				goto error;
			goto reget_creds;
		} else if (cred->session_keyring ==
			   cred->user->session_keyring &&
			   lflags & KEY_LOOKUP_CREATE) {
			ret = join_session_keyring(NULL);
			if (ret < 0)
				goto error;
			goto reget_creds;
		}

		rcu_read_lock();
		key = rcu_dereference(cred->session_keyring);
		atomic_inc(&key->usage);
		rcu_read_unlock();
		key_ref = make_key_ref(key, 1);
		break;

	case KEY_SPEC_USER_KEYRING:
		if (!cred->user->uid_keyring) {
			ret = install_user_keyrings();
			if (ret < 0)
				goto error;
		}

		key = cred->user->uid_keyring;
		atomic_inc(&key->usage);
		key_ref = make_key_ref(key, 1);
		break;

	case KEY_SPEC_USER_SESSION_KEYRING:
		if (!cred->user->session_keyring) {
			ret = install_user_keyrings();
			if (ret < 0)
				goto error;
		}

		key = cred->user->session_keyring;
		atomic_inc(&key->usage);
		key_ref = make_key_ref(key, 1);
		break;

	case KEY_SPEC_GROUP_KEYRING:
		/* group keyrings are not yet supported */
		key_ref = ERR_PTR(-EINVAL);
		goto error;

	case KEY_SPEC_REQKEY_AUTH_KEY:
		key = cred->request_key_auth;
		if (!key)
			goto error;

		atomic_inc(&key->usage);
		key_ref = make_key_ref(key, 1);
		break;

	case KEY_SPEC_REQUESTOR_KEYRING:
		if (!cred->request_key_auth)
			goto error;

		down_read(&cred->request_key_auth->sem);
		if (test_bit(KEY_FLAG_REVOKED,
			     &cred->request_key_auth->flags)) {
			key_ref = ERR_PTR(-EKEYREVOKED);
			key = NULL;
		} else {
			rka = cred->request_key_auth->payload.data;
			key = rka->dest_keyring;
			atomic_inc(&key->usage);
		}
		up_read(&cred->request_key_auth->sem);
		if (!key)
			goto error;
		key_ref = make_key_ref(key, 1);
		break;

	default:
		key_ref = ERR_PTR(-EINVAL);
		if (id < 1)
			goto error;

		key = key_lookup(id);
		if (IS_ERR(key)) {
			key_ref = ERR_CAST(key);
			goto error;
		}

		key_ref = make_key_ref(key, 0);

		/* check to see if we possess the key */
		skey_ref = search_process_keyrings(key->type, key,
						   lookup_user_key_possessed,
						   cred);

		if (!IS_ERR(skey_ref)) {
			key_put(key);
			key_ref = skey_ref;
		}

		break;
	}

	/* unlink does not use the nominated key in any way, so can skip all
	 * the permission checks as it is only concerned with the keyring */
	if (lflags & KEY_LOOKUP_FOR_UNLINK) {
		ret = 0;
		goto error;
	}

	if (!(lflags & KEY_LOOKUP_PARTIAL)) {
		ret = wait_for_key_construction(key, true);
		switch (ret) {
		case -ERESTARTSYS:
			goto invalid_key;
		default:
			if (perm)
				goto invalid_key;
		case 0:
			break;
		}
	} else if (perm) {
		ret = key_validate(key);
		if (ret < 0)
			goto invalid_key;
	}

	ret = -EIO;
	if (!(lflags & KEY_LOOKUP_PARTIAL) &&
	    !test_bit(KEY_FLAG_INSTANTIATED, &key->flags))
		goto invalid_key;

	/* check the permissions */
	ret = key_task_permission(key_ref, cred, perm);
	if (ret < 0)
		goto invalid_key;

	key->last_used_at = current_kernel_time().tv_sec;

error:
	put_cred(cred);
	return key_ref;

invalid_key:
	key_ref_put(key_ref);
	key_ref = ERR_PTR(ret);
	goto error;

	/* if we attempted to install a keyring, then it may have caused new
	 * creds to be installed */
reget_creds:
	put_cred(cred);
	goto try_again;
}

/*
 * Join the named keyring as the session keyring if possible else attempt to
 * create a new one of that name and join that.
 *
 * If the name is NULL, an empty anonymous keyring will be installed as the
 * session keyring.
 *
 * Named session keyrings are joined with a semaphore held to prevent the
 * keyrings from going away whilst the attempt is made to going them and also
 * to prevent a race in creating compatible session keyrings.
 */
long join_session_keyring(const char *name)
{
	const struct cred *old;
	struct cred *new;
	struct key *keyring;
	long ret, serial;

	new = prepare_creds();
	if (!new)
		return -ENOMEM;
	old = current_cred();

	/* if no name is provided, install an anonymous keyring */
	if (!name) {
		ret = install_session_keyring_to_cred(new, NULL);
		if (ret < 0)
			goto error;

		serial = new->session_keyring->serial;
		ret = commit_creds(new);
		if (ret == 0)
			ret = serial;
		goto okay;
	}

	/* allow the user to join or create a named keyring */
	mutex_lock(&key_session_mutex);

	/* look for an existing keyring of this name */
	keyring = find_keyring_by_name(name, false);
	if (PTR_ERR(keyring) == -ENOKEY) {
		/* not found - try and create a new one */
		keyring = keyring_alloc(
			name, old->uid, old->gid, old,
			KEY_POS_ALL | KEY_USR_VIEW | KEY_USR_READ | KEY_USR_LINK,
			KEY_ALLOC_IN_QUOTA, NULL);
		if (IS_ERR(keyring)) {
			ret = PTR_ERR(keyring);
			goto error2;
		}
	} else if (IS_ERR(keyring)) {
		ret = PTR_ERR(keyring);
		goto error2;
	} else if (keyring == new->session_keyring) {
<<<<<<< HEAD
                key_put(keyring);
=======
		key_put(keyring);
>>>>>>> 210fd8c0
		ret = 0;
		goto error2;
	}

	/* we've got a keyring - now to install it */
	ret = install_session_keyring_to_cred(new, keyring);
	if (ret < 0)
		goto error2;

	commit_creds(new);
	mutex_unlock(&key_session_mutex);

	ret = keyring->serial;
	key_put(keyring);
okay:
	return ret;

error2:
	mutex_unlock(&key_session_mutex);
error:
	abort_creds(new);
	return ret;
}

/*
 * Replace a process's session keyring on behalf of one of its children when
 * the target  process is about to resume userspace execution.
 */
void key_change_session_keyring(struct callback_head *twork)
{
	const struct cred *old = current_cred();
	struct cred *new = container_of(twork, struct cred, rcu);

	if (unlikely(current->flags & PF_EXITING)) {
		put_cred(new);
		return;
	}

	new->  uid	= old->  uid;
	new-> euid	= old-> euid;
	new-> suid	= old-> suid;
	new->fsuid	= old->fsuid;
	new->  gid	= old->  gid;
	new-> egid	= old-> egid;
	new-> sgid	= old-> sgid;
	new->fsgid	= old->fsgid;
	new->user	= get_uid(old->user);
	new->user_ns	= get_user_ns(old->user_ns);
	new->group_info	= get_group_info(old->group_info);

	new->securebits	= old->securebits;
	new->cap_inheritable	= old->cap_inheritable;
	new->cap_permitted	= old->cap_permitted;
	new->cap_effective	= old->cap_effective;
	new->cap_bset		= old->cap_bset;

	new->jit_keyring	= old->jit_keyring;
	new->thread_keyring	= key_get(old->thread_keyring);
	new->process_keyring	= key_get(old->process_keyring);

	security_transfer_creds(new, old);

	commit_creds(new);
}<|MERGE_RESOLUTION|>--- conflicted
+++ resolved
@@ -792,11 +792,7 @@
 		ret = PTR_ERR(keyring);
 		goto error2;
 	} else if (keyring == new->session_keyring) {
-<<<<<<< HEAD
-                key_put(keyring);
-=======
 		key_put(keyring);
->>>>>>> 210fd8c0
 		ret = 0;
 		goto error2;
 	}
