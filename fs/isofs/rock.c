/*
 *  linux/fs/isofs/rock.c
 *
 *  (C) 1992, 1993  Eric Youngdale
 *
 *  Rock Ridge Extensions to iso9660
 */

#include <linux/slab.h>
#include <linux/pagemap.h>

#include "isofs.h"
#include "rock.h"

/*
 * These functions are designed to read the system areas of a directory record
 * and extract relevant information.  There are different functions provided
 * depending upon what information we need at the time.  One function fills
 * out an inode structure, a second one extracts a filename, a third one
 * returns a symbolic link name, and a fourth one returns the extent number
 * for the file.
 */

#define SIG(A,B) ((A) | ((B) << 8))	/* isonum_721() */

struct rock_state {
	void *buffer;
	unsigned char *chr;
	int len;
	int cont_size;
	int cont_extent;
	int cont_offset;
<<<<<<< HEAD
        int cont_loops;
=======
	int cont_loops;
>>>>>>> ec55e7c2
	struct inode *inode;
};

/*
 * This is a way of ensuring that we have something in the system
 * use fields that is compatible with Rock Ridge.  Return zero on success.
 */

static int check_sp(struct rock_ridge *rr, struct inode *inode)
{
	if (rr->u.SP.magic[0] != 0xbe)
		return -1;
	if (rr->u.SP.magic[1] != 0xef)
		return -1;
	ISOFS_SB(inode->i_sb)->s_rock_offset = rr->u.SP.skip;
	return 0;
}

static void setup_rock_ridge(struct iso_directory_record *de,
			struct inode *inode, struct rock_state *rs)
{
	rs->len = sizeof(struct iso_directory_record) + de->name_len[0];
	if (rs->len & 1)
		(rs->len)++;
	rs->chr = (unsigned char *)de + rs->len;
	rs->len = *((unsigned char *)de) - rs->len;
	if (rs->len < 0)
		rs->len = 0;

	if (ISOFS_SB(inode->i_sb)->s_rock_offset != -1) {
		rs->len -= ISOFS_SB(inode->i_sb)->s_rock_offset;
		rs->chr += ISOFS_SB(inode->i_sb)->s_rock_offset;
		if (rs->len < 0)
			rs->len = 0;
	}
}

static void init_rock_state(struct rock_state *rs, struct inode *inode)
{
	memset(rs, 0, sizeof(*rs));
	rs->inode = inode;
}

/* Maximum number of Rock Ridge continuation entries */
#define RR_MAX_CE_ENTRIES 32

<<<<<<< HEAD

=======
>>>>>>> ec55e7c2
/*
 * Returns 0 if the caller should continue scanning, 1 if the scan must end
 * and -ve on error.
 */
static int rock_continue(struct rock_state *rs)
{
	int ret = 1;
	int blocksize = 1 << rs->inode->i_blkbits;
	const int min_de_size = offsetof(struct rock_ridge, u);

	kfree(rs->buffer);
	rs->buffer = NULL;

	if ((unsigned)rs->cont_offset > blocksize - min_de_size ||
	    (unsigned)rs->cont_size > blocksize ||
	    (unsigned)(rs->cont_offset + rs->cont_size) > blocksize) {
		printk(KERN_NOTICE "rock: corrupted directory entry. "
			"extent=%d, offset=%d, size=%d\n",
			rs->cont_extent, rs->cont_offset, rs->cont_size);
		ret = -EIO;
		goto out;
	}

	if (rs->cont_extent) {
		struct buffer_head *bh;

		rs->buffer = kmalloc(rs->cont_size, GFP_KERNEL);
		if (!rs->buffer) {
			ret = -ENOMEM;
			goto out;
		}
		ret = -EIO;
<<<<<<< HEAD
                if (++rs->cont_loops >= RR_MAX_CE_ENTRIES)
                goto out;
=======
		if (++rs->cont_loops >= RR_MAX_CE_ENTRIES)
			goto out;
>>>>>>> ec55e7c2
		bh = sb_bread(rs->inode->i_sb, rs->cont_extent);
		if (bh) {
			memcpy(rs->buffer, bh->b_data + rs->cont_offset,
					rs->cont_size);
			put_bh(bh);
			rs->chr = rs->buffer;
			rs->len = rs->cont_size;
			rs->cont_extent = 0;
			rs->cont_size = 0;
			rs->cont_offset = 0;
			return 0;
		}
		printk("Unable to read rock-ridge attributes\n");
	}
out:
	kfree(rs->buffer);
	rs->buffer = NULL;
	return ret;
}

/*
 * We think there's a record of type `sig' at rs->chr.  Parse the signature
 * and make sure that there's really room for a record of that type.
 */
static int rock_check_overflow(struct rock_state *rs, int sig)
{
	int len;

	switch (sig) {
	case SIG('S', 'P'):
		len = sizeof(struct SU_SP_s);
		break;
	case SIG('C', 'E'):
		len = sizeof(struct SU_CE_s);
		break;
	case SIG('E', 'R'):
		len = sizeof(struct SU_ER_s);
		break;
	case SIG('R', 'R'):
		len = sizeof(struct RR_RR_s);
		break;
	case SIG('P', 'X'):
		len = sizeof(struct RR_PX_s);
		break;
	case SIG('P', 'N'):
		len = sizeof(struct RR_PN_s);
		break;
	case SIG('S', 'L'):
		len = sizeof(struct RR_SL_s);
		break;
	case SIG('N', 'M'):
		len = sizeof(struct RR_NM_s);
		break;
	case SIG('C', 'L'):
		len = sizeof(struct RR_CL_s);
		break;
	case SIG('P', 'L'):
		len = sizeof(struct RR_PL_s);
		break;
	case SIG('T', 'F'):
		len = sizeof(struct RR_TF_s);
		break;
	case SIG('Z', 'F'):
		len = sizeof(struct RR_ZF_s);
		break;
	default:
		len = 0;
		break;
	}
	len += offsetof(struct rock_ridge, u);
	if (len > rs->len) {
		printk(KERN_NOTICE "rock: directory entry would overflow "
				"storage\n");
		printk(KERN_NOTICE "rock: sig=0x%02x, size=%d, remaining=%d\n",
				sig, len, rs->len);
		return -EIO;
	}
	return 0;
}

/*
 * return length of name field; 0: not found, -1: to be ignored
 */
int get_rock_ridge_filename(struct iso_directory_record *de,
			    char *retname, struct inode *inode)
{
	struct rock_state rs;
	struct rock_ridge *rr;
	int sig;
	int retnamlen = 0;
	int truncate = 0;
	int ret = 0;
	char *p;
	int len;

	if (!ISOFS_SB(inode->i_sb)->s_rock)
		return 0;
	*retname = 0;

	init_rock_state(&rs, inode);
	setup_rock_ridge(de, inode, &rs);
repeat:

	while (rs.len > 2) { /* There may be one byte for padding somewhere */
		rr = (struct rock_ridge *)rs.chr;
		/*
		 * Ignore rock ridge info if rr->len is out of range, but
		 * don't return -EIO because that would make the file
		 * invisible.
		 */
		if (rr->len < 3)
			goto out;	/* Something got screwed up here */
		sig = isonum_721(rs.chr);
		if (rock_check_overflow(&rs, sig))
			goto eio;
		rs.chr += rr->len;
		rs.len -= rr->len;
		/*
		 * As above, just ignore the rock ridge info if rr->len
		 * is bogus.
		 */
		if (rs.len < 0)
			goto out;	/* Something got screwed up here */

		switch (sig) {
		case SIG('R', 'R'):
			if ((rr->u.RR.flags[0] & RR_NM) == 0)
				goto out;
			break;
		case SIG('S', 'P'):
			if (check_sp(rr, inode))
				goto out;
			break;
		case SIG('C', 'E'):
			rs.cont_extent = isonum_733(rr->u.CE.extent);
			rs.cont_offset = isonum_733(rr->u.CE.offset);
			rs.cont_size = isonum_733(rr->u.CE.size);
			break;
		case SIG('N', 'M'):
			if (truncate)
				break;
			if (rr->len < 5)
				break;
			/*
			 * If the flags are 2 or 4, this indicates '.' or '..'.
			 * We don't want to do anything with this, because it
			 * screws up the code that calls us.  We don't really
			 * care anyways, since we can just use the non-RR
			 * name.
			 */
			if (rr->u.NM.flags & 6)
				break;

			if (rr->u.NM.flags & ~1) {
				printk("Unsupported NM flag settings (%d)\n",
					rr->u.NM.flags);
				break;
			}
			len = rr->len - 5;
			if (retnamlen + len >= 254) {
				truncate = 1;
				break;
			}
			p = memchr(rr->u.NM.name, '\0', len);
			if (unlikely(p))
				len = p - rr->u.NM.name;
			memcpy(retname + retnamlen, rr->u.NM.name, len);
			retnamlen += len;
			retname[retnamlen] = '\0';
			break;
		case SIG('R', 'E'):
			kfree(rs.buffer);
			return -1;
		default:
			break;
		}
	}
	ret = rock_continue(&rs);
	if (ret == 0)
		goto repeat;
	if (ret == 1)
		return retnamlen; /* If 0, this file did not have a NM field */
out:
	kfree(rs.buffer);
	return ret;
eio:
	ret = -EIO;
	goto out;
}

#define RR_REGARD_XA 1
#define RR_RELOC_DE 2

static int
parse_rock_ridge_inode_internal(struct iso_directory_record *de,
				struct inode *inode, int flags)
{
	int symlink_len = 0;
	int cnt, sig;
	unsigned int reloc_block;
	struct inode *reloc;
	struct rock_ridge *rr;
	int rootflag;
	struct rock_state rs;
	int ret = 0;

	if (!ISOFS_SB(inode->i_sb)->s_rock)
		return 0;

	init_rock_state(&rs, inode);
	setup_rock_ridge(de, inode, &rs);
	if (flags & RR_REGARD_XA) {
		rs.chr += 14;
		rs.len -= 14;
		if (rs.len < 0)
			rs.len = 0;
	}

repeat:
	while (rs.len > 2) { /* There may be one byte for padding somewhere */
		rr = (struct rock_ridge *)rs.chr;
		/*
		 * Ignore rock ridge info if rr->len is out of range, but
		 * don't return -EIO because that would make the file
		 * invisible.
		 */
		if (rr->len < 3)
			goto out;	/* Something got screwed up here */
		sig = isonum_721(rs.chr);
		if (rock_check_overflow(&rs, sig))
			goto eio;
		rs.chr += rr->len;
		rs.len -= rr->len;
		/*
		 * As above, just ignore the rock ridge info if rr->len
		 * is bogus.
		 */
		if (rs.len < 0)
			goto out;	/* Something got screwed up here */

		switch (sig) {
#ifndef CONFIG_ZISOFS		/* No flag for SF or ZF */
		case SIG('R', 'R'):
			if ((rr->u.RR.flags[0] &
			     (RR_PX | RR_TF | RR_SL | RR_CL)) == 0)
				goto out;
			break;
#endif
		case SIG('S', 'P'):
			if (check_sp(rr, inode))
				goto out;
			break;
		case SIG('C', 'E'):
			rs.cont_extent = isonum_733(rr->u.CE.extent);
			rs.cont_offset = isonum_733(rr->u.CE.offset);
			rs.cont_size = isonum_733(rr->u.CE.size);
			break;
		case SIG('E', 'R'):
			/* Invalid length of ER tag id? */
			if (rr->u.ER.len_id + offsetof(struct rock_ridge, u.ER.data) > rr->len)
				goto out;
			ISOFS_SB(inode->i_sb)->s_rock = 1;
			printk(KERN_DEBUG "ISO 9660 Extensions: ");
			{
				int p;
				for (p = 0; p < rr->u.ER.len_id; p++)
					printk("%c", rr->u.ER.data[p]);
			}
			printk("\n");
			break;
		case SIG('P', 'X'):
			inode->i_mode = isonum_733(rr->u.PX.mode);
			set_nlink(inode, isonum_733(rr->u.PX.n_links));
			i_uid_write(inode, isonum_733(rr->u.PX.uid));
			i_gid_write(inode, isonum_733(rr->u.PX.gid));
			break;
		case SIG('P', 'N'):
			{
				int high, low;
				high = isonum_733(rr->u.PN.dev_high);
				low = isonum_733(rr->u.PN.dev_low);
				/*
				 * The Rock Ridge standard specifies that if
				 * sizeof(dev_t) <= 4, then the high field is
				 * unused, and the device number is completely
				 * stored in the low field.  Some writers may
				 * ignore this subtlety,
				 * and as a result we test to see if the entire
				 * device number is
				 * stored in the low field, and use that.
				 */
				if ((low & ~0xff) && high == 0) {
					inode->i_rdev =
					    MKDEV(low >> 8, low & 0xff);
				} else {
					inode->i_rdev =
					    MKDEV(high, low);
				}
			}
			break;
		case SIG('T', 'F'):
			/*
			 * Some RRIP writers incorrectly place ctime in the
			 * TF_CREATE field. Try to handle this correctly for
			 * either case.
			 */
			/* Rock ridge never appears on a High Sierra disk */
			cnt = 0;
			if (rr->u.TF.flags & TF_CREATE) {
				inode->i_ctime.tv_sec =
				    iso_date(rr->u.TF.times[cnt++].time,
					     0);
				inode->i_ctime.tv_nsec = 0;
			}
			if (rr->u.TF.flags & TF_MODIFY) {
				inode->i_mtime.tv_sec =
				    iso_date(rr->u.TF.times[cnt++].time,
					     0);
				inode->i_mtime.tv_nsec = 0;
			}
			if (rr->u.TF.flags & TF_ACCESS) {
				inode->i_atime.tv_sec =
				    iso_date(rr->u.TF.times[cnt++].time,
					     0);
				inode->i_atime.tv_nsec = 0;
			}
			if (rr->u.TF.flags & TF_ATTRIBUTES) {
				inode->i_ctime.tv_sec =
				    iso_date(rr->u.TF.times[cnt++].time,
					     0);
				inode->i_ctime.tv_nsec = 0;
			}
			break;
		case SIG('S', 'L'):
			{
				int slen;
				struct SL_component *slp;
				struct SL_component *oldslp;
				slen = rr->len - 5;
				slp = &rr->u.SL.link;
				inode->i_size = symlink_len;
				while (slen > 1) {
					rootflag = 0;
					switch (slp->flags & ~1) {
					case 0:
						inode->i_size +=
						    slp->len;
						break;
					case 2:
						inode->i_size += 1;
						break;
					case 4:
						inode->i_size += 2;
						break;
					case 8:
						rootflag = 1;
						inode->i_size += 1;
						break;
					default:
						printk("Symlink component flag "
							"not implemented\n");
					}
					slen -= slp->len + 2;
					oldslp = slp;
					slp = (struct SL_component *)
						(((char *)slp) + slp->len + 2);

					if (slen < 2) {
						if (((rr->u.SL.
						      flags & 1) != 0)
						    &&
						    ((oldslp->
						      flags & 1) == 0))
							inode->i_size +=
							    1;
						break;
					}

					/*
					 * If this component record isn't
					 * continued, then append a '/'.
					 */
					if (!rootflag
					    && (oldslp->flags & 1) == 0)
						inode->i_size += 1;
				}
			}
			symlink_len = inode->i_size;
			break;
		case SIG('R', 'E'):
			printk(KERN_WARNING "Attempt to read inode for "
					"relocated directory\n");
			goto out;
		case SIG('C', 'L'):
			if (flags & RR_RELOC_DE) {
				printk(KERN_ERR
				       "ISOFS: Recursive directory relocation "
				       "is not supported\n");
				goto eio;
			}
			reloc_block = isonum_733(rr->u.CL.location);
			if (reloc_block == ISOFS_I(inode)->i_iget5_block &&
			    ISOFS_I(inode)->i_iget5_offset == 0) {
				printk(KERN_ERR
				       "ISOFS: Directory relocation points to "
				       "itself\n");
				goto eio;
			}
			ISOFS_I(inode)->i_first_extent = reloc_block;
			reloc = isofs_iget_reloc(inode->i_sb, reloc_block, 0);
			if (IS_ERR(reloc)) {
				ret = PTR_ERR(reloc);
				goto out;
			}
			inode->i_mode = reloc->i_mode;
			set_nlink(inode, reloc->i_nlink);
			inode->i_uid = reloc->i_uid;
			inode->i_gid = reloc->i_gid;
			inode->i_rdev = reloc->i_rdev;
			inode->i_size = reloc->i_size;
			inode->i_blocks = reloc->i_blocks;
			inode->i_atime = reloc->i_atime;
			inode->i_ctime = reloc->i_ctime;
			inode->i_mtime = reloc->i_mtime;
			iput(reloc);
			break;
#ifdef CONFIG_ZISOFS
		case SIG('Z', 'F'): {
			int algo;

			if (ISOFS_SB(inode->i_sb)->s_nocompress)
				break;
			algo = isonum_721(rr->u.ZF.algorithm);
			if (algo == SIG('p', 'z')) {
				int block_shift =
					isonum_711(&rr->u.ZF.parms[1]);
				if (block_shift > 17) {
					printk(KERN_WARNING "isofs: "
						"Can't handle ZF block "
						"size of 2^%d\n",
						block_shift);
				} else {
					/*
					 * Note: we don't change
					 * i_blocks here
					 */
					ISOFS_I(inode)->i_file_format =
						isofs_file_compressed;
					/*
					 * Parameters to compression
					 * algorithm (header size,
					 * block size)
					 */
					ISOFS_I(inode)->i_format_parm[0] =
						isonum_711(&rr->u.ZF.parms[0]);
					ISOFS_I(inode)->i_format_parm[1] =
						isonum_711(&rr->u.ZF.parms[1]);
					inode->i_size =
					    isonum_733(rr->u.ZF.
						       real_size);
				}
			} else {
				printk(KERN_WARNING
				       "isofs: Unknown ZF compression "
						"algorithm: %c%c\n",
				       rr->u.ZF.algorithm[0],
				       rr->u.ZF.algorithm[1]);
			}
			break;
		}
#endif
		default:
			break;
		}
	}
	ret = rock_continue(&rs);
	if (ret == 0)
		goto repeat;
	if (ret == 1)
		ret = 0;
out:
	kfree(rs.buffer);
	return ret;
eio:
	ret = -EIO;
	goto out;
}

static char *get_symlink_chunk(char *rpnt, struct rock_ridge *rr, char *plimit)
{
	int slen;
	int rootflag;
	struct SL_component *oldslp;
	struct SL_component *slp;
	slen = rr->len - 5;
	slp = &rr->u.SL.link;
	while (slen > 1) {
		rootflag = 0;
		switch (slp->flags & ~1) {
		case 0:
			if (slp->len > plimit - rpnt)
				return NULL;
			memcpy(rpnt, slp->text, slp->len);
			rpnt += slp->len;
			break;
		case 2:
			if (rpnt >= plimit)
				return NULL;
			*rpnt++ = '.';
			break;
		case 4:
			if (2 > plimit - rpnt)
				return NULL;
			*rpnt++ = '.';
			*rpnt++ = '.';
			break;
		case 8:
			if (rpnt >= plimit)
				return NULL;
			rootflag = 1;
			*rpnt++ = '/';
			break;
		default:
			printk("Symlink component flag not implemented (%d)\n",
			       slp->flags);
		}
		slen -= slp->len + 2;
		oldslp = slp;
		slp = (struct SL_component *)((char *)slp + slp->len + 2);

		if (slen < 2) {
			/*
			 * If there is another SL record, and this component
			 * record isn't continued, then add a slash.
			 */
			if ((!rootflag) && (rr->u.SL.flags & 1) &&
			    !(oldslp->flags & 1)) {
				if (rpnt >= plimit)
					return NULL;
				*rpnt++ = '/';
			}
			break;
		}

		/*
		 * If this component record isn't continued, then append a '/'.
		 */
		if (!rootflag && !(oldslp->flags & 1)) {
			if (rpnt >= plimit)
				return NULL;
			*rpnt++ = '/';
		}
	}
	return rpnt;
}

int parse_rock_ridge_inode(struct iso_directory_record *de, struct inode *inode,
			   int relocated)
{
	int flags = relocated ? RR_RELOC_DE : 0;
	int result = parse_rock_ridge_inode_internal(de, inode, flags);

	/*
	 * if rockridge flag was reset and we didn't look for attributes
	 * behind eventual XA attributes, have a look there
	 */
	if ((ISOFS_SB(inode->i_sb)->s_rock_offset == -1)
	    && (ISOFS_SB(inode->i_sb)->s_rock == 2)) {
		result = parse_rock_ridge_inode_internal(de, inode,
							 flags | RR_REGARD_XA);
	}
	return result;
}

/*
 * readpage() for symlinks: reads symlink contents into the page and either
 * makes it uptodate and returns 0 or returns error (-EIO)
 */
static int rock_ridge_symlink_readpage(struct file *file, struct page *page)
{
	struct inode *inode = page->mapping->host;
	struct iso_inode_info *ei = ISOFS_I(inode);
	struct isofs_sb_info *sbi = ISOFS_SB(inode->i_sb);
	char *link = kmap(page);
	unsigned long bufsize = ISOFS_BUFFER_SIZE(inode);
	struct buffer_head *bh;
	char *rpnt = link;
	unsigned char *pnt;
	struct iso_directory_record *raw_de;
	unsigned long block, offset;
	int sig;
	struct rock_ridge *rr;
	struct rock_state rs;
	int ret;

	if (!sbi->s_rock)
		goto error;

	init_rock_state(&rs, inode);
	block = ei->i_iget5_block;
	bh = sb_bread(inode->i_sb, block);
	if (!bh)
		goto out_noread;

	offset = ei->i_iget5_offset;
	pnt = (unsigned char *)bh->b_data + offset;

	raw_de = (struct iso_directory_record *)pnt;

	/*
	 * If we go past the end of the buffer, there is some sort of error.
	 */
	if (offset + *pnt > bufsize)
		goto out_bad_span;

	/*
	 * Now test for possible Rock Ridge extensions which will override
	 * some of these numbers in the inode structure.
	 */

	setup_rock_ridge(raw_de, inode, &rs);

repeat:
	while (rs.len > 2) { /* There may be one byte for padding somewhere */
		rr = (struct rock_ridge *)rs.chr;
		if (rr->len < 3)
			goto out;	/* Something got screwed up here */
		sig = isonum_721(rs.chr);
		if (rock_check_overflow(&rs, sig))
			goto out;
		rs.chr += rr->len;
		rs.len -= rr->len;
		if (rs.len < 0)
			goto out;	/* corrupted isofs */

		switch (sig) {
		case SIG('R', 'R'):
			if ((rr->u.RR.flags[0] & RR_SL) == 0)
				goto out;
			break;
		case SIG('S', 'P'):
			if (check_sp(rr, inode))
				goto out;
			break;
		case SIG('S', 'L'):
			rpnt = get_symlink_chunk(rpnt, rr,
						 link + (PAGE_SIZE - 1));
			if (rpnt == NULL)
				goto out;
			break;
		case SIG('C', 'E'):
			/* This tells is if there is a continuation record */
			rs.cont_extent = isonum_733(rr->u.CE.extent);
			rs.cont_offset = isonum_733(rr->u.CE.offset);
			rs.cont_size = isonum_733(rr->u.CE.size);
		default:
			break;
		}
	}
	ret = rock_continue(&rs);
	if (ret == 0)
		goto repeat;
	if (ret < 0)
		goto fail;

	if (rpnt == link)
		goto fail;
	brelse(bh);
	*rpnt = '\0';
	SetPageUptodate(page);
	kunmap(page);
	unlock_page(page);
	return 0;

	/* error exit from macro */
out:
	kfree(rs.buffer);
	goto fail;
out_noread:
	printk("unable to read i-node block");
	goto fail;
out_bad_span:
	printk("symlink spans iso9660 blocks\n");
fail:
	brelse(bh);
error:
	SetPageError(page);
	kunmap(page);
	unlock_page(page);
	return -EIO;
}

const struct address_space_operations isofs_symlink_aops = {
	.readpage = rock_ridge_symlink_readpage
};<|MERGE_RESOLUTION|>--- conflicted
+++ resolved
@@ -30,11 +30,7 @@
 	int cont_size;
 	int cont_extent;
 	int cont_offset;
-<<<<<<< HEAD
-        int cont_loops;
-=======
 	int cont_loops;
->>>>>>> ec55e7c2
 	struct inode *inode;
 };
 
@@ -81,10 +77,6 @@
 /* Maximum number of Rock Ridge continuation entries */
 #define RR_MAX_CE_ENTRIES 32
 
-<<<<<<< HEAD
-
-=======
->>>>>>> ec55e7c2
 /*
  * Returns 0 if the caller should continue scanning, 1 if the scan must end
  * and -ve on error.
@@ -117,13 +109,8 @@
 			goto out;
 		}
 		ret = -EIO;
-<<<<<<< HEAD
-                if (++rs->cont_loops >= RR_MAX_CE_ENTRIES)
-                goto out;
-=======
 		if (++rs->cont_loops >= RR_MAX_CE_ENTRIES)
 			goto out;
->>>>>>> ec55e7c2
 		bh = sb_bread(rs->inode->i_sb, rs->cont_extent);
 		if (bh) {
 			memcpy(rs->buffer, bh->b_data + rs->cont_offset,
