--- conflicted
+++ resolved
@@ -388,12 +388,6 @@
 		goto out_release;
 
 	if (type == ACL_TYPE_ACCESS) {
-<<<<<<< HEAD
-		umode_t mode = inode->i_mode;
-		error = posix_acl_update_mode(inode, &mode, &acl);
-		if (error)
-			goto out_release;
-=======
 		umode_t mode;
 		struct posix_acl *old_acl = acl;
 
@@ -403,7 +397,6 @@
 		if (error)
 			goto out_release;
 
->>>>>>> 91fc36d0
 		error = xfs_set_mode(inode, mode);
 		if (error)
 			goto out_release;
