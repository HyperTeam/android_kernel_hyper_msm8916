--- conflicted
+++ resolved
@@ -68,25 +68,15 @@
 					&cam_sensor_rear_default>;
 		pinctrl-1 = <&cam_sensor_mclk0_sleep &cam_sensor_rear_sleep>;
 		gpios = <&msm_gpio 26 0>,
-<<<<<<< HEAD
-		        <&msm_gpio 35 0>,
-                <&msm_gpio 34 0>;
-=======
 			<&msm_gpio 35 0>,
 			<&msm_gpio 34 0>;
->>>>>>> a01d76f2
 		qcom,gpio-reset = <1>;
 		qcom,gpio-standby = <2>;
 		qcom,gpio-req-tbl-num = <0 1 2>;
 		qcom,gpio-req-tbl-flags = <1 0 0>;
 		qcom,gpio-req-tbl-label = "CAMIF_MCLK",
-<<<<<<< HEAD
-								"CAM_RESET1",
-								"CAM_STANDBY";
-=======
 						"CAM_RESET1",
 						"CAM_STANDBY";
->>>>>>> a01d76f2
 		qcom,cam-power-seq-type = "sensor_vreg",
 			"sensor_gpio", "sensor_gpio",
 			"sensor_clk";
