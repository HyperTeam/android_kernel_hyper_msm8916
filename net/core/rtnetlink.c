--- conflicted
+++ resolved
@@ -899,19 +899,8 @@
 		goto nla_put_failure;
 
 	if (1) {
-<<<<<<< HEAD
-		struct rtnl_link_ifmap map = {
-			.mem_start   = dev->mem_start,
-			.mem_end     = dev->mem_end,
-			.base_addr   = dev->base_addr,
-			.irq         = dev->irq,
-			.dma         = dev->dma,
-			.port        = dev->if_port,
-		};
-=======
 		struct rtnl_link_ifmap map;
 
->>>>>>> ec55e7c2
 		memset(&map, 0, sizeof(map));
 		map.mem_start   = dev->mem_start;
 		map.mem_end     = dev->mem_end;
