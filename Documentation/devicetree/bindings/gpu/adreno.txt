--- conflicted
+++ resolved
@@ -13,11 +13,7 @@
 			 registers.
 			"kgsl_3d0_shader_memory" gives the physical address and length of
 			device shader memory.
-<<<<<<< HEAD
-			"efuse_memory" gives the physical address and length of core PTE memory.
-=======
 			"qfprom_memory" gives the physical address and length of qfprom memory.
->>>>>>> 83846d11
 - interrupts:		Interrupt mapping for GPU IRQ.
 - interrupt-names:	String property to describe the name of the interrupt.
 - qcom,id:		An integer used as an identification number for the device.
@@ -134,11 +130,7 @@
 		reg = <0x01c00000 0x10000
 		       0x01c20000 0x20000
 		       0x0005c00c 0x8>;
-<<<<<<< HEAD
-		reg-names = "kgsl_3d0_reg_memory" , "kgsl_3d0_shader_memory" , "efuse_memory";
-=======
 		reg-names = "kgsl_3d0_reg_memory" , "kgsl_3d0_shader_memory" , "qfprom_memory";
->>>>>>> 83846d11
 		interrupts = <0 33 0>;
 		interrupt-names = "kgsl_3d0_irq";
 		qcom,id = <0>;
